--- conflicted
+++ resolved
@@ -12,11 +12,7 @@
 
 from aiohttp import web
 
-<<<<<<< HEAD
-from api import configuration
-=======
 from api.authentication import get_api_conf
->>>>>>> 4d8eb3b4
 from api.util import raise_if_exc
 from wazuh.core.exception import WazuhError
 
@@ -63,13 +59,6 @@
         if ip_stats[request.remote]['attempts'] >= attempts:
             ip_block.add(request.remote)
 
-<<<<<<< HEAD
-    response = await handler(request)
-
-    return response
-
-
-
 
 @web.middleware
 async def response_postprocessing(request, handler):
@@ -107,10 +96,10 @@
 
 request_counter = 0
 current_time = None
-=======
->>>>>>> 4d8eb3b4
 
-async def prevent_denial_of_service(request, max_requests=300):
+
+@web.middleware
+async def prevent_denial_of_service(request, handler):
     """This function checks that the maximum number of requests per minute set in the configuration is not exceeded"""
     if 'authenticate' not in request.path:
         global current_time, request_counter
