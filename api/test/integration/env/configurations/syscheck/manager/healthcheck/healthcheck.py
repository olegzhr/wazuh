import os
import socket


<<<<<<< HEAD
def get_health():
    os.system("/var/ossec/bin/agent_control -ls > /tmp/output.txt")
    check = os.popen("diff -q /tmp/output.txt /configuration_files/healthcheck/agent_control_check.txt").read()
    output = os.system("grep -q 'wazuh-syscheckd: INFO: (6009): File integrity monitoring scan ended.' /var/ossec/logs/ossec.log")

    if "differ" not in check and output == 0:
=======
def check(result):
    if result == 0:
>>>>>>> 98307821
        return 0
    else:
        return 1


def get_master_health():
    os.system("/var/ossec/bin/agent_control -ls > /tmp/output.txt")
    check0 = check(os.system("diff -q /tmp/output.txt /configuration_files/healthcheck/agent_control_check.txt"))
    check1 = check(os.system("grep -q 'syscheckd: INFO: (6009): File integrity monitoring scan ended.' /var/ossec/logs/ossec.log"))
    check2 = check(os.system("grep -qs 'Listening on ' /var/ossec/logs/api.log"))
    return check0 or check1 or check2


if __name__ == "__main__":
    # Workers are not needed in this test, so the exit code is set to 0 (healthy).
    exit(get_master_health()) if socket.gethostname() == 'wazuh-master' else exit(0)<|MERGE_RESOLUTION|>--- conflicted
+++ resolved
@@ -2,17 +2,8 @@
 import socket
 
 
-<<<<<<< HEAD
-def get_health():
-    os.system("/var/ossec/bin/agent_control -ls > /tmp/output.txt")
-    check = os.popen("diff -q /tmp/output.txt /configuration_files/healthcheck/agent_control_check.txt").read()
-    output = os.system("grep -q 'wazuh-syscheckd: INFO: (6009): File integrity monitoring scan ended.' /var/ossec/logs/ossec.log")
-
-    if "differ" not in check and output == 0:
-=======
 def check(result):
     if result == 0:
->>>>>>> 98307821
         return 0
     else:
         return 1
@@ -21,7 +12,7 @@
 def get_master_health():
     os.system("/var/ossec/bin/agent_control -ls > /tmp/output.txt")
     check0 = check(os.system("diff -q /tmp/output.txt /configuration_files/healthcheck/agent_control_check.txt"))
-    check1 = check(os.system("grep -q 'syscheckd: INFO: (6009): File integrity monitoring scan ended.' /var/ossec/logs/ossec.log"))
+    check1 = check(os.system("grep -q 'wazuh-syscheckd: INFO: (6009): File integrity monitoring scan ended.' /var/ossec/logs/ossec.log"))
     check2 = check(os.system("grep -qs 'Listening on ' /var/ossec/logs/api.log"))
     return check0 or check1 or check2
 
