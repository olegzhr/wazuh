<!--
  -  Amazon rules
  -  Created by Wazuh, Inc.
  -  Copyright (C) 2015-2019, Wazuh Inc.
  -  This program is a free software; you can redistribute it and/or modify it under the terms of GPLv2.
-->

<!--
ID: 80200 - 80499
-->

<group name="amazon,aws,">


    <!-- AWS wodle -->
    <rule id="80200" level="0">
        <decoded_as>json</decoded_as>
        <field name="integration">aws</field>
        <description>AWS alert.</description>
        <options>no_full_log</options>
    </rule>


    <!-- Cloudtrail -->

    <!-- Filter by eventName: etc/lists/amazon/aws-eventnames -->
    <rule id="80202" level="3">
        <if_sid>80200</if_sid>
        <field name="aws.source">cloudtrail</field>
        <list field="aws.eventName" lookup="match_key">etc/lists/amazon/aws-eventnames</list>
        <description>AWS Cloudtrail: $(aws.eventSource) - $(aws.eventName).</description>
<<<<<<< HEAD
        <group>aws_cloudtrail,pci_dss_10.6.1,gdpr_IV_35.7.d,hipaa_164.312.b,nist_800_53_AU.6,</group>
=======
        <group>aws_cloudtrail,pci_dss_10.6.1,gdpr_IV_35.7.d,</group>
        <options>no_full_log</options>
>>>>>>> 38893cd7
    </rule>

    <!-- If there is an error code: increase the level and change description -->
    <rule id="80203" level="4">
        <if_sid>80202</if_sid>
        <field name="aws.errorCode">\.+</field>
        <description>AWS Cloudtrail: $(aws.eventSource) - $(aws.eventName). Error: $(aws.errorCode).</description>
<<<<<<< HEAD
        <group>aws_cloudtrail,pci_dss_10.6.1,amazon-error,gdpr_IV_35.7.d,hipaa_164.312.b,nist_800_53_AU.6,</group>
=======
        <group>aws_cloudtrail,pci_dss_10.6.1,amazon-error,gdpr_IV_35.7.d,</group>
        <options>no_full_log</options>
>>>>>>> 38893cd7
    </rule>

    <!-- Specific rules -->

    <!-- Events with errors -->
    <rule id="80250" level="5">
        <if_sid>80203</if_sid>
        <field name="aws.errorCode">AccessDenied</field>
        <description>AWS Cloudtrail: $(aws.eventSource) - $(aws.eventName). Error: $(aws.errorCode).</description>
<<<<<<< HEAD
        <group>aws_cloudtrail,pci_dss_10.6.1,pci_dss_10.2.4,pci_dss_10.2.5,gdpr_IV_35.7.d,gdpr_IV_32.2,hipaa_164.312.b,nist_800_53_AU.6,nist_800_53_AU.3.1,nist_800_53_IA.10,</group>
=======
        <group>aws_cloudtrail,pci_dss_10.6.1,pci_dss_10.2.4,pci_dss_10.2.5,gdpr_IV_35.7.d,gdpr_IV_32.2,</group>
        <options>no_full_log</options>
>>>>>>> 38893cd7
    </rule>

    <!-- Events with no errors -->
    <rule id="80251" level="3">
        <if_sid>80202</if_sid>
        <field name="aws.eventName">DeleteObjects</field>
        <description>AWS Cloudtrail: $(aws.eventSource) - $(aws.eventName).</description>
<<<<<<< HEAD
        <group>aws_cloudtrail,pci_dss_10.6.1,gdpr_IV_35.7.d,hipaa_164.312.b,nist_800_53_AU.6,</group>
=======
        <group>aws_cloudtrail,pci_dss_10.6.1,gdpr_IV_35.7.d,</group>
        <options>no_full_log</options>
>>>>>>> 38893cd7
    </rule>

    <rule id="80252" level="10" frequency="22" timeframe="600">
        <if_matched_sid>80251</if_matched_sid>
        <description>AWS Cloudtrail: $(aws.eventSource) - $(aws.eventName) - high number of deleted object.</description>
<<<<<<< HEAD
        <group>aws_cloudtrail,pci_dss_10.6.1,gdpr_IV_35.7.d,hipaa_164.312.b,nist_800_53_AU.6,</group>
=======
        <group>aws_cloudtrail,pci_dss_10.6.1,gdpr_IV_35.7.d,</group>
        <options>no_full_log</options>
>>>>>>> 38893cd7
    </rule>

    <!-- Logins -->
    <rule id="80253" level="3">
        <if_sid>80202</if_sid>
        <field name="aws.eventName">ConsoleLogin</field>
        <description>AWS Cloudtrail: $(aws.eventSource) - $(aws.eventName) - User Login Success.</description>
<<<<<<< HEAD
        <group>aws_cloudtrail,authentication_success,pci_dss_10.2.5,gdpr_IV_32.2,hipaa_164.312.b,nist_800_53_AU.3.1,nist_800_53_IA.10,</group>
=======
        <group>aws_cloudtrail,authentication_success,pci_dss_10.2.5,gdpr_IV_32.2,</group>
        <options>no_full_log</options>
>>>>>>> 38893cd7
    </rule>

    <rule id="80254" level="5">
        <if_sid>80253</if_sid>
        <field name="aws.responseElements.ConsoleLogin">Failure</field>
        <description>AWS Cloudtrail: $(aws.eventSource) - $(aws.eventName) - User Login failed.</description>
<<<<<<< HEAD
        <group>aws_cloudtrail,authentication_failed,pci_dss_10.2.4,pci_dss_10.2.5,gdpr_IV_35.7.d,gdpr_IV_32.2,hipaa_164.312.b,nist_800_53_AU.3.1,nist_800_53_IA.10,</group>
=======
        <group>aws_cloudtrail,authentication_failed,pci_dss_10.2.4,pci_dss_10.2.5,gdpr_IV_35.7.d,gdpr_IV_32.2,</group>
        <options>no_full_log</options>
>>>>>>> 38893cd7
    </rule>

    <rule id="80255" level="10" frequency="6" timeframe="360">
        <if_matched_sid>80254</if_matched_sid>
        <description>AWS Cloudtrail: $(aws.eventSource) - $(aws.eventName) - Possible breaking attempt (high number of login attempts).</description>
<<<<<<< HEAD
        <group>aws_cloudtrail,authentication_failures,pci_dss_11.4,pci_dss_10.2.4,pci_dss_10.2.5,gdpr_IV_35.7.d,gdpr_IV_32.2,hipaa_164.312.b,nist_800_53_SC.7,nist_800_53_AU.3.1,nist_800_53_IA.10,</group>
=======
        <group>aws_cloudtrail,authentication_failures,pci_dss_11.4,pci_dss_10.2.4,pci_dss_10.2.5,gdpr_IV_35.7.d,gdpr_IV_32.2,</group>
        <options>no_full_log</options>
>>>>>>> 38893cd7
    </rule>


    <!-- Guard Duty -->
    <!-- Documentation: https://docs.aws.amazon.com/guardduty/latest/ug/guardduty_finding-types.html -->
    <rule id="80300" level="0">
        <if_sid>80200</if_sid>
        <field name="aws.source">guardduty</field>
        <description>AWS Guard​Duty alert.</description>
        <group>aws_guardduty,</group>
        <options>no_full_log</options>
    </rule>

    <!-- Guard Duty severity levels: https://docs.aws.amazon.com/guardduty/latest/ug/guardduty_findings.html#guardduty_findings-severity -->
    <rule id="80301" level="3">
        <if_sid>80300</if_sid>
        <field name="aws.severity">0|1|2|3</field>
        <description>AWS Guard​Duty: $(aws.service.action.actionType) - $(aws.title)</description>
        <group>aws_guardduty,</group>
        <options>no_full_log</options>
    </rule>
    <rule id="80302" level="6">
        <if_sid>80300</if_sid>
        <field name="aws.severity">4|5|6</field>
        <description>AWS Guard​Duty: $(aws.service.action.actionType) - $(aws.title)</description>
        <group>aws_guardduty,</group>
        <options>no_full_log</options>
    </rule>
    <rule id="80303" level="10">
        <if_sid>80300</if_sid>
        <field name="aws.severity">7|8|9</field>
        <description>AWS Guard​Duty: $(aws.service.action.actionType) - $(aws.title)</description>
        <group>aws_guardduty,</group>
        <options>no_full_log</options>
    </rule>

    <!-- PORT_PROBE rules -->
    <rule id="80305" level="3">
        <if_sid>80301</if_sid>
        <field name="aws.service.action.actionType">PORT_PROBE</field>
        <description>AWS Guard​Duty: $(aws.service.action.actionType) - $(aws.title) [IP: $(aws.service.action.portProbeAction.portProbeDetails.remoteIpDetails.ipAddressV4)] [Port: $(aws.service.action.portProbeAction.portProbeDetails.localPortDetails.port)]</description>
        <group>aws_guardduty,</group>
        <options>no_full_log</options>
    </rule>

    <rule id="80306" level="6">
        <if_sid>80302</if_sid>
        <field name="aws.service.action.actionType">PORT_PROBE</field>
        <description>AWS Guard​Duty: $(aws.service.action.actionType) - $(aws.title) [IP: $(aws.service.action.portProbeAction.portProbeDetails.remoteIpDetails.ipAddressV4)] [Port: $(aws.service.action.portProbeAction.portProbeDetails.localPortDetails.port)]</description>
        <group>aws_guardduty,</group>
        <options>no_full_log</options>
    </rule>

    <rule id="80307" level="10">
        <if_sid>80303</if_sid>
        <field name="aws.service.action.actionType">PORT_PROBE</field>
        <description>AWS Guard​Duty: $(aws.service.action.actionType) - $(aws.title) [IP: $(aws.service.action.portProbeAction.portProbeDetails.remoteIpDetails.ipAddressV4)] [Port: $(aws.service.action.portProbeAction.portProbeDetails.localPortDetails.port)]</description>
        <group>aws_guardduty,</group>
        <options>no_full_log</options>
    </rule>


    <!-- Macie Alerts -->
    <!-- Documentation: https://docs.aws.amazon.com/macie/latest/userguide/macie-alerts.html#macie-alert-severity -->
    <rule id="80350" level="0">
        <if_sid>80200</if_sid>
        <field name="aws.source">macie</field>
        <description>AWS Macie alert.</description>
        <group>aws_macie,</group>
        <options>no_full_log</options>
    </rule>

    <rule id="80351" level="3">
        <if_sid>80350</if_sid>
        <field name="aws.severity">INFO</field>
        <description>AWS Macie $(aws.severity): $(aws.name) - $(aws.summary.description)</description>
        <group>aws_macie,</group>
        <options>no_full_log</options>
    </rule>

    <rule id="80352" level="4">
        <if_sid>80350</if_sid>
        <field name="aws.severity">LOW</field>
        <description>AWS Macie $(aws.severity): $(aws.name) - $(aws.summary.description)</description>
        <group>aws_macie,</group>
        <options>no_full_log</options>
    </rule>

    <rule id="80353" level="6">
        <if_sid>80350</if_sid>
        <field name="aws.severity">MEDIUM</field>
        <description>AWS Macie $(aws.severity): $(aws.name) - $(aws.summary.description)</description>
        <group>aws_macie,</group>
        <options>no_full_log</options>
    </rule>

    <rule id="80354" level="8">
        <if_sid>80350</if_sid>
        <field name="aws.severity">HIGH</field>
        <description>AWS Macie $(aws.severity): $(aws.name) - $(aws.summary.description)</description>
        <group>aws_macie,</group>
        <options>no_full_log</options>
    </rule>

    <rule id="80355" level="12">
        <if_sid>80350</if_sid>
        <field name="aws.severity">CRITICAL</field>
        <description>AWS Macie $(aws.severity): $(aws.name) - $(aws.summary.description)</description>
        <group>aws_macie,</group>
        <options>no_full_log</options>
    </rule>


    <!-- VPC Flow -->
    <!-- Documentation: https://docs.aws.amazon.com/AmazonVPC/latest/UserGuide/flow-logs.html -->
    <rule id="80400" level="0">
        <if_sid>80200</if_sid>
        <field name="aws.source">vpc</field>
        <description>AWS VPC Flow alert.</description>
        <group>aws_vpcflow,</group>
        <options>no_full_log</options>
    </rule>

    <rule id="80401" level="3">
        <if_sid>80400</if_sid>
        <field name="aws.action">ACCEPT</field>
        <description>AWS VPC Flow: [$(aws.action)] - Interface: $(aws.interface_id) - Protocol: $(aws.protocol)</description>
        <group>aws_vpcflow,</group>
        <options>no_full_log</options>
    </rule>

    <rule id="80402" level="4">
        <if_sid>80400</if_sid>
        <field name="aws.action">REJECT</field>
        <description>AWS VPC Flow: [$(aws.action)] - Interface: $(aws.interface_id) - Protocol: $(aws.protocol)</description>
        <group>aws_vpcflow,</group>
        <options>no_full_log</options>
    </rule>


    <!-- AWS Config -->
    <!-- Documentation: https://docs.aws.amazon.com/config/latest/developerguide/WhatIsConfig.html -->
    <rule id="80450" level="0">
        <if_sid>80200</if_sid>
        <field name="aws.source">config</field>
        <description>AWS Config alert.</description>
        <group>aws_config,</group>
        <options>no_full_log</options>
    </rule>

    <!-- ConfigHistory vs ConfigSnapshot -->
    <rule id="80451" level="0">
        <if_sid>80450</if_sid>
        <field name="aws.log_info.log_file">\.+ConfigHistory</field>
        <description>AWS Config - History</description>
        <group>aws_config,aws_config_history,</group>
        <options>no_full_log</options>
    </rule>

    <rule id="80452" level="0">
        <if_sid>80450</if_sid>
        <field name="aws.log_info.log_file">\.+ConfigSnapshot</field>
        <description>AWS Config - Snapshot</description>
        <group>aws_config,aws_config_snapshot,</group>
        <options>no_full_log</options>
    </rule>

    <!-- Config history -->
    <rule id="80453" level="3">
        <if_sid>80451</if_sid>
        <description>AWS Config - History [$(aws.awsAccountId) $(aws.awsRegion)] [$(aws.resourceType)]: $(aws.resourceId) ($(aws.configurationItemStatus))</description>
        <group>aws_config,aws_config_history,</group>
        <options>no_full_log</options>
    </rule>

    <!-- Config Snapshot -->
    <rule id="80475" level="3">
        <if_sid>80452</if_sid>
        <description>AWS Config - Snapshot [$(aws.awsAccountId) $(aws.awsRegion)] [$(aws.resourceType)]: $(aws.resourceId) ($(aws.configurationItemStatus))</description>
        <group>aws_config,aws_config_snapshot,</group>
        <options>no_full_log</options>
    </rule>

    <rule id="80476" level="6">
        <if_sid>80475</if_sid>
        <field name="aws.configuration.complianceType">\.+</field>
        <description>AWS Config - Snapshot Compliance [$(aws.awsAccountId) $(aws.awsRegion)] [$(aws.resourceType)] [$(aws.configuration.configRuleList.configRuleName)]: $(aws.resourceId) ($(aws.configurationItemStatus)) $(aws.configuration.complianceType)</description>
        <group>aws_config,aws_config_snapshot,aws_config_snapshot_compliance,</group>
        <options>no_full_log</options>
    </rule>


    <!-- AWS Trusted Advisor -->
    <!-- Documentation: https://docs.aws.amazon.com/awssupport/latest/user/trustedadvisor.html -->
    <rule id="80480" level="0">
        <if_sid>80200</if_sid>
        <field name="aws.source">trustedadvisor</field>
        <description>AWS Trusted Advisor alert.</description>
        <group>aws_trusted_advisor,</group>
        <options>no_full_log</options>
    </rule>

    <rule id="80481" level="5">
        <if_sid>80480</if_sid>
        <field name="aws.status">ERROR</field>
        <description>AWS Trusted Advisor - [$(aws.uuid)] [$(aws.check-name)]: $(aws.status)</description>
        <group>aws_trusted_advisor,</group>
        <options>no_full_log</options>
    </rule>

    <rule id="80482" level="4">
        <if_sid>80480</if_sid>
        <field name="aws.status">WARN</field>
        <description>AWS Trusted Advisor - [$(aws.uuid)] [$(aws.check-name)]: $(aws.status)</description>
        <group>aws_trusted_advisor,</group>
        <options>no_full_log</options>
    </rule>

    <rule id="80483" level="3">
        <if_sid>80480</if_sid>
        <field name="aws.status">OK</field>
        <description>AWS Trusted Advisor - [$(aws.uuid)] [$(aws.check-name)]: $(aws.status)</description>
        <group>aws_trusted_advisor,</group>
        <options>no_full_log</options>
    </rule>


    <!-- AWS KMS (Key Management Service) -->
    <!-- Documentation: https://docs.aws.amazon.com/kms/latest/developerguide/overview.html -->
    <rule id="80490" level="0">
        <if_sid>80200</if_sid>
        <field name="aws.source">kms</field>
        <description>AWS KMS alert.</description>
        <group>aws_kms,</group>
        <options>no_full_log</options>
    </rule>

    <rule id="80491" level="3">
        <if_sid>80490</if_sid>
        <description>AWS KMS: [$(aws.eventName)] $(aws.userIdentity.type)</description>
        <group>aws_kms,</group>
        <options>no_full_log</options>
    </rule>

    <rule id="80492" level="3">
        <if_sid>80491</if_sid>
        <field name="aws.userIdentity.userName">\.+</field>
        <description>AWS KMS: [$(aws.eventName)] $(aws.userIdentity.type) - $(aws.userIdentity.userName) - $(aws.sourceIPAddress)</description>
        <group>aws_kms,</group>
        <options>no_full_log</options>
    </rule>

    <rule id="80493" level="0">
        <if_sid>80491</if_sid>
        <field name="aws.userIdentity.invokedBy">AWS Internal</field>
        <description>AWS KMS: [$(aws.eventName)] $(aws.userIdentity.type)</description>
        <group>aws_kms,</group>
        <options>no_full_log</options>
    </rule>

    <rule id="80494" level="0">
        <if_sid>80492</if_sid>
        <field name="aws.userIdentity.invokedBy">AWS Internal</field>
        <description>AWS KMS: [$(aws.eventName)] $(aws.userIdentity.type) - $(aws.userIdentity.userName) - $(aws.sourceIPAddress)</description>
        <group>aws_kms,</group>
        <options>no_full_log</options>
    </rule>


    <!-- AWS Inspector -->
    <!-- Documentation: https://docs.aws.amazon.com/inspector/latest/userguide/inspector_introduction.html -->

    <rule id="80495" level="0">
        <if_sid>80200</if_sid>
        <field name="aws.source">inspector</field>
        <description>AWS Inspector - Network assessment [$(aws.createdAt)]: $(aws.title) [$(aws.severity)]</description>
        <group>aws_inspector,</group>
        <options>no_full_log</options>
    </rule>

    <rule id="80496" level="10">
        <if_sid>80495</if_sid>
        <field name="aws.severity">High</field>
        <description>AWS Inspector - Network assessment [$(aws.createdAt)]: $(aws.title) [$(aws.severity)]</description>
        <group>aws_inspector,</group>
        <options>no_full_log</options>
    </rule>

    <rule id="80497" level="7">
        <if_sid>80495</if_sid>
        <field name="aws.severity">Medium</field>
        <description>AWS Inspector - Network assessment [$(aws.createdAt)]: $(aws.title) [$(aws.severity)]</description>
        <group>aws_inspector,</group>
        <options>no_full_log</options>
    </rule>

    <rule id="80498" level="4">
        <if_sid>80495</if_sid>
        <field name="aws.severity">Low</field>
        <description>AWS Inspector - Network assessment [$(aws.createdAt)]: $(aws.title) [$(aws.severity)]</description>
        <group>aws_inspector,</group>
        <options>no_full_log</options>
    </rule>

    <rule id="80499" level="3">
        <if_sid>80495</if_sid>
        <field name="aws.severity">Informational</field>
        <description>AWS Inspector - Network assessment [$(aws.createdAt)]: $(aws.title) [$(aws.severity)]</description>
        <group>aws_inspector,</group>
        <options>no_full_log</options>
    </rule>


</group><|MERGE_RESOLUTION|>--- conflicted
+++ resolved
@@ -29,12 +29,8 @@
         <field name="aws.source">cloudtrail</field>
         <list field="aws.eventName" lookup="match_key">etc/lists/amazon/aws-eventnames</list>
         <description>AWS Cloudtrail: $(aws.eventSource) - $(aws.eventName).</description>
-<<<<<<< HEAD
         <group>aws_cloudtrail,pci_dss_10.6.1,gdpr_IV_35.7.d,hipaa_164.312.b,nist_800_53_AU.6,</group>
-=======
-        <group>aws_cloudtrail,pci_dss_10.6.1,gdpr_IV_35.7.d,</group>
-        <options>no_full_log</options>
->>>>>>> 38893cd7
+        <options>no_full_log</options>
     </rule>
 
     <!-- If there is an error code: increase the level and change description -->
@@ -42,12 +38,8 @@
         <if_sid>80202</if_sid>
         <field name="aws.errorCode">\.+</field>
         <description>AWS Cloudtrail: $(aws.eventSource) - $(aws.eventName). Error: $(aws.errorCode).</description>
-<<<<<<< HEAD
         <group>aws_cloudtrail,pci_dss_10.6.1,amazon-error,gdpr_IV_35.7.d,hipaa_164.312.b,nist_800_53_AU.6,</group>
-=======
-        <group>aws_cloudtrail,pci_dss_10.6.1,amazon-error,gdpr_IV_35.7.d,</group>
-        <options>no_full_log</options>
->>>>>>> 38893cd7
+        <options>no_full_log</options>
     </rule>
 
     <!-- Specific rules -->
@@ -57,12 +49,8 @@
         <if_sid>80203</if_sid>
         <field name="aws.errorCode">AccessDenied</field>
         <description>AWS Cloudtrail: $(aws.eventSource) - $(aws.eventName). Error: $(aws.errorCode).</description>
-<<<<<<< HEAD
         <group>aws_cloudtrail,pci_dss_10.6.1,pci_dss_10.2.4,pci_dss_10.2.5,gdpr_IV_35.7.d,gdpr_IV_32.2,hipaa_164.312.b,nist_800_53_AU.6,nist_800_53_AU.3.1,nist_800_53_IA.10,</group>
-=======
-        <group>aws_cloudtrail,pci_dss_10.6.1,pci_dss_10.2.4,pci_dss_10.2.5,gdpr_IV_35.7.d,gdpr_IV_32.2,</group>
-        <options>no_full_log</options>
->>>>>>> 38893cd7
+        <options>no_full_log</options>
     </rule>
 
     <!-- Events with no errors -->
@@ -70,23 +58,15 @@
         <if_sid>80202</if_sid>
         <field name="aws.eventName">DeleteObjects</field>
         <description>AWS Cloudtrail: $(aws.eventSource) - $(aws.eventName).</description>
-<<<<<<< HEAD
         <group>aws_cloudtrail,pci_dss_10.6.1,gdpr_IV_35.7.d,hipaa_164.312.b,nist_800_53_AU.6,</group>
-=======
-        <group>aws_cloudtrail,pci_dss_10.6.1,gdpr_IV_35.7.d,</group>
-        <options>no_full_log</options>
->>>>>>> 38893cd7
+        <options>no_full_log</options>
     </rule>
 
     <rule id="80252" level="10" frequency="22" timeframe="600">
         <if_matched_sid>80251</if_matched_sid>
         <description>AWS Cloudtrail: $(aws.eventSource) - $(aws.eventName) - high number of deleted object.</description>
-<<<<<<< HEAD
         <group>aws_cloudtrail,pci_dss_10.6.1,gdpr_IV_35.7.d,hipaa_164.312.b,nist_800_53_AU.6,</group>
-=======
-        <group>aws_cloudtrail,pci_dss_10.6.1,gdpr_IV_35.7.d,</group>
-        <options>no_full_log</options>
->>>>>>> 38893cd7
+        <options>no_full_log</options>
     </rule>
 
     <!-- Logins -->
@@ -94,35 +74,23 @@
         <if_sid>80202</if_sid>
         <field name="aws.eventName">ConsoleLogin</field>
         <description>AWS Cloudtrail: $(aws.eventSource) - $(aws.eventName) - User Login Success.</description>
-<<<<<<< HEAD
         <group>aws_cloudtrail,authentication_success,pci_dss_10.2.5,gdpr_IV_32.2,hipaa_164.312.b,nist_800_53_AU.3.1,nist_800_53_IA.10,</group>
-=======
-        <group>aws_cloudtrail,authentication_success,pci_dss_10.2.5,gdpr_IV_32.2,</group>
-        <options>no_full_log</options>
->>>>>>> 38893cd7
+        <options>no_full_log</options>
     </rule>
 
     <rule id="80254" level="5">
         <if_sid>80253</if_sid>
         <field name="aws.responseElements.ConsoleLogin">Failure</field>
         <description>AWS Cloudtrail: $(aws.eventSource) - $(aws.eventName) - User Login failed.</description>
-<<<<<<< HEAD
         <group>aws_cloudtrail,authentication_failed,pci_dss_10.2.4,pci_dss_10.2.5,gdpr_IV_35.7.d,gdpr_IV_32.2,hipaa_164.312.b,nist_800_53_AU.3.1,nist_800_53_IA.10,</group>
-=======
-        <group>aws_cloudtrail,authentication_failed,pci_dss_10.2.4,pci_dss_10.2.5,gdpr_IV_35.7.d,gdpr_IV_32.2,</group>
-        <options>no_full_log</options>
->>>>>>> 38893cd7
+        <options>no_full_log</options>
     </rule>
 
     <rule id="80255" level="10" frequency="6" timeframe="360">
         <if_matched_sid>80254</if_matched_sid>
         <description>AWS Cloudtrail: $(aws.eventSource) - $(aws.eventName) - Possible breaking attempt (high number of login attempts).</description>
-<<<<<<< HEAD
         <group>aws_cloudtrail,authentication_failures,pci_dss_11.4,pci_dss_10.2.4,pci_dss_10.2.5,gdpr_IV_35.7.d,gdpr_IV_32.2,hipaa_164.312.b,nist_800_53_SC.7,nist_800_53_AU.3.1,nist_800_53_IA.10,</group>
-=======
-        <group>aws_cloudtrail,authentication_failures,pci_dss_11.4,pci_dss_10.2.4,pci_dss_10.2.5,gdpr_IV_35.7.d,gdpr_IV_32.2,</group>
-        <options>no_full_log</options>
->>>>>>> 38893cd7
+        <options>no_full_log</options>
     </rule>
 
 
