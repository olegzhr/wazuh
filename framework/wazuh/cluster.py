#!/usr/bin/env python

# Created by Wazuh, Inc. <info@wazuh.com>.
# This program is a free software; you can redistribute it and/or modify it under the terms of GPLv2

from wazuh.utils import cut_array, sort_array, search_array, md5
from wazuh.exception import WazuhException
from wazuh.agent import Agent
from wazuh.manager import status
from wazuh.configuration import get_ossec_conf
from wazuh.InputValidator import InputValidator
from wazuh import common
import sqlite3
from datetime import datetime
from hashlib import sha512
from time import time, mktime, sleep
from os import path, listdir, rename, utime, environ, umask, stat, mkdir, chmod, devnull, strerror
from subprocess import check_output
from shutil import rmtree
from io import BytesIO
from itertools import compress, chain
from operator import itemgetter, eq
from ast import literal_eval
import socket
import json
import threading
from stat import S_IRWXG, S_IRWXU
from sys import version
from difflib import unified_diff
import re
import socket
import asyncore
import asynchat

# import the C accelerated API of ElementTree
try:
    import xml.etree.cElementTree as ET
except ImportError:
    import xml.etree.ElementTree as ET

import logging

is_py2 = version[0] == '2'
if is_py2:
    from Queue import Queue as queue
else:
    from queue import Queue as queue

import zipfile

try:
    import zlib
    compression = zipfile.ZIP_DEFLATED
except:
    compression = zipfile.ZIP_STORED

def check_cluster_status():
    """
    Function to check if cluster is enabled
    """
    with open("/etc/ossec-init.conf") as f:
        # the osec directory is the first line of ossec-init.conf
        directory = f.readline().split("=")[1][:-1].replace('"', "")

    try:
        # wrap the data
        with open("{0}/etc/ossec.conf".format(directory)) as f:
            txt_data = f.read()

        txt_data = re.sub("(<!--.*?-->)", "", txt_data, flags=re.MULTILINE | re.DOTALL)
        txt_data = txt_data.replace(" -- ", " -INVALID_CHAR ")
        txt_data = '<root_tag>' + txt_data + '</root_tag>'

        conf = ET.fromstring(txt_data)

        return conf.find('ossec_config').find('cluster').find('disabled').text == 'no'
    except:
        return False

# import python-cryptography lib only if cluster is enabled
if check_cluster_status():
    try:
        from cryptography.fernet import Fernet, InvalidToken, InvalidSignature
    except ImportError as e:
        raise WazuhException(3008, str(e))


class WazuhClusterClient(asynchat.async_chat):
    def __init__(self, host, port, key, data, file):
        asynchat.async_chat.__init__(self)
        self.can_read = False
        self.can_write = True
        self.received_data = []
        self.response = ""
        self.f = key
        self.data = data
        self.file = file
        self.create_socket(socket.AF_INET, socket.SOCK_STREAM)
        self.socket.settimeout(common.cluster_timeout)
        try:
            self.connect((host, port))
        except socket.error as e:
            self.close()
            raise WazuhException(3010, strerror(e[0]))
        self.set_terminator('\n')

    def handle_close(self):
        self.close()

    def readable(self):
        return self.can_read

    def writable(self):
        return self.can_write

    def handle_error(self):
        nil, t, v, tbinfo = asyncore.compact_traceback()
        self.close()
        if InvalidToken == t or InvalidSignature == t:
            raise WazuhException(3010, "Could not decrypt message from {0}".format(self.addr[0]))
        else:
            raise WazuhException(3010, str(v))

    def collect_incoming_data(self, data):
        self.received_data.append(data)

    def found_terminator(self):
        self.response = json.loads(self.f.decrypt(''.join(self.received_data)))
        self.close()

    def handle_write(self):
        if self.file is not None:
            msg = self.f.encrypt(self.data.encode()) + self.f.encrypt(self.file) + '\n\t\t\n'
        else:
            msg = self.f.encrypt(self.data.encode()) + '\n\t\t\n'

        i = 0
        while i < len(msg):
            next_i = i+4096 if i+4096 < len(msg) else len(msg)
            sent = self.send(msg[i:next_i])
            i += sent


        self.can_read=True
        self.can_write=False


def send_request(host, port, key, data, file=None):
    error = 0
    try:
        fernet_key = Fernet(key.encode('base64','strict'))
        client = WazuhClusterClient(host, int(port), fernet_key, data, file)
        asyncore.loop()
        data = client.response

    except NameError as e:
        data = "Error importing cryptography module. Please install it with pip, yum (python-cryptography & python-setuptools) or apt (python-cryptography)"
        error = 1

    except WazuhException as e:
        error = 1
        data = str(e)

    return error, data

def get_status_json():
    return {"enabled": "yes" if check_cluster_status() else "no",
            "running": "yes" if status()['wazuh-clusterd'] == 'running' else "no"}


# API Messages
list_request_type = []
RESTART_AGENTS = "restart"
list_request_type.append(RESTART_AGENTS)
AGENTS_UPGRADE_RESULT = "agents_upg_result"
list_request_type.append(AGENTS_UPGRADE_RESULT)
AGENTS_UPGRADE = "agents_upg"
list_request_type.append(AGENTS_UPGRADE)
AGENTS_UPGRADE_CUSTOM = "agents_upg_custom"
list_request_type.append(AGENTS_UPGRADE_CUSTOM)
SYSCHECK_LAST_SCAN = "syscheck_last"
list_request_type.append(SYSCHECK_LAST_SCAN)
SYSCHECK_RUN = "syscheck_run"
list_request_type.append(SYSCHECK_RUN)
SYSCHECK_CLEAR = "syscheck_clear"
list_request_type.append(SYSCHECK_CLEAR)
ROOTCHECK_PCI = "rootcheck_pci"
list_request_type.append(ROOTCHECK_PCI)
ROOTCHECK_CIS = "rootcheck_cis"
list_request_type.append(ROOTCHECK_CIS)
ROOTCHECK_LAST_SCAN = "rootcheck_last"
list_request_type.append(ROOTCHECK_LAST_SCAN)
ROOTCHECK_RUN = "rootcheck_run"
list_request_type.append(ROOTCHECK_RUN)
ROOTCHECK_CLEAR = "rootcheck_clear"
list_request_type.append(ROOTCHECK_CLEAR)

def check_cluster_cmd(cmd, node_type):
    # cmd must be a list
    if not isinstance(cmd, list):
        return False

    # check cmd len list
    if len(cmd) != 2:
        return False

    # check cmd len
    if len(' '.join(cmd)) != common.cluster_protocol_plain_size:
        return False

    # 'ready' cmd can only be sent by a master node to a client node
    if cmd[0] == 'ready' and node_type == 'client':
        return True

    # 'data' cmd can only be sent by a master node to another master node
    if cmd[0] == 'data' and node_type == 'master':
        return True

    # check command type
    if not cmd[0] in ['zip', 'node'] and not cmd[0] in list_request_type:
        return False

    # second argument of zip is a number
    if cmd[0] == 'zip' and not re.compile('\d+').match(cmd[1]):
        return False

    return True


def check_cluster_config(config):
    iv = InputValidator()

    if not 'key' in config.keys():
        raise WazuhException(3004, 'Unspecified key')
    elif not iv.check_name(config['key']) or not iv.check_length(config['key'], 32, eq):
        raise WazuhException(3004, 'Key must be 32 characters long and only have alphanumeric characters')

    if config['node_type'] != 'master' and config['node_type'] != 'client':
        raise WazuhException(3004, 'Invalid node type {0}. Correct values are master and client'.format(config['node_type']))
    if not re.compile("\d+[m|s]").match(config['interval']):
        raise WazuhException(3004, 'Invalid interval specification. Please, specify it with format <number>s or <number>m')
    if config['nodes'][0] == 'localhost' and len(config['nodes']) == 1:
        raise WazuhException(3004, 'Please specify IPs of all cluster nodes')


def get_cluster_items():
    try:
        cluster_items = json.load(open('{0}/framework/wazuh/cluster.json'.format(common.ossec_path)))
        return cluster_items
    except Exception as e:
        raise WazuhException(3005, str(e))

def get_file_info(filename, cluster_items):
    def is_synced_file(mtime, node_type):
        if node_type == 'master':
            return False
        else:
            return (datetime.now() - datetime.fromtimestamp(mtime)).seconds / 60 > 30

    node_type = read_config()['node_type']
    fullpath = common.ossec_path + filename

    if not path.isfile(fullpath):
        raise WazuhException(3000, "Could not open file {0}".format(filename))

    stat_obj = stat(fullpath)
    st_mtime = stat_obj.st_mtime
    st_size = stat_obj.st_size

    directory = path.dirname(filename)+'/'
    new_item = cluster_items[directory] if directory in cluster_items.keys() else cluster_items['/etc/']

    file_item = {
        "umask" : new_item['umask'],
        "format" : new_item['format'],
        "write_mode" : new_item['write_mode'],
        "md5": md5(fullpath),
        "modification_time" : str(datetime.utcfromtimestamp(st_mtime)),
        'timestamp': st_mtime,
        "size" : st_size,
        'is_synced': is_synced_file(st_mtime, node_type)
    }

    return file_item


def compress_files(list_path, node_type):
    zipped_file = BytesIO()
    with zipfile.ZipFile(zipped_file, 'w') as zf:
        # write files
        for f in list_path:
            try:
                zf.write(filename = common.ossec_path + f, arcname = f, compress_type=compression)
            except Exception as e:
                logging.error(str(WazuhException(3001, str(e))))

        # write a file with the name of all the groups only if the node type is master
        if node_type == 'master':
            try:
                local_groups = [x['name'] for x in Agent.get_all_groups(limit=None)['items']]
                zf.writestr("remote_groups.txt", '\n'.join(local_groups), compression)
            except Exception as e:
                raise WazuhException(3001, str(e))

    return zipped_file.getvalue()

def read_config():
    # Get api/configuration/config.js content
    try:
        config_cluster = get_ossec_conf('cluster')

    except WazuhException as e:
        if e.code == 1102:
            raise WazuhException(3006, "Cluster configuration not present in ossec.conf")
        else:
            raise WazuhException(3006, e.message)
    except Exception as e:
        raise WazuhException(3006, str(e))

    return config_cluster


get_localhost_ips = lambda: check_output(['hostname', '--all-ip-addresses']).split(" ")[:-1]

def get_actual_master(csocket=None):
    if not csocket:
        cluster_socket = connect_to_db_socket()
    else:
        cluster_socket = csocket

    send_to_socket(cluster_socket, "selactual")
    name = receive_data_from_db_socket(cluster_socket)

    if not csocket:
        cluster_socket.close()

    return name

def insert_actual_master(node_name, csocket=None):
    if not csocket:
        cluster_socket = connect_to_db_socket()
    else:
        cluster_socket = csocket

    send_to_socket(cluster_socket, "insertactual {0}".format(node_name))
    receive_data_from_db_socket(cluster_socket)

    if not csocket:
        cluster_socket.close()

def select_actual_master(nodes, cluster_socket=None):
    # check if there's already one actual master
    if len(list(filter(lambda x: x == 'master(*)', map(itemgetter('type'), nodes)))) > 0:
        return nodes

    # if there's no actual master, select one
    for node in nodes:
        if node['type'] == 'master':
            logging.info("The new elected master is {0}.".format(node['node']))
            node['type'] = 'master(*)'
            insert_actual_master(node['node'], cluster_socket)
            break

    return nodes


def get_nodes(updateDBname=False, cluster_socket=None, get_localhost=False):
    """
    Function to get information about all nodes in the cluster.

    :param updateDBname: Flag to decide if update cluster nodes name database or not
    """
    config_cluster = read_config()
    if not config_cluster:
        raise WazuhException(3000, "No config found")

    # list with all the ips the localhost has
    localhost_ips = get_localhost_ips()
    data = []
    error_response = False

    for url in sorted(config_cluster["nodes"]):
        if not url in localhost_ips:
            error, response = send_request(host=url, port=config_cluster["port"], key=config_cluster['key'],
                                data="node {0}".format('a'*(common.cluster_protocol_plain_size - len("node "))))
            if error == 0:
                if response['error'] == 0:
                    response = response['data']
                    if get_localhost:
                        response['localhost'] = False 
                else:
                    logging.warning("Received an error response from {0}: {1}".format(url, response))
                    error_response = True
        else:
            error = 0
            response = get_node(cluster_socket=cluster_socket)
            response['localhost'] = True

        if error == 1:
            logging.warning("Error connecting with {0}: {1}".format(url, response))
            error_response = True

        if error_response:
            res_dict = {'error': response, 'node':'unknown', 'status':'disconnected', 'url':url, 'type':'unknown'}
            if get_localhost:
                res_dict['localhost'] = False
            data.append(res_dict)
            error_response = False
            continue

        if 'master' in config_cluster['node_type'] or \
            'master' in response['type'] or (get_localhost and response['localhost']):
            res_dict = {'url':url, 'node':response['node'], 'type': response['type'],
                         'status':'connected', 'cluster':response['cluster']}
            if get_localhost:
                res_dict['localhost'] = response['localhost']
            data.append(res_dict)

            if updateDBname:
<<<<<<< HEAD
                query = "insertname " +response['node'] + " " + url
                send_to_socket(cluster_socket, query)
                receive_data_from_db_socket(cluster_socket)
=======
                if not cluster_socket:
                    csocket = connect_to_db_socket()
                else:
                    csocket = cluster_socket

                query = "insertname " +response['node'] + " " + url 
                send_to_socket(csocket, query)
                receive_data_from_db_socket(csocket)

                if not cluster_socket:
                    csocket.close()

    select_actual_master(data, cluster_socket)
>>>>>>> 1f8b46e9

    return {'items': data, 'totalItems': len(data)}



def get_node(name=None, cluster_socket=None):
    data = {}
    if not name:
        config_cluster = read_config()

        if not config_cluster:
            raise WazuhException(3000, "No config found")

        data["node"]    = config_cluster["node_name"]
        data["cluster"] = config_cluster["name"]
        if get_actual_master(cluster_socket) == data['node']:
            data["type"] = "master(*)"
        else:
            data["type"] = config_cluster["node_type"]

    return data


def scan_for_new_files_one_node(node, cluster_items, cluster_config, cluster_socket=None, own_items=None):
    if not own_items:
        own_items = list_files_from_filesystem(cluster_config['node_type'], cluster_items)
    own_items_names = own_items.keys()

    # check files in database
    count_query = "count {0}".format(node)
    send_to_socket(cluster_socket, count_query)
    n_files = int(filter(lambda x: x != '\x00', cluster_socket.recv(10000)))

    if n_files == 0:
        logging.info("New manager found: {0}".format(node))
        logging.debug("Adding {0}'s files to database".format(node))

        # if the manager is not in the database, add it with all files
        for files in divide_list(own_items_names):

            insert_sql = "insert"
            for file in files:
                insert_sql += " {0} {1}".format(node, file)

            send_to_socket(cluster_socket, insert_sql)
            data = cluster_socket.recv(10000)

    else:
        logging.debug("Retrieving {0}'s files from database".format(node))
        all_files = get_file_status(node, cluster_socket)
        # if there are missing files that are not being controled in database
        # add them as pending
        for missing in divide_list(set(own_items_names) - set(all_files.keys())):
            insert_sql = "insert"
            for m in missing:
                all_files[m] = 'pending'
                insert_sql += " {0} {1}".format(node,m)

            send_to_socket(cluster_socket, insert_sql)
            data = receive_data_from_db_socket(cluster_socket)


def connect_to_db_socket(retry=False):
    if not  check_cluster_status():
        raise WazuhException(3013)

    cluster_socket = socket.socket(socket.AF_UNIX, socket.SOCK_STREAM)
    max_retries = 100 if retry else 1
    n_retries = 0
    while n_retries <= max_retries:
        try:
            cluster_socket.connect("{0}/queue/ossec/cluster_db".format(common.ossec_path))
        except socket.error as e:
            error_msg = str(e)
            n_retries += 1
            sleep(1)
            continue
        break

    if n_retries >= max_retries:
        raise WazuhException(3009, error_msg)

    return cluster_socket

def receive_data_from_db_socket(cluster_socket):
    return ''.join(filter(lambda x: x != '\x00', cluster_socket.recv(10000).decode()))

def send_to_socket(cluster_socket, query):
    cluster_socket.send(query.encode())

def scan_for_new_files():
    cluster_socket = connect_to_db_socket()

    cluster_items = get_cluster_items()
    cluster_config = read_config()
    own_items = list_files_from_filesystem(cluster_config['node_type'], cluster_items)

    for node in get_remote_nodes():
        scan_for_new_files_one_node(node[0], cluster_items, cluster_config, cluster_socket, own_items)

    cluster_socket.close()


def list_files_from_filesystem(node_type, cluster_items, get_all=False):
    def get_files_from_dir(dirname, recursive, files, cluster_items):
        items = []
        for entry in listdir(dirname):
            if entry in cluster_items['excluded_files'] or entry[-1] == '~':
                continue

            if entry in files or files == ["all"]:

                full_path = path.join(dirname, entry)
                if not path.isdir(full_path):
                    items.append(full_path.replace(common.ossec_path, ""))
                elif recursive:
                    items.extend(get_files_from_dir(full_path, recursive, files, cluster_items))

        return items

    # Expand directory
    expanded_items = []
    for file_path, item in cluster_items.items():
        if file_path == "excluded_files":
            continue
        if item['source'] == node_type or \
           item['source'] == 'all' or get_all:
            fullpath = common.ossec_path + file_path
            expanded_items.extend(get_files_from_dir(fullpath, item['recursive'],item['files'], cluster_items))

    final_items = {}
    for new_item in expanded_items:
        try:
            final_items[new_item] = get_file_info(new_item, cluster_items)
        except Exception as e:
            continue

    return dict(filter(lambda x: not x[1]['is_synced'], final_items.items()))

def get_file_status(manager, cluster_socket):
    count_query = "count {0}".format(manager)
    send_to_socket(cluster_socket, count_query)
    n_files = int(receive_data_from_db_socket(cluster_socket))

    query = "select {0} 100 ".format(manager)
    file_status = ""
    # limit = 100
    for offset in range(0,n_files,100):
        send_to_socket(cluster_socket, query + str(offset))
        file_status += receive_data_from_db_socket(cluster_socket)

    # retrieve all files for a node in database with its status
    all_files = {f[0]:f[1] for f in map(lambda x: x.split('*'), filter(lambda x: x != '', file_status.split(' ')))}

    return all_files

def get_file_status_all_managers(file_list, manager):
    """
    Return a nested list where each element has the following structure
    [manager, filename, status]
    """
    fix_manager = []
    cluster_socket = connect_to_db_socket()
    if manager:
        for m in manager:
            if re.compile(r"^\d{1,3}\.\d{1,3}\.\d{1,3}\.\d{1,3}$").match(m):
                fix_manager.append(m)
            elif re.compile(r"\w+").match(m):
                send_to_socket(cluster_socket, "getip {0}".format(m))
                fix_manager.append(receive_data_from_db_socket(cluster_socket))
            else:
                raise WazuhException(3014, m)

        manager = fix_manager
    cluster_socket.close()

    files = []

    nodes = get_remote_nodes(connected=False, return_info_for_masters=True)
    if manager:
        remote_nodes = filter(lambda x: x in manager, map(itemgetter(0), nodes))
    else:
        remote_nodes = map(itemgetter(0), nodes)

    cluster_socket = connect_to_db_socket()
    for node in remote_nodes:
        all_files = get_file_status(node, cluster_socket)
        if file_list == []:
            filenames = all_files.keys()
        else:
            filenames = file_list

        files.extend([[node, file, all_files[file]] for file in filenames])

    cluster_socket.close()
    return files


def get_last_sync():
    """
    Function to retrieve information about the last synchronization
    """
    cluster_socket = connect_to_db_socket()

    send_to_socket(cluster_socket, "sellast")

    date, duration = receive_data_from_db_socket(cluster_socket).split(" ")

    cluster_socket.close()

    return str(datetime.fromtimestamp(int(date))), float(duration)


def clear_file_status_one_node(manager, cluster_socket):
    """
    Function to set the status of all manager's files to pending
    """
    files = get_file_status(manager, cluster_socket).keys()

    update_sql = "update2"
    for file in files:
        update_sql += " pending {0} {1}".format(manager, file)

        send_to_socket(cluster_socket, update_sql)
        received = receive_data_from_db_socket(cluster_socket)


def update_file_info_bd(cluster_socket, files):
    """
    Function to update the files' information in database
    """
    query = "insertfile "
    for file in divide_list(files.items()):
        for fname, finfo in file:
            query += "{} {} {} ".format(fname, finfo['md5'], finfo['timestamp'])

        send_to_socket(cluster_socket, query)
        received = receive_data_from_db_socket(cluster_socket)


def clear_file_status():
    """
    Function to set all database files' status to pending
<<<<<<< HEAD
    """
=======

    Cleans actual_master table
    """
    cluster_socket = connect_to_db_socket(retry=True)
    # clean last actual master node
    send_to_socket(cluster_socket, "delactual");
    receive_data_from_db_socket(cluster_socket)

>>>>>>> 1f8b46e9
    # Get information of files from filesystem
    config_cluster = read_config()
    if not config_cluster:
        raise WazuhException(3000, "No config found")
    own_items = list_files_from_filesystem(config_cluster['node_type'], get_cluster_items())
<<<<<<< HEAD

    cluster_socket = connect_to_db_socket(retry=True)
=======
>>>>>>> 1f8b46e9

    # n files DB
    send_to_socket(cluster_socket, "countfiles")
    n_files_db = int(receive_data_from_db_socket(cluster_socket))

    # Only update status for modified files
    if n_files_db > 0:
        # Get information of files from DB (limit = 100)
        query = "selfiles 100 "
        file_status = ""
        for offset in range(0, n_files_db, 100):
            query += str(offset)
            send_to_socket(cluster_socket, query)
            file_status += receive_data_from_db_socket(cluster_socket)

        db_items = {filename:{'md5': md5, 'timestamp': timestamp} for filename,
                    md5, timestamp in map(lambda x: x.split('*'),
                    filter(lambda x: x != '', file_status.split(' ')))}

        # Update status
        query = "update1 "
        new_items = {}
        for files_slice in divide_list(own_items.items()):
            local_items = dict(filter(lambda x: db_items[x[0]]['md5'] != x[1]['md5']
                            or int(db_items[x[0]]['timestamp']) < int(x[1]['timestamp']), files_slice))
            query += ' '.join(local_items.keys())
            send_to_socket(cluster_socket, query)
            received = receive_data_from_db_socket(cluster_socket)
            new_items.update(local_items)
    else:
        new_items = own_items


    update_file_info_bd(cluster_socket, new_items)
    cluster_socket.close()


def get_file_status_json(file_list = {'fields':[]}, manager = {'fields':[]}):
    """
    Return a nested list where each element has the following structure
    {
        manager: {
            status: [
                files
            ]
        }
    }
    """
    files = get_file_status_all_managers(file_list['fields'], manager['fields'])
    cluster_dict = {}
    for manager, file, status in files:
        try:
            cluster_dict[manager][status].append(file)
        except KeyError:
            cluster_dict[manager] = {}
            cluster_dict[manager][status] = [file]

    return cluster_dict

def get_agents_status():
    """
    Return a nested list where each element has the following structure
    [agent_id, agent_name, agent_status, manager_hostname]
    """
    agent_list = []
    for agent in Agent.get_agents_overview(select={'fields':['id','ip','name','status','node_name']}, limit=None)['items']:
        if int(agent['id']) == 0:
            continue
        try:
            agent_list.append([agent['id'], agent['ip'], agent['name'], agent['status'], agent['node_name']])
        except KeyError:
            agent_list.append([agent['id'], agent['ip'], agent['name'], agent['status'], "None"])

    return agent_list


def get_agent_status_json():
    """
    Return a nested list where each element has the following structure
    {
        manager: {
            status: [
                id: name
            ]
        }
    }
    """
    agents = get_agents_status()
    cluster_dict = {}
    for agent_id, agent_ip, name, status, manager in agents:
        try:
            cluster_dict[manager].append({
                'id': agent_id,
                'ip': agent_ip,
                'name': name,
                'status': status
            })
        except KeyError:
            cluster_dict[manager] = [{
                'id': agent_id,
                'ip': agent_ip,
                'name': name,
                'status': status
            }]

    return cluster_dict


def get_token():
    config_cluster = read_config()

    if not config_cluster:
        raise WazuhException(3000, "No config found")

    raw_key = config_cluster["key"]
    token = sha512(raw_key).hexdigest()
    return token


def _check_token(other_token):
    my_token = get_token()
    if my_token == other_token:
        return True
    else:
        return False

def _check_removed_agents(new_client_keys):
    """
    Function to delete agents that have been deleted in a synchronized
    client.keys.

    It makes a diff of the old client keys and the new one and search for
    deleted or changed lines (in the diff those lines start with -).

    If a line starting with - matches the regex structure of a client.keys line
    that agent is deleted.
    """
    with open("{0}/etc/client.keys".format(common.ossec_path)) as ck:
        # can't use readlines function since it leaves a \n at the end of each item of the list
        client_keys = ck.read().split('\n')

    regex = re.compile('-\d{3} \w+ (any|\d+.\d+.\d+.\d+|\d+.\d+.\d+.\d+\/\d+) \w+')
    for removed_line in filter(lambda x: x.startswith('-'), unified_diff(client_keys, new_client_keys)):
        if regex.match(removed_line):
            agent_id, _, _, _, = removed_line[1:].split(" ")

            try:
                Agent(agent_id).remove()
                logging.info("Agent {0} deleted successfully".format(agent_id))
            except WazuhException as e:
                logging.error("Error deleting agent {0}: {1}".format(agent_id, str(e)))


def _update_file(fullpath, new_content, umask_int=None, mtime=None, w_mode=None, node_type='master', node_name=''):
    # Set Timezone to epoch converter
    # environ['TZ']='UTC'
    if path.basename(fullpath) == 'client.keys':
        if node_type=='client':
            _check_removed_agents(new_content.split('\n'))
        elif node_name == get_actual_master():
            logging.warning("Client.keys file received in a elected master node.")
            raise WazuhException(3007)

    if 'agent-info' in fullpath:
        if node_type=='master':
            # check if the date is older than the manager's date
            if path.isfile(fullpath) and datetime.fromtimestamp(int(stat(fullpath).st_mtime)) > mtime:
                logging.warning("Receiving an old agent-info file ({})".format(path.basename(fullpath)))
                raise WazuhException(3012)
        else:
            logging.warning("Agent-info received in a client node.")
            raise WazuhException(3011)

    # Write
    if w_mode == "atomic":
        f_temp = '{0}.tmp.cluster'.format(fullpath)
    else:
        f_temp = '{0}'.format(fullpath)

    if umask_int:
        oldumask = umask(umask_int)

    try:
        dest_file = open(f_temp, "w")
    except IOError:
        dirpath = path.dirname(fullpath)
        mkdir(dirpath)
        chmod(dirpath, S_IRWXU | S_IRWXG)
        dest_file = open(f_temp, "a+")

    dest_file.write(new_content)

    if umask_int:
        umask(oldumask)

    dest_file.close()

    mtime_epoch = int(mktime(mtime.timetuple()))
    utime(f_temp, (mtime_epoch, mtime_epoch)) # (atime, mtime)

    # Atomic
    if w_mode == "atomic":
        rename(f_temp, fullpath)


def extract_zip(zip_bytes):
    zip_json = {}
    with zipfile.ZipFile(BytesIO(zip_bytes)) as zipf:
        zip_json = {name:{'data':zipf.open(name).read(),
                          'time':datetime(*zipf.getinfo(name).date_time)}
                    for name in zipf.namelist()}

    return receive_zip(zip_json)

def receive_zip(zip_file):
    def check_groups(remote_group_set):
        """
        Function to remove the groups that are on the local node and not in the remote node
        """
        local_groups = {x['name'] for x in Agent.get_all_groups(limit=None)['items']}
        for removed_group in local_groups - remote_group_set:
            try:
                Agent.remove_group(removed_group)
                logging.info("Group {0} removed successfully".format(removed_group))
            except Exception as e:
                logging.error("Error deleting group {0}: {1}".format(removed_group, str(e)))


    cluster_items = get_cluster_items()
    config = read_config()
    logging.info("Receiving package with {0} files".format(len(zip_file)))

    final_dict = {'error':[], 'updated': [], 'invalid': []}

    if 'remote_groups.txt' in zip_file.keys():
        check_groups(set(zip_file['remote_groups.txt']['data'].split('\n')))
        del zip_file['remote_groups.txt']

    for name,content in zip_file.items():
        try:
            fixed_name = '/' + name
            dir_name = path.dirname(fixed_name) + '/'
            file_path = common.ossec_path + fixed_name
            try:
                remote_umask = int(cluster_items[dir_name]['umask'], base=0)
                remote_write_mode = cluster_items[dir_name]['write_mode']
            except KeyError:
                remote_umask = int(cluster_items['/etc/']['umask'], base=0)
                remote_write_mode = cluster_items['/etc/']['write_mode']

            _update_file(file_path, new_content=content['data'],
                            umask_int=remote_umask,
                            mtime=content['time'],
                            w_mode=remote_write_mode,
                            node_type=config['node_type'],
                            node_name=config['name'])

        except Exception as e:
            logging.error("Error extracting zip file: {0}".format(str(e)))
            final_dict['error'].append({'item': name, 'reason': str(e)})
            continue

        final_dict['updated'].append(name)

    return final_dict


def divide_list(l, size=1000):
    return map(lambda x: filter(lambda y: y is not None, x), map(None, *([iter(l)] * size)))

def get_remote_nodes(connected=True, updateDBname=False, return_info_for_masters=False, cluster_socket=None):
    all_nodes = get_nodes(updateDBname=updateDBname, cluster_socket=cluster_socket, get_localhost=True)['items']

    # Get connected nodes in the cluster
    if connected:
        cluster = [(n['url'], n['type'], n['localhost'], n['node']) for n in 
                    filter(lambda x: x['status'] == 'connected', all_nodes)]
    else:
        cluster = [(n['url'], n['type'], n['localhost'], n['node']) for n in all_nodes]
    # search the index of the localhost in the cluster
    try:
        localhost_index = next (x[0] for x in enumerate(cluster) if x[1][2])
    except StopIteration:
        logging.error("Cluster nodes are not correctly configured at ossec.conf.")
        raise WazuhException(3004, "Cluster nodes are not correctly configured at ossec.conf.")

    if not return_info_for_masters and cluster[localhost_index][1] == 'master':
        return [] # if the master is no the actual one, it doesnt send any messages
    
    return list(map(itemgetter(0,1,3), compress(cluster, map(lambda x: x != localhost_index, range(len(cluster))))))

def get_file_status_of_one_node(node, own_items_names, cluster_socket, all_items=None):
    # check files in database
    node_url, node_type, _ = node

    own_items = own_items_names if node_type == 'client' or not all_items else all_items

    count_query = "count {0}".format(node_url)
    send_to_socket(cluster_socket, count_query)
    n_files = int(receive_data_from_db_socket(cluster_socket))
    if n_files == 0:
        logging.info("New manager found: {0}".format(node_url))
        logging.debug("Adding {0}'s files to database".format(node_url))

        # if the manager is not in the database, add it with all files
        for files in divide_list(own_items):

            insert_sql = "insert"
            for file in files:
                insert_sql += " {0} {1}".format(node_url, file)

            send_to_socket(cluster_socket, insert_sql)
            data = receive_data_from_db_socket(cluster_socket)

        all_files = {file:'pending' for file in own_items}

    else:
        logging.debug("Retrieving {0}'s files from database".format(node_url))
        all_files = get_file_status(node_url, cluster_socket)
        # if there are missing files that are not being controled in database
        # add them as pending
        for missing in divide_list(set(own_items) - set(all_files.keys())):
            insert_sql = "insert"
            for m in missing:
                all_files[m] = 'pending'
                insert_sql += " {0} {1}".format(node_url,m)

            send_to_socket(cluster_socket, insert_sql)
            data = receive_data_from_db_socket(cluster_socket)

    return all_files


def push_updates_single_node(all_files, node_dest, node_dest_name, config_cluster, result_queue):
    # filter to send only pending files
    pending_files = filter(lambda x: x[1] != 'synchronized', all_files.items())
    if len(pending_files) > 0:
<<<<<<< HEAD
        logging.info("Sending {0} {1} files".format(node_dest, len(pending_files)))
=======
        logging.info("Sending {} ({}) {} files".format(node_dest_name, node_dest, len(pending_files)))
>>>>>>> 1f8b46e9
        zip_file = compress_files(list_path=set(map(itemgetter(0), pending_files)),
                                  node_type=config_cluster['node_type'])

        error, response = send_request(host=node_dest, port=config_cluster['port'],
                                       data="zip {0}".format(str(len(zip_file)).
                                        zfill(common.cluster_protocol_plain_size - len("zip "))),
                                       file=zip_file, key=config_cluster['key'])

        try:
            res = literal_eval(response)
        except Exception as e:
            res = response

    else:
        logging.info("No pending files to send to {0} ".format(node_dest))
        res = {'error': 0, 'data':{'updated':[], 'error':[], 'invalid':[]}}
        error = 0


    if res['error'] != 0:
        logging.debug(res)
        result_queue.put({'node': node_dest, 'reason': "{0} - {1}".format(error, response),
                          'error': 1, 'files':{'updated':[], 'invalid':[],
                                        'error':list(map(itemgetter(0), pending_files))}})
    else:
        logging.debug({'updated': len(res['data']['updated']),
                      'error': res['data']['error'],
                      'invalid': res['data']['invalid']})
        result_queue.put({'node': node_dest, 'files': res['data'], 'error': 0, 'reason': ""})


def update_node_db_after_sync(data, node, node_name, cluster_socket):
    logging.info("Updating {}'s ({}) file status in DB".format(node_name, node))
    for updated in divide_list(data['files']['updated']):
        update_sql = "update2"
        for u in updated:
            update_sql += " synchronized {0} /{1}".format(node, u)

        send_to_socket(cluster_socket, update_sql)
        received = receive_data_from_db_socket(cluster_socket)

    for failed in divide_list(data['files']['error']):
        delete_sql = "delete1"
        update_sql = "update2"
        for f in failed:
            if isinstance(f, dict):
                if f['reason'] == 'Error 3012 - Received an old agent-info file.':
                    delete_sql += " /{0}".format(f['item'])
                else:
                    update_sql += " failed {0} /{1}".format(node, f['item'])
            else:
                update_sql += " failed {0} {1}".format(node, f)

        send_to_socket(cluster_socket, update_sql)
        received = receive_data_from_db_socket(cluster_socket)
        if len(delete_sql) > len("delete1"):
            send_to_socket(cluster_socket, delete_sql)
            received = receive_data_from_db_socket(cluster_socket)

    for invalid in divide_list(data['files']['invalid']):
        update_sql = "update2"
        for i in invalid:
            update_sql += " invalid {0} {1}".format(node, i)

        send_to_socket(cluster_socket, update_sql)
        received = receive_data_from_db_socket(cluster_socket)


def save_actual_master_data_on_db(data):
    logging.info("Updating database with information received from elected master.")
    cluster_socket = connect_to_db_socket()
    localhost_ips = get_localhost_ips()
    for node_ip, node_data in data.items():
        if not node_ip in localhost_ips:
            get_file_status_of_one_node((node_ip, 'client', ''), list_files_from_filesystem('master', get_cluster_items()).keys(), cluster_socket)
            update_node_db_after_sync(node_data, node_ip, node_data['name'], cluster_socket)
        else:
            # save files status received from master in database
            master_name = get_actual_master(csocket=cluster_socket)
            send_to_socket(cluster_socket, "getip {0}".format(master_name))
            actual_master_ip = receive_data_from_db_socket(cluster_socket)
            get_file_status_of_one_node((actual_master_ip, 'master', ''), list_files_from_filesystem('master', get_cluster_items()).keys(), cluster_socket)
            update_node_db_after_sync(node_data, actual_master_ip, master_name, cluster_socket)

    cluster_socket.close()


def sync_one_node(debug, node, node_name, force=False):
    """
    Sync files with only one node. This function is only called from client nodes
    """
    synchronization_date = time()
    synchronization_duration = 0.0

    config_cluster = read_config()
    if not config_cluster:
        raise WazuhException(3000, "No config found")

    cluster_items = get_cluster_items()

    before = time()
    # Get own items status
    own_items = list_files_from_filesystem(config_cluster['node_type'], cluster_items)
    own_items_names = own_items.keys()

    cluster_socket = connect_to_db_socket()
    logging.debug("Connected to cluster database socket")

    if force:
        clear_file_status_one_node(node, cluster_socket)
    all_files = get_file_status_of_one_node((node, 'master', ''), own_items_names, cluster_socket)

    after = time()
    synchronization_duration += after-before
    logging.debug("Time retrieving info from DB: {0}".format(after-before))

    before = time()
    result_queue = queue()
    push_updates_single_node(all_files, node, node_name, config_cluster, result_queue)

    after = time()
    synchronization_duration += after-before
    logging.debug("Time sending info: {0}".format(after-before))
    before = time()

    result = result_queue.get()
    update_node_db_after_sync(result, node, node_name, cluster_socket)
    after = time()
    synchronization_duration += after-before

    send_to_socket(cluster_socket, "clearlast")
    received = receive_data_from_db_socket(cluster_socket)
    send_to_socket(cluster_socket, "updatelast {0} {1}".format(synchronization_date, int(synchronization_duration)))
    received = receive_data_from_db_socket(cluster_socket)

    cluster_socket.close()
    logging.debug("Time updating DB: {0}".format(after-before))

    if debug:
        return result
    else:
        return {'updated': len(result['files']['updated']),
                  'error': result['files']['error'],
                  'invalid': result['files']['invalid'],
                  'error': result['error'],
                  'reason': result['reason']}


def sync(debug, force=False):
    """
    Sync this node with others
    :return: Files synced.
    """
    synchronization_date = time()
    synchronization_duration = 0.0

    config_cluster = read_config()
    if not config_cluster:
        raise WazuhException(3000, "No config found")

    cluster_items = get_cluster_items()
    before = time()
    # Get own items status
    own_items = list_files_from_filesystem(config_cluster['node_type'], cluster_items)
    if config_cluster['node_type'] == 'master':
        all_items = list_files_from_filesystem(config_cluster['node_type'], cluster_items, True).keys()
    else:
        all_items = None
    own_items_names = own_items.keys()

    remote_nodes = get_remote_nodes(True, True)

    # if there's no remote nodes, stop synchronization
    if remote_nodes == []:
        return {}

    logging.info("Starting synchronization process...")

    cluster_socket = connect_to_db_socket()
    logging.debug("Connected to cluster database socket")

    # for each connected manager, check its files. If the manager is not on database add it
    # with all files marked as pending
    all_nodes_files = {}

    logging.debug("Nodes to sync: {0}".format(str(remote_nodes)))
    logging.info("Found {0} connected nodes".format(len(remote_nodes)))

    for node in remote_nodes:
        if force:
            clear_file_status_one_node(node[0], cluster_socket)
        all_nodes_files[node[0]] = get_file_status_of_one_node(node, own_items_names, cluster_socket, all_items)

    after = time()
    synchronization_duration += after-before
    logging.debug("Time retrieving info from DB: {0}".format(after-before))

    before = time()
    result_queue = queue()
    threads = []
    thread_results = {}
    for node in remote_nodes:
        t = threading.Thread(target=push_updates_single_node, args=(all_nodes_files[node[0]],
                                                                    node[0], node[2],
                                                                    config_cluster,
                                                                    result_queue))
        threads.append(t)
        t.start()
        result = result_queue.get()
        thread_results[result['node']] = {'files': result['files'], 'error': result['error'],
                                          'reason': result['reason'], 'name': node[2]}

    for t in threads:
        t.join()
    after = time()
    synchronization_duration += after-before
    logging.debug("Time sending info: {0}".format(after-before))

    before = time()
    for node,data in thread_results.items():
        update_node_db_after_sync(data, node, data['name'], cluster_socket)

    after = time()
    synchronization_duration += after-before

    send_to_socket(cluster_socket, "clearlast")
    received = receive_data_from_db_socket(cluster_socket)
    send_to_socket(cluster_socket, "updatelast {0} {1}".format(int(synchronization_date), synchronization_duration))
    received = receive_data_from_db_socket(cluster_socket)

    cluster_socket.close()
    logging.debug("Time updating DB: {0}".format(after-before))

    if debug:
        return thread_results
    else:
        return {node:{'updated': len(data['files']['updated']),
                      'error': data['files']['error'],
                      'invalid': data['files']['invalid'],
                      'error': data['error'],
                      'reason': data['reason']}
                      for node,data in thread_results.items()}


def get_node_agent(agent_id):
    cluster_socket = connect_to_db_socket()
    try:
        node_name = Agent(agent_id).get_basic_information()['node_name']
        send_to_socket(cluster_socket, "getip {0}".format(node_name))
        data = receive_data_from_db_socket(cluster_socket)
    except:
        logging.warning("Can't find agent {0}".format(agent_id))
        data = None
    cluster_socket.close()
    return data


def get_agents_by_node(agent_id):
    # Return remote_nodes[addr_node] = {agent_id_0, agent_id_1, ...}
    node_agents = {}
    if isinstance(agent_id, list):
        for id in agent_id:
            addr = get_node_agent(id)
            if node_agents.get(addr) is None:
                node_agents[addr] = []
            node_agents[addr].append(str(id).zfill(3))
    else:
        if agent_id is not None:
            node_agents[get_node_agent(agent_id)] = [str(agent_id).zfill(3)]
    return node_agents


def send_request_to_node(node, config_cluster, request_type, args, result_queue):
    error, response = send_request(host=node, port=config_cluster["port"], key=config_cluster['key'],
                        data="{1} {0}".format('a'*(common.cluster_protocol_plain_size - len(request_type + " ")), request_type),
                         file=args)

    if error != 0 or response['error'] != 0:
        logging.debug(response)
        result_queue.put({'node': node, 'reason': "{0} - {1}".format(error, response), 'error': 1})
    else:
        result_queue.put(response)


def append_node_result_by_type(node, result_node, request_type, current_result=None):
    if current_result == None:
        current_result = {}
    if request_type == RESTART_AGENTS:
        if isinstance(result_node.get('data'), dict):
            if result_node.get('data').get('affected_agents') != None:
                if current_result.get('affected_agents') is None:
                    current_result['affected_agents'] = []
                current_result['affected_agents'].extend(result_node['data']['affected_agents'])

            if result_node.get('data').get('failed_ids'):
                if current_result.get('failed_ids') is None:
                    current_result['failed_ids'] = []
                current_result['failed_ids'].extend(result_node['data']['failed_ids'])

            if result_node.get('data').get('failed_ids') != None and result_node.get('data').get('msg') != None:
                current_result['msg'] = result_node['data']['msg']
            if current_result.get('failed_ids') == None and result_node.get('data').get('msg') != None:
                current_result['msg'] = result_node['data']['msg']
            if current_result.get('failed_ids') != None and current_result.get('affected_agents') != None:
                current_result['msg'] = "Some agents were not restarted"
        else:
            if current_result.get('data') == None:
                current_result = result_node
    else:
        if result_node.get('data') != None:
            current_result = result_node['data']
        elif result_node.get('message') != None:
            current_result['message'] = result_node['message']
            current_result['error'] = result_node['error']
        #current_result[node] = result_node
    return current_result


def send_request_to_nodes(remote_nodes, config_cluster, request_type, args):
    threads = []
    result = {}
    result_node = {}
    result_nodes = {}
    result_queue = queue()
    local_node = get_node()['node']
    remote_nodes_addr = []
    msg = None
    if len(remote_nodes) == 0:
        remote_nodes_addr = get_remote_nodes(True, True)
    else:
        remote_nodes_addr = remote_nodes.keys()

    args_str = " ".join(args)

    for node_id in remote_nodes_addr:
        if node_id != None:
            logging.info("Sending {2} request from {0} to {1}".format(local_node, node_id, request_type))

            # Push agents id
            if remote_nodes.get(node_id) != None:
                agents = "-".join(remote_nodes[node_id])
                msg = agents
                if args_str > 0:
                    msg = msg + " " + args_str
            else:
                msg = args_str

            t = threading.Thread(target=send_request_to_node, args=(str(node_id), config_cluster, request_type, msg, result_queue))
            threads.append(t)
            t.start()
            result_node = result_queue.get()
        else:
            result_node['data'] = {}
            result_node['data']['failed_ids'] = []
            for id in remote_nodes[node_id]:
                node = {}
                node['id'] = id
                node['error'] = {'message':"Agent not found",'code':-1}
                result_node['data']['failed_ids'].append(node)
        result_nodes[node_id] = result_node

    for t in threads:
        t.join()
    for node, result_node in result_nodes.iteritems():
        result = append_node_result_by_type(node, result_node, request_type, result)
    return result


def is_a_local_request():
    config_cluster = read_config()
    return not config_cluster or not check_cluster_status() or config_cluster['node_type'] == 'client'


def is_cluster_running():
    return status()['wazuh-clusterd'] == 'running'


def distributed_api_request(request_type, agent_id, args=[]):
    config_cluster = read_config()
    node_agents = get_agents_by_node(agent_id)
    return send_request_to_nodes(node_agents, config_cluster, request_type, args)


def restart_agents(agent_id=None, restart_all=False):
    if is_a_local_request():
        return Agent.restart_agents(agent_id, restart_all)
    else:
        if not is_cluster_running():
            raise WazuhException(3015)

        request_type = RESTART_AGENTS
        args = [str(restart_all)]
        return distributed_api_request(request_type, agent_id, args)


def get_upgrade_result(agent_id, timeout=3):
    if is_a_local_request():
        return Agent.get_upgrade_result(agent_id, timeout)
    else:
        if not is_cluster_running():
            raise WazuhException(3015)

        request_type = AGENTS_UPGRADE_RESULT
        args = [str(timeout)]
        return distributed_api_request(request_type, agent_id, args)


def upgrade_agent(agent_id, wpk_repo=None, version=None, force=False, chunk_size=None):
    if is_a_local_request():
        return Agent.upgrade_agent(agent_id, wpk_repo, version, force, chunk_size)
    else:
        if not is_cluster_running():
            raise WazuhException(3015)

        request_type = AGENTS_UPGRADE
        args = [str(wpk_repo), str(version), str(force), str(chunk_size)]
        return distributed_api_request(request_type, agent_id, args)


def upgrade_agent_custom(agent_id, file_path=None, installer=None):
    if is_a_local_request():
        return Agent.upgrade_agent_custom(agent_id, file_path, installer)
    else:
        if not is_cluster_running():
            raise WazuhException(3015)

        request_type = AGENTS_UPGRADE_CUSTOM
        args = [str(wpk_repo), str(version), str(force), str(chunk_size)]
        return distributed_api_request(request_type, agent_id, args)<|MERGE_RESOLUTION|>--- conflicted
+++ resolved
@@ -417,11 +417,6 @@
             data.append(res_dict)
 
             if updateDBname:
-<<<<<<< HEAD
-                query = "insertname " +response['node'] + " " + url
-                send_to_socket(cluster_socket, query)
-                receive_data_from_db_socket(cluster_socket)
-=======
                 if not cluster_socket:
                     csocket = connect_to_db_socket()
                 else:
@@ -435,7 +430,6 @@
                     csocket.close()
 
     select_actual_master(data, cluster_socket)
->>>>>>> 1f8b46e9
 
     return {'items': data, 'totalItems': len(data)}
 
@@ -679,9 +673,6 @@
 def clear_file_status():
     """
     Function to set all database files' status to pending
-<<<<<<< HEAD
-    """
-=======
 
     Cleans actual_master table
     """
@@ -690,17 +681,11 @@
     send_to_socket(cluster_socket, "delactual");
     receive_data_from_db_socket(cluster_socket)
 
->>>>>>> 1f8b46e9
     # Get information of files from filesystem
     config_cluster = read_config()
     if not config_cluster:
         raise WazuhException(3000, "No config found")
     own_items = list_files_from_filesystem(config_cluster['node_type'], get_cluster_items())
-<<<<<<< HEAD
-
-    cluster_socket = connect_to_db_socket(retry=True)
-=======
->>>>>>> 1f8b46e9
 
     # n files DB
     send_to_socket(cluster_socket, "countfiles")
@@ -1038,11 +1023,7 @@
     # filter to send only pending files
     pending_files = filter(lambda x: x[1] != 'synchronized', all_files.items())
     if len(pending_files) > 0:
-<<<<<<< HEAD
-        logging.info("Sending {0} {1} files".format(node_dest, len(pending_files)))
-=======
         logging.info("Sending {} ({}) {} files".format(node_dest_name, node_dest, len(pending_files)))
->>>>>>> 1f8b46e9
         zip_file = compress_files(list_path=set(map(itemgetter(0), pending_files)),
                                   node_type=config_cluster['node_type'])
 
@@ -1471,4 +1452,4 @@
 
         request_type = AGENTS_UPGRADE_CUSTOM
         args = [str(wpk_repo), str(version), str(force), str(chunk_size)]
-        return distributed_api_request(request_type, agent_id, args)+        return distributed_api_request(request_type, agent_id, args)
