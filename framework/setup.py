#!/usr/bin/env python

# Created by Wazuh, Inc. <info@wazuh.com>.
# This program is a free software; you can redistribute it and/or modify it under the terms of GPLv2

from setuptools import setup

# Install the package locally: python setup.py install
# Install the package dev: python setup.py develop

setup(name='wazuh',
<<<<<<< HEAD
      version='3.1.0-alpha1',
=======
      version='3.0.0-rc2',
>>>>>>> b2c4cca9
      description='Wazuh control with Python',
      url='https://github.com/wazuh',
      author='Wazuh',
      author_email='hello@wazuh.com',
      license='GPLv2',
      packages=['wazuh'],
      install_requires=[],
      zip_safe=False)<|MERGE_RESOLUTION|>--- conflicted
+++ resolved
@@ -9,11 +9,7 @@
 # Install the package dev: python setup.py develop
 
 setup(name='wazuh',
-<<<<<<< HEAD
       version='3.1.0-alpha1',
-=======
-      version='3.0.0-rc2',
->>>>>>> b2c4cca9
       description='Wazuh control with Python',
       url='https://github.com/wazuh',
       author='Wazuh',
