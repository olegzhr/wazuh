--- conflicted
+++ resolved
@@ -54,13 +54,10 @@
     const char *ossca = "sca";                          /* Security Configuration Assessment */
     const char *osvulndet = "vulnerability-detector";   /* Vulnerability Detector Config */
     const char *osgcp = "gcp-pubsub";                   /* Google Cloud - Wazuh Module */
-<<<<<<< HEAD
     const char *wlogtest = "rule_test";                  /* Wazuh Logtest */
 
-=======
     const char *agent_upgrade = "agent-upgrade";        /* Agent Upgrade Module */
     const char *task_manager = "task-manager";          /* Task Manager Module */
->>>>>>> 4a686483
 #ifndef WIN32
     const char *osfluent_forward = "fluent-forward";     /* Fluent forwarder */
 #endif
@@ -192,13 +189,10 @@
             if ((modules & CSOCKET) && (Read_Socket(chld_node, d1, d2) < 0)) {
                 goto fail;
             }
-<<<<<<< HEAD
         } else if (chld_node && (strcmp(node[i]->element, wlogtest) == 0)) {
             if ((modules & CLOGTEST) && (Read_Logtest(chld_node) < 0)) {
                 goto fail;
             }
-
-=======
         } else if (chld_node && (strcmp(node[i]->element, agent_upgrade) == 0)) {
             if ((modules & CWMODULE) && (Read_AgentUpgrade(xml, node[i], d1) < 0)) {
                 goto fail;
@@ -211,7 +205,6 @@
             #else
                 mwarn("%s configuration is only set in the manager.", node[i]->element);
             #endif
->>>>>>> 4a686483
         } else {
             merror(XML_INVELEM, node[i]->element);
             goto fail;
