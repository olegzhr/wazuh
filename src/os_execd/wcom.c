/* Remote request listener
 * Copyright (C) 2015-2020, Wazuh Inc.
 * Jun 07, 2017.
 *
 * This program is free software; you can redistribute it
 * and/or modify it under the terms of the GNU General Public
 * License (version 2) as published by the FSF - Free Software
 * Foundation.
 */

#include <shared.h>
#include <pthread.h>
#include "os_net/os_net.h"
#include "execd.h"
#include "os_crypto/sha1/sha1_op.h"
#include "os_crypto/signature/signature.h"
#include "wazuh_modules/wmodules.h"
#include "external/zlib/zlib.h"
#include "client-agent/agentd.h"
#include "logcollector/logcollector.h"
#include "syscheckd/syscheck.h"
#include "rootcheck/rootcheck.h"

static int _jailfile(char finalpath[PATH_MAX + 1], const char * basedir, const char * filename);
int req_timeout;
int max_restart_lock;

size_t wcom_dispatch(char *command, char ** output){
    char *rcv_comm = command;
    char *rcv_args = NULL;
    char * source;
    char * target;

    if ((rcv_args = strchr(rcv_comm, ' '))){
        *rcv_args = '\0';
        rcv_args++;
    }

    if (strcmp(rcv_comm, "unmerge") == 0){
        if (!rcv_args){
            mdebug1("WCOM unmerge needs arguments.");
            os_strdup("err WCOM unmerge needs arguments", *output);
            return strlen(*output);
        }
        // unmerge [file_path]
        return wcom_unmerge(rcv_args, output);

    } else if (strcmp(rcv_comm, "uncompress") == 0){
        if (!rcv_args){
            mdebug1("WCOM uncompress needs arguments.");
            os_strdup("err WCOM uncompress needs arguments", *output);
            return strlen(*output);
        }
        // uncompress [file_path]
        source = rcv_args;

        if (target = strchr(rcv_args, ' '), target) {
            *(target++) = '\0';
            return wcom_uncompress(source, target, output);
        } else {
            mdebug1("Bad WCOM uncompress message.");
            os_strdup("err Too few commands", *output);
            return strlen(*output);
        }

    } else if (strcmp(rcv_comm, "restart") == 0) {
        return wcom_restart(output);
    } else if (strcmp(rcv_comm, "lock_restart") == 0) {
        max_restart_lock = 0;
        int timeout = -2;

        if (!max_restart_lock) {
            max_restart_lock = getDefine_Int("execd", "max_restart_lock", 0, 3600);
        }

        if (rcv_args) {
            timeout = atoi(rcv_args);
        }

        if (timeout < -1) {
            os_strdup("err Invalid timeout", *output);
        } else {
            os_strdup("ok ", *output);
            if (timeout == -1 || timeout > max_restart_lock) {
                if (timeout > max_restart_lock) {
                    mwarn("Timeout exceeds the maximum allowed.");
                }
                timeout = max_restart_lock;
            }
        }
        lock_restart(timeout);

        return strlen(*output);

    } else if (strcmp(rcv_comm, "getconfig") == 0){
        // getconfig section
        if (!rcv_args){
            mdebug1("WCOM getconfig needs arguments.");
            os_strdup("err WCOM getconfig needs arguments", *output);
            return strlen(*output);
        }
        return wcom_getconfig(rcv_args, output);

    } else {
        mdebug1("WCOM Unrecognized command '%s'.", rcv_comm);
        os_strdup("err Unrecognized command", *output);
        return strlen(*output);
    }
}

size_t wcom_unmerge(const char *file_path, char ** output){
    char final_path[PATH_MAX + 1];

    if (_jailfile(final_path, INCOMING_DIR, file_path) < 0) {
        merror("At WCOM unmerge: Invalid file name");
        os_strdup("err Invalid file name", *output);
        return strlen(*output);
    }

#ifndef WIN32
    if (UnmergeFiles(final_path, isChroot() ? INCOMING_DIR : BUILDDIR(HOMEDIR,INCOMING_DIR), OS_BINARY) == 0) {
#else
    if (UnmergeFiles(final_path, INCOMING_DIR, OS_BINARY) == 0) {
#endif
        merror("At WCOM unmerge: Error unmerging file '%s.'", final_path);
        os_strdup("err Cannot unmerge file", *output);
        return strlen(*output);
    } else {
        os_strdup("ok ", *output);
        return strlen(*output);
    }
}

size_t wcom_uncompress(const char * source, const char * target, char ** output) {
    char final_source[PATH_MAX + 1];
    char final_target[PATH_MAX + 1];
    char buffer[4096];
    gzFile fsource;
    FILE *ftarget;
    int length;

    if (_jailfile(final_source, INCOMING_DIR, source) < 0) {
        merror("At WCOM uncompress: Invalid file name");
        os_strdup("err Invalid file name", *output);
        return strlen(*output);
    }

    if (_jailfile(final_target, INCOMING_DIR, target) < 0) {
        merror("At WCOM uncompress: Invalid file name");
        os_strdup("err Invalid file name", *output);
        return strlen(*output);
    }

    if (fsource = gzopen(final_source, "rb"), !fsource) {
        merror("At WCOM uncompress: Unable to open '%s'", final_source);
        os_strdup("err Unable to open source", *output);
        return strlen(*output);
    }

    if (ftarget = fopen(final_target, "wb"), !ftarget) {
        gzclose(fsource);
        merror("At WCOM uncompress: Unable to open '%s'", final_target);
        os_strdup("err Unable to open target", *output);
        return strlen(*output);
    }

    while (length = gzread(fsource, buffer, 4096), length > 0) {
        if ((int)fwrite(buffer, 1, length, ftarget) != length) {
            gzclose(fsource);
            fclose(ftarget);
            merror("At WCOM uncompress: Unable to write '%s'", final_target);
            os_strdup("err Unable to write target", *output);
            return strlen(*output);
        }
    }

    if (length < 0) {
        merror("At WCOM uncompress: Unable to read '%s'", final_source);
        os_strdup("err Unable to read source", *output);
    } else {
        unlink(final_source);
        os_strdup("ok ", *output);
    }

    gzclose(fsource);
    fclose(ftarget);
    return strlen(*output);
}

size_t wcom_restart(char ** output) {
    time_t lock = pending_upg - time(NULL);

    if (lock <= 0) {
#ifndef WIN32
<<<<<<< HEAD

        char *exec_cmd[3] = { BUILDDIR(HOMEDIR,"/bin/wazuh-control"), "restart", NULL};
=======
        char *exec_cmd[3] = { DEFAULTDIR "/bin/wazuh-control", "restart", NULL};
>>>>>>> 065d6018
        if (isChroot()) {
            strcpy(exec_cmd[0], "/bin/wazuh-control");
        }

<<<<<<< HEAD
        // wazuh-control is not supported in versions prior to 4.2.0
        char * major = NULL;
        char * minor = NULL;
        char * version = NULL;
        char * save_ptr = NULL;
        w_strdup(__ossec_version + 1, version);

        major = strtok_r(version, ".", &save_ptr);
        minor = strtok_r(NULL, ".", &save_ptr);
        if (!major || !minor) {
            merror("At WCOM restart: Unable to read agent version.");
            os_free(version);
            os_strdup("err Reading agent's version", *output);
            return strlen(*output);
        } else {
            if (atoi(major) < 4 || (atoi(major) == 4 && atoi(minor) < 2)) {
                if (isChroot()) {
                    exec_cmd[0] = "/bin/ossec-control";
                } else {
                    exec_cmd[0] = BUILDDIR(HOMEDIR,"/bin/ossec-control");
                }
            }
        }
        os_free(version);

=======
>>>>>>> 065d6018
        switch (fork()) {
            case -1:
                merror("At WCOM restart: Cannot fork");
                os_strdup("err Cannot fork", *output);
            break;
            case 0:
                sleep(1);
                if (execv(exec_cmd[0], exec_cmd) < 0) {
                    merror(EXEC_CMDERROR, *exec_cmd, strerror(errno));
                    _exit(1);
                }
            break;
            default:
                os_strdup("ok ", *output);
            break;
        }
#else
        static char command[OS_FLSIZE];
        snprintf(command, sizeof(command), "%s/%s", AR_BINDIRPATH, "restart-wazuh.exe");
        char *cmd[2] = { command, NULL };
        char *cmd_parameters = "{\"version\":1,\"origin\":{\"name\":\"\",\"module\":\"wazuh-execd\"},\"command\":\"add\",\"parameters\":{\"extra_args\":[],\"alert\":{},\"program\":\"restart-wazuh.exe\"}}";
        wfd_t *wfd = wpopenv(cmd[0], cmd, W_BIND_STDIN);
        if (wfd) {
            fwrite(cmd_parameters, 1, strlen(cmd_parameters), wfd->file);
            wpclose(wfd);
        } else {
            merror("At WCOM restart: Cannot execute restart process");
            os_strdup("err Cannot execute restart process", *output);
        }
#endif
    } else {
        minfo(LOCK_RES, (int)lock);
    }

    if (!*output) os_strdup("ok ", *output);
    return strlen(*output);
}


size_t wcom_getconfig(const char * section, char ** output) {

    cJSON *cfg;
    char *json_str;

    if (strcmp(section, "active-response") == 0){
        if (cfg = getARConfig(), cfg) {
            os_strdup("ok ", *output);
            json_str = cJSON_PrintUnformatted(cfg);
            wm_strcat(output, json_str, ' ');
            free(json_str);
            cJSON_Delete(cfg);
            return strlen(*output);
        } else {
            goto error;
        }
    } else if (strcmp(section, "logging") == 0){
        if (cfg = getLoggingConfig(), cfg) {
            os_strdup("ok ", *output);
            json_str = cJSON_PrintUnformatted(cfg);
            wm_strcat(output, json_str, ' ');
            free(json_str);
            cJSON_Delete(cfg);
            return strlen(*output);
        } else {
            goto error;
        }
    } else if (strcmp(section, "internal") == 0){
        if (cfg = getExecdInternalOptions(), cfg) {
            os_strdup("ok ", *output);
            json_str = cJSON_PrintUnformatted(cfg);
            wm_strcat(output, json_str, ' ');
            free(json_str);
            cJSON_Delete(cfg);
            return strlen(*output);
        } else {
            goto error;
        }
    } else if (strcmp(section, "cluster") == 0){
#ifndef WIN32
        /* Check socket connection with cluster first */
        int sock = -1;
        char sockname[PATH_MAX + 1] = {0};

        if (isChroot()) {
            strcpy(sockname, CLUSTER_SOCK);
        } else {
            strcpy(sockname, BUILDDIR(HOMEDIR,CLUSTER_SOCK));
        }

        if (sock = OS_ConnectUnixDomain(sockname, SOCK_STREAM, OS_MAXSTR), sock < 0) {
            os_strdup("err Unable to connect with socket. The component might be disabled", *output);
            return strlen(*output);
        }
        else {
            close(sock);

            if (cfg = getClusterConfig(), cfg) {
                os_strdup("ok ", *output);
                json_str = cJSON_PrintUnformatted(cfg);
                wm_strcat(output, json_str, ' ');
                free(json_str);
                cJSON_Delete(cfg);
                return strlen(*output);
            } else {
                goto error;
            }
        }
#endif
    }else {
        goto error;
    }
error:
    mdebug1("At WCOM getconfig: Could not get '%s' section", section);
    os_strdup("err Could not get requested section", *output);
    return strlen(*output);
}

#ifndef WIN32
void * wcom_main(__attribute__((unused)) void * arg) {
    int sock;
    int peer;
    char *buffer = NULL;
    char *response = NULL;
    ssize_t length;
    fd_set fdset;

    mdebug1("Local requests thread ready");

    if (sock = OS_BindUnixDomain(BUILDDIR(HOMEDIR,COM_LOCAL_SOCK), SOCK_STREAM, OS_MAXSTR), sock < 0) {
        merror("Unable to bind to socket '%s': (%d) %s.", COM_LOCAL_SOCK, errno, strerror(errno));
        return NULL;
    }

    while (1) {

        // Wait for socket
        FD_ZERO(&fdset);
        FD_SET(sock, &fdset);

        switch (select(sock + 1, &fdset, NULL, NULL, NULL)) {
        case -1:
            if (errno != EINTR) {
                merror_exit("At wcom_main(): select(): %s", strerror(errno));
            }

            continue;

        case 0:
            continue;
        }

        if (peer = accept(sock, NULL, NULL), peer < 0) {
            if (errno != EINTR) {
                merror("At wcom_main(): accept(): %s", strerror(errno));
            }

            continue;
        }

        os_calloc(OS_MAXSTR, sizeof(char), buffer);
        switch (length = OS_RecvSecureTCP(peer, buffer,OS_MAXSTR), length) {
        case OS_SOCKTERR:
            merror("At wcom_main(): OS_RecvSecureTCP(): response size is bigger than expected");
            break;

        case -1:
            merror("At wcom_main(): OS_RecvSecureTCP(): %s", strerror(errno));
            break;

        case 0:
            mdebug1("Empty message from local client.");
            close(peer);
            break;

        case OS_MAXLEN:
            merror("Received message > %i", MAX_DYN_STR);
            close(peer);
            break;

        default:
            length = wcom_dispatch(buffer, &response);
            OS_SendSecureTCP(peer, length, response);
            os_free(response);
            close(peer);
        }
        os_free(buffer);
    }

    mdebug1("Local server thread finished.");

    close(sock);
    return NULL;
}

#endif

int _jailfile(char finalpath[PATH_MAX + 1], const char * basedir, const char * filename) {

    if (w_ref_parent_folder(filename)) {
        return -1;
    }

#ifndef WIN32
    return snprintf(finalpath, PATH_MAX + 1, "%s/%s/%s", isChroot() ? "" : HOMEDIR, basedir, filename) > PATH_MAX ? -1 : 0;
#else
    return snprintf(finalpath, PATH_MAX + 1, "%s\\%s", basedir, filename) > PATH_MAX ? -1 : 0;
#endif
}

size_t lock_restart(int timeout) {
    pending_upg = time(NULL) + (time_t) timeout;
    return 0;
}<|MERGE_RESOLUTION|>--- conflicted
+++ resolved
@@ -192,44 +192,12 @@
 
     if (lock <= 0) {
 #ifndef WIN32
-<<<<<<< HEAD
 
         char *exec_cmd[3] = { BUILDDIR(HOMEDIR,"/bin/wazuh-control"), "restart", NULL};
-=======
-        char *exec_cmd[3] = { DEFAULTDIR "/bin/wazuh-control", "restart", NULL};
->>>>>>> 065d6018
         if (isChroot()) {
             strcpy(exec_cmd[0], "/bin/wazuh-control");
         }
 
-<<<<<<< HEAD
-        // wazuh-control is not supported in versions prior to 4.2.0
-        char * major = NULL;
-        char * minor = NULL;
-        char * version = NULL;
-        char * save_ptr = NULL;
-        w_strdup(__ossec_version + 1, version);
-
-        major = strtok_r(version, ".", &save_ptr);
-        minor = strtok_r(NULL, ".", &save_ptr);
-        if (!major || !minor) {
-            merror("At WCOM restart: Unable to read agent version.");
-            os_free(version);
-            os_strdup("err Reading agent's version", *output);
-            return strlen(*output);
-        } else {
-            if (atoi(major) < 4 || (atoi(major) == 4 && atoi(minor) < 2)) {
-                if (isChroot()) {
-                    exec_cmd[0] = "/bin/ossec-control";
-                } else {
-                    exec_cmd[0] = BUILDDIR(HOMEDIR,"/bin/ossec-control");
-                }
-            }
-        }
-        os_free(version);
-
-=======
->>>>>>> 065d6018
         switch (fork()) {
             case -1:
                 merror("At WCOM restart: Cannot fork");
