/* Copyright (C) 2010 Trend Micro Inc.
 * All rights reserved.
 *
 * This program is a free software; you can redistribute it
 * and/or modify it under the terms of the GNU General Public
 * License (version 2) as published by the FSF - Free Software
 * Foundation
 *
 * In addition, as a special exception, the copyright holders give
 * permission to link the code of portions of this program with the
 * OpenSSL library under certain conditions as described in each
 * individual source file, and distribute linked combinations
 * including the two.
 *
 * You must obey the GNU General Public License in all respects
 * for all of the code used other than OpenSSL.  If you modify
 * file(s) with this exception, you may extend this exception to your
 * version of the file(s), but you are not obligated to do so.  If you
 * do not wish to do so, delete this exception statement from your
 * version.  If you delete this exception statement from all source
 * files in the program, then also delete it here.
 *
 */

#ifndef LIBOPENSSL_ENABLED

#include <stdlib.h>
#include <stdio.h>
int main()
{
    printf("ERROR: Not compiled. Missing OpenSSL support.\n");
    exit(0);
}

#else

#include <pthread.h>
#include <sys/wait.h>
#include "auth.h"
#include "check_cert.h"
#include "os_crypto/md5/md5_op.h"

/* Prototypes */
static void help_authd(void) __attribute((noreturn));
static int ssl_error(const SSL *ssl, int ret);

/* Thread for dispatching connection pool */
static void* run_dispatcher(void *arg);

/* Thread for writing keystore onto disk */
static void* run_writer(void *arg);

/* Signal handler */
static void handler(int signum);

/* Exit handler */
static void cleanup();

/* Shared variables */
static char *authpass = NULL;
static SSL_CTX *ctx;
static int remote_sock = -1;

authd_config_t config;
keystore keys;
<<<<<<< HEAD
struct client pool[AUTH_POOL];
volatile int pool_i = 0;
volatile int pool_j = 0;
=======

static struct client pool[POOL_SIZE];
static volatile int pool_i = 0;
static volatile int pool_j = 0;
>>>>>>> 85384d86
volatile int write_pending = 0;
volatile int running = 1;
static struct keynode *queue_insert = NULL;
static struct keynode *queue_backup = NULL;
static struct keynode *queue_remove = NULL;
static struct keynode * volatile *insert_tail;
static struct keynode * volatile *backup_tail;
static struct keynode * volatile *remove_tail;

pthread_mutex_t mutex_pool = PTHREAD_MUTEX_INITIALIZER;
pthread_mutex_t mutex_keys = PTHREAD_MUTEX_INITIALIZER;
pthread_cond_t cond_new_client = PTHREAD_COND_INITIALIZER;
pthread_cond_t cond_pending = PTHREAD_COND_INITIALIZER;

/* Print help statement */
static void help_authd()
{
    print_header();
    print_out("  %s: -[Vhdtfi] [-F <time>] [-g group] [-D dir] [-p port] [-P] [-v path [-s]] [-x path] [-k path]", ARGV0);
    print_out("    -V          Version and license message.");
    print_out("    -h          This help message.");
    print_out("    -d          Debug mode. Use this parameter multiple times to increase the debug level.");
    print_out("    -t          Test configuration.");
    print_out("    -f          Run in foreground.");
    print_out("    -i          Use client's source IP address instead of any.");
    print_out("    -F <time>   Force insertion: remove old agent with same name or IP if its keepalive has more than <time> seconds.");
    print_out("    -F no       Disable force insertion.");
    print_out("    -r          Do not keep removed agents (delete).");
    print_out("    -g <group>  Group to run as. Default: %s.", GROUPGLOBAL);
    print_out("    -D <dir>    Directory to chroot into. Default: %s.", DEFAULTDIR);
    print_out("    -p <port>   Manager port. Default: %d.", DEFAULT_PORT);
    print_out("    -P          Enable shared password authentication, at %s or random.", AUTHDPASS_PATH);
    print_out("    -v <path>   Full path to CA certificate used to verify clients.");
    print_out("    -s          Used with -v, enable source host verification.");
    print_out("    -x <path>   Full path to server certificate. Default: %s%s.", DEFAULTDIR, CERTFILE);
    print_out("    -k <path>   Full path to server key. Default: %s%s.", DEFAULTDIR, KEYFILE);
    print_out("    -a          Auto select SSL/TLS method. Default: TLS v1.2 only.");
    print_out(" ");
    exit(1);
}

/* Generates a random and temporary shared pass to be used by the agents. */
char *__generatetmppass()
{
    int rand1;
    int rand2;
    char *rand3;
    char *rand4;
    os_md5 md1;
    os_md5 md3;
    os_md5 md4;
    char *fstring = NULL;
    char str1[STR_SIZE +1];

    rand1 = os_random();
    rand2 = os_random();

    rand3 = GetRandomNoise();
    rand4 = GetRandomNoise();

    OS_MD5_Str(rand3, md3);
    OS_MD5_Str(rand4, md4);

    snprintf(str1, STR_SIZE, "%d%d%s%d%s%s",(int)time(0), rand1, getuname(), rand2, md3, md4);
    OS_MD5_Str(str1, md1);
    fstring = strdup(md1);
    free(rand3);
    free(rand4);
    return(fstring);
}

/* Function to use with SSL on non blocking socket,
 * to know if SSL operation failed for good
 */
static int ssl_error(const SSL *ssl, int ret)
{
    if (ret <= 0) {
        switch (SSL_get_error(ssl, ret)) {
            case SSL_ERROR_WANT_READ:
            case SSL_ERROR_WANT_WRITE:
                usleep(100 * 1000);
                return (0);
            default:
                merror("%s: ERROR: SSL Error (%d)", ARGV0, ret);
                ERR_print_errors_fp(stderr);
                return (1);
        }
    }

    return (0);
}

int main(int argc, char **argv)
{
    FILE *fp;
    /* Count of pids we are wait()ing on */
    int test_config = 0;
    int status;
    int run_foreground = 0;
    gid_t gid;
    int client_sock = 0;
    const char *dir  = DEFAULTDIR;
    const char *group = GROUPGLOBAL;
    char buf[4096 + 1];
    struct sockaddr_in _nc;
    struct timeval timeout;
    socklen_t _ncl;
    pthread_t thread_dispatcher;
    pthread_t thread_writer;
    pthread_t thread_local_server;
    fd_set fdset;

    /* Initialize some variables */
    bio_err = 0;

    /* Set the name */
    OS_SetName(ARGV0);

    // Get options

    {
        int c;
        char *end;
        int use_pass = 0;
        int auto_method = 0;
        int validate_host = 0;
        int use_ip_address = 0;
        int clear_removed = 0;
        int force_insert = -2;
        const char *ca_cert = NULL;
        const char *server_cert = NULL;
        const char *server_key = NULL;
        unsigned short port = 0;  // TODO: config.port

        while (c = getopt(argc, argv, "Vdhtfig:D:p:v:sx:k:PF:ar"), c != -1) {
            switch (c) {
                case 'V':
                    print_version();
                    break;

                case 'h':
                    help_authd();
                    break;

                case 'd':
                    nowDebug();
                    break;

                case 'i':
                    use_ip_address = 1;
                    break;

                case 'g':
                    if (!optarg) {
                        ErrorExit("%s: -g needs an argument", ARGV0);
                    }
                    group = optarg;
                    break;

                case 'D':
                    if (!optarg) {
                        ErrorExit("%s: -D needs an argument", ARGV0);
                    }
                    dir = optarg;
                    break;

                case 't':
                    test_config = 1;
                    break;

                case 'f':
                    run_foreground = 1;
                    break;

                case 'P':
                    use_pass = 1;
                    break;

                case 'p':
                    if (!optarg) {
                        ErrorExit("%s: -%c needs an argument", ARGV0, c);
                    }

                    if (port = (unsigned short)atoi(optarg), port == 0) {
                        ErrorExit("%s: Invalid port: %s", ARGV0, optarg);
                    }
                    break;

                case 'v':
                    if (!optarg) {
                        ErrorExit("%s: -%c needs an argument", ARGV0, c);
                    }
                    ca_cert = optarg;
                    break;

                case 's':
                    validate_host = 1;
                    break;

                case 'x':
                    if (!optarg) {
                        ErrorExit("%s: -%c needs an argument", ARGV0, c);
                    }
                    server_cert = optarg;
                    break;

                case 'k':
                    if (!optarg) {
                        ErrorExit("%s: -%c needs an argument", ARGV0, c);
                    }
                    server_key = optarg;
                    break;

                case 'F':
                    if (!optarg) {
                        ErrorExit("%s: -%c needs an argument", ARGV0, c);
                    }

                    if (!strcmp(optarg, "no")) {
                        force_insert = -1;
                    } else {
                        force_insert = strtol(optarg, &end, 10);

                        if (*end != '\0' || force_insert < 0) {
                            ErrorExit("%s: Invalid value for -%c", ARGV0, c);
                        }
                    }

                    break;

                case 'r':
                    clear_removed = 1;
                    break;

                case 'a':
                    auto_method = 1;
                    break;

                default:
                    help_authd();
                    break;
            }
        }

        // Return -1 if not configured
        if (authd_read_config(DEFAULTCPATH) < 0) {
            ErrorExit(CONFIG_ERROR, ARGV0, DEFAULTCPATH);
        }

        // Overwrite arguments

        if (use_pass) {
            config.flags.use_password = 1;
        }

        if (auto_method) {
            config.flags.auto_negotiate = 1;
        }

        if (validate_host) {
            config.flags.verify_host = 1;
        }

        if (use_ip_address){
            config.flags.use_source_ip = 1;
        }

        if (clear_removed) {
            config.flags.clear_removed = 1;
        }

        switch (force_insert) {
        case -2:
            break;

        case -1:
            config.flags.force_insert = 0;
            config.force_time = -1;

        default:
            config.flags.force_insert = 1;
            config.force_time = force_insert;
        }

        if (ca_cert) {
            free(config.agent_ca);
            config.agent_ca = strdup(ca_cert);
        }

        if (server_cert) {
            free(config.manager_cert);
            config.manager_cert = strdup(server_cert);
        }

        if (server_key) {
            free(config.manager_key);
            config.manager_key = strdup(server_key);
        }

        if (port) {
            config.port = port;
        }
    }

    /* Exit here if test config is set */
    if (test_config) {
        exit(0);
    }

    /* Start daemon -- NB: need to double fork and setsid */
    debug1(STARTED_MSG, ARGV0);

    /* Check if the user/group given are valid */
    gid = Privsep_GetGroup(group);
    if (gid == (gid_t) - 1) {
        ErrorExit(USER_ERROR, ARGV0, "", group);
    }

    if (!run_foreground) {
        nowDaemon();
        goDaemon();
    }

    /* Privilege separation */
    if (Privsep_SetGroup(gid) < 0) {
        ErrorExit(SETGID_ERROR, ARGV0, group, errno, strerror(errno));
    }

    /* chroot -- TODO: this isn't a chroot. Should also close
     * unneeded open file descriptors (like stdin/stdout)
     */
    if (chdir(dir) == -1) {
        ErrorExit(CHDIR_ERROR, ARGV0, dir, errno, strerror(errno));
    }

    /* Signal manipulation */

    {
        struct sigaction action = { .sa_handler = handler };
        sigaction(SIGTERM, &action, NULL);
        sigaction(SIGHUP, &action, NULL);
        sigaction(SIGINT, &action, NULL);
    }

    /* Start up message */
    verbose(STARTUP_MSG, ARGV0, (int)getpid());

#ifdef LEGACY_SSL
    config.flags.auto_negotiate = 1;
    merror("WARN: TLS v1.2 method-forcing disabled. This program was compiled to use SSL/TLS auto-negotiation.");
#endif

    if (config.flags.use_password) {

        /* Checking if there is a custom password file */
        fp = fopen(AUTHDPASS_PATH, "r");
        buf[0] = '\0';
        if (fp) {
            buf[4096] = '\0';
            char *ret = fgets(buf, 4095, fp);

            if (ret && strlen(buf) > 2) {
                /* Remove newline */
                if (buf[strlen(buf) - 1] == '\n')
                    buf[strlen(buf) - 1] = '\0';

                authpass = strdup(buf);
            }

            fclose(fp);
        }

        if (buf[0] != '\0')
            verbose("Accepting connections on port %hu. Using password specified on file: %s", config.port, AUTHDPASS_PATH);
        else {
            /* Getting temporary pass. */
            authpass = __generatetmppass();
            verbose("Accepting connections on port %hu. Random password chosen for agent authentication: %s", config.port, authpass);
        }
    } else
        verbose("Accepting connections on port %hu. No password required.", config.port);

    /* Getting SSL cert. */

    fp = fopen(KEYSFILE_PATH, "a");
    if (!fp) {
        merror("%s: ERROR: Unable to open %s (key file)", ARGV0, KEYSFILE_PATH);
        exit(1);
    }
    fclose(fp);

    /* Start SSL */
    ctx = os_ssl_keys(1, dir, config.manager_cert, config.manager_key, config.agent_ca, config.flags.auto_negotiate);
    if (!ctx) {
        merror("%s: ERROR: SSL error. Exiting.", ARGV0);
        exit(1);
    }

    /* Connect via TCP */
    remote_sock = OS_Bindporttcp(config.port, NULL, 0);
    if (remote_sock <= 0) {
        merror("%s: Unable to bind to port %d", ARGV0, config.port);
        exit(1);
    }

    /* Before chroot */
    srandom_init();
    getuname();

    /* Load ossec uid and gid for creating backups */
    if (OS_LoadUid() < 0) {
        ErrorExit("%s: ERROR: Couldn't get user and group id.", ARGV0);
    }

    /* Chroot */
    if (Privsep_Chroot(dir) < 0)
        ErrorExit(CHROOT_ERROR, ARGV0, dir, errno, strerror(errno));

    nowChroot();

    /* Initialize queues */

    insert_tail = &queue_insert;
    backup_tail = &queue_backup;
    remove_tail = &queue_remove;

    /* Start working threads */

    status = pthread_create(&thread_dispatcher, NULL, run_dispatcher, NULL);

    if (status != 0) {
        merror("%s: ERROR: Couldn't create thread: %s", ARGV0, strerror(status));
        return EXIT_FAILURE;
    }

    status = pthread_create(&thread_writer, NULL, run_writer, NULL);

    if (status != 0) {
        merror("%s: ERROR: Couldn't create thread: %s", ARGV0, strerror(status));
        return EXIT_FAILURE;
    }

    if (status = pthread_create(&thread_local_server, NULL, run_local_server, NULL), status != 0) {
        merror("%s: ERROR: Couldn't create thread: %s", ARGV0, strerror(status));
        return EXIT_FAILURE;
    }

    /* Create PID files */
    if (CreatePID(ARGV0, getpid()) < 0) {
        ErrorExit(PID_ERROR, ARGV0);
    }

    atexit(cleanup);

    /* Main loop */

    while (running) {
        memset(&_nc, 0, sizeof(_nc));
        _ncl = sizeof(_nc);

        // Wait for socket
        FD_ZERO(&fdset);
        FD_SET(remote_sock, &fdset);
        timeout.tv_sec = 1;
        timeout.tv_usec = 0;

        switch (select(remote_sock + 1, &fdset, NULL, NULL, &timeout)) {
        case -1:
            if (errno != EINTR) {
                ErrorExit(ARGV0 ": ERROR: at main(): select(): %s", strerror(errno));
            }

            continue;

        case 0:
            continue;
        }

        if ((client_sock = accept(remote_sock, (struct sockaddr *) &_nc, &_ncl)) > 0) {
            pthread_mutex_lock(&mutex_pool);

            if (full(pool_i, pool_j)) {
                merror("%s: ERROR: Too many connections. Rejecting.", ARGV0);
                close(client_sock);
            } else {
                pool[pool_i].socket = client_sock;
                pool[pool_i].addr = _nc.sin_addr;
                forward(pool_i);
                pthread_cond_signal(&cond_new_client);
            }

            pthread_mutex_unlock(&mutex_pool);
        } else if ((errno == EBADF && running) || (errno != EBADF && errno != EINTR))
            merror("%s: ERROR: at run_local_server(): accept(): %s", ARGV0, strerror(errno));
    }

    close(remote_sock);

    /* Join threads */

    pthread_mutex_lock(&mutex_pool);
    pthread_cond_signal(&cond_new_client);
    pthread_mutex_unlock(&mutex_pool);
    pthread_mutex_lock(&mutex_keys);
    pthread_cond_signal(&cond_pending);
    pthread_mutex_unlock(&mutex_keys);

    pthread_join(thread_dispatcher, NULL);
    pthread_join(thread_writer, NULL);
    pthread_join(thread_local_server, NULL);

    verbose("%s: Exiting...", ARGV0);
    return (0);
}

/* Thread for dispatching connection pool */
void* run_dispatcher(__attribute__((unused)) void *arg) {
    struct client client;
    char srcip[IPSIZE + 1];
    char *agentname;
    int ret;
    int parseok;
    char *tmpstr;
    double antiquity;
    int acount;
    char fname[2048];
    char response[2048];
    SSL *ssl;
    char *id_exist = NULL;
    char buf[4096 + 1];
    int index;

    /* Initialize some variables */
    memset(srcip, '\0', IPSIZE + 1);

    OS_PassEmptyKeyfile();
    OS_ReadKeys(&keys, 0, !config.flags.clear_removed);
    debug1("%s: DEBUG: Dispatch thread ready", ARGV0);

    while (running) {
        pthread_mutex_lock(&mutex_pool);

        while (empty(pool_i, pool_j) && running)
            pthread_cond_wait(&cond_new_client, &mutex_pool);

        client = pool[pool_j];
        forward(pool_j);
        pthread_mutex_unlock(&mutex_pool);

        if (!running)
            break;

        strncpy(srcip, inet_ntoa(client.addr), IPSIZE - 1);
        ssl = SSL_new(ctx);
        SSL_set_fd(ssl, client.socket);
        ret = SSL_accept(ssl);

        if (ssl_error(ssl, ret)) {
            SSL_free(ssl);
            close(client.socket);
            continue;
        }

        verbose("%s: INFO: New connection from %s", ARGV0, srcip);

        /* Additional verification of the agent's certificate. */

        if (config.flags.verify_host && config.agent_ca) {
            if (check_x509_cert(ssl, srcip) != VERIFY_TRUE) {
                merror("%s: DEBUG: Unable to verify server certificate.", ARGV0);
                SSL_free(ssl);
                close(client.socket);
                continue;
            }
        }

        buf[0] = '\0';
        ret = SSL_read(ssl, buf, sizeof(buf));

        if (ssl_error(ssl, ret)) {
            SSL_free(ssl);
            close(client.socket);
            continue;
        }

        parseok = 0;
        tmpstr = buf;

        /* Checking for shared password authentication. */
        if(authpass) {
            /* Format is pretty simple: OSSEC PASS: PASS WHATEVERACTION */
            if (strncmp(tmpstr, "OSSEC PASS: ", 12) == 0) {
                tmpstr = tmpstr + 12;

                if (strlen(tmpstr) > strlen(authpass) && strncmp(tmpstr, authpass, strlen(authpass)) == 0) {
                    tmpstr += strlen(authpass);

                    if (*tmpstr == ' ') {
                        tmpstr++;
                        parseok = 1;
                    }
                }
            }

            if (parseok == 0) {
                merror("%s: ERROR: Invalid password provided by %s. Closing connection.", ARGV0, srcip);
                SSL_free(ssl);
                close(client.socket);
                continue;
            }
        }

        /* Checking for action A (add agent) */
        parseok = 0;
        if (strncmp(tmpstr, "OSSEC A:'", 9) == 0) {
            agentname = tmpstr + 9;
            tmpstr += 9;
            while (*tmpstr != '\0') {
                if (*tmpstr == '\'') {
                    *tmpstr = '\0';
                    verbose("%s: INFO: Received request for a new agent (%s) from: %s", ARGV0, agentname, srcip);
                    parseok = 1;
                    break;
                }
                tmpstr++;
            }
        }

        if (parseok == 0) {
            merror("%s: ERROR: Invalid request for new agent from: %s", ARGV0, srcip);
        } else {
            acount = 2;
            response[2047] = '\0';
            fname[2047] = '\0';

            if (!OS_IsValidName(agentname)) {
                merror("%s: ERROR: Invalid agent name: %s from %s", ARGV0, agentname, srcip);
                snprintf(response, 2048, "ERROR: Invalid agent name: %s\n\n", agentname);
                SSL_write(ssl, response, strlen(response));
                snprintf(response, 2048, "ERROR: Unable to add agent.\n\n");
                SSL_write(ssl, response, strlen(response));
                SSL_free(ssl);
                close(client.socket);
                continue;
            }

            pthread_mutex_lock(&mutex_keys);

            /* Check for duplicated IP */

            if (config.flags.use_source_ip) {
                if (index = OS_IsAllowedIP(&keys, srcip), index >= 0) {
                    if (config.flags.force_insert && (antiquity = OS_AgentAntiquity(keys.keyentries[index]->name, keys.keyentries[index]->ip->ip), antiquity >= config.force_time || antiquity < 0)) {
                        id_exist = keys.keyentries[index]->id;
                        verbose(ARGV0 ": INFO: Duplicated IP '%s' (%s). Saving backup.", srcip, id_exist);
                        add_backup(keys.keyentries[index]);
                        OS_DeleteKey(&keys, id_exist);
                    } else {
                        pthread_mutex_unlock(&mutex_keys);
                        merror("%s: ERROR: Duplicated IP %s", ARGV0, srcip);
                        snprintf(response, 2048, "ERROR: Duplicated IP: %s\n\n", srcip);
                        SSL_write(ssl, response, strlen(response));
                        snprintf(response, 2048, "ERROR: Unable to add agent.\n\n");
                        SSL_write(ssl, response, strlen(response));
                        SSL_free(ssl);
                        close(client.socket);
                        continue;
                    }
                }
            }

            /* Check for duplicated names */

            if (index = OS_IsAllowedName(&keys, agentname), index >= 0) {
                if (config.flags.force_insert && (antiquity = OS_AgentAntiquity(keys.keyentries[index]->name, keys.keyentries[index]->ip->ip), antiquity >= config.force_time || antiquity < 0)) {
                    id_exist = keys.keyentries[index]->id;
                    verbose(ARGV0 ": INFO: Duplicated name '%s' (%s). Saving backup.", agentname, id_exist);
                    add_backup(keys.keyentries[index]);
                    OS_DeleteKey(&keys, id_exist);
                } else {
                    strncpy(fname, agentname, 2048);

                    while (OS_IsAllowedName(&keys, fname) >= 0) {
                        snprintf(fname, 2048, "%s%d", agentname, acount);

                        if (++acount > MAX_TAG_COUNTER)
                            break;
                    }

                    if (acount > MAX_TAG_COUNTER) {
                        pthread_mutex_unlock(&mutex_keys);
                        merror("%s: ERROR: Invalid agent name %s (duplicated)", ARGV0, agentname);
                        snprintf(response, 2048, "ERROR: Invalid agent name: %s\n\n", agentname);
                        SSL_write(ssl, response, strlen(response));
                        snprintf(response, 2048, "ERROR: Unable to add agent.\n\n");
                        SSL_write(ssl, response, strlen(response));
                        SSL_free(ssl);
                        close(client.socket);
                        continue;
                    }

                    agentname = fname;
                }
            }

            /* Add the new agent */

            if (index = OS_AddNewAgent(&keys, NULL, agentname, config.flags.use_source_ip ? srcip : NULL, NULL), index < 0) {
                pthread_mutex_unlock(&mutex_keys);
                merror("%s: ERROR: Unable to add agent: %s (internal error)", ARGV0, agentname);
                snprintf(response, 2048, "ERROR: Internal manager error adding agent: %s\n\n", agentname);
                SSL_write(ssl, response, strlen(response));
                snprintf(response, 2048, "ERROR: Unable to add agent.\n\n");
                SSL_write(ssl, response, strlen(response));
                SSL_free(ssl);
                close(client.socket);
                continue;
            }

            snprintf(response, 2048, "OSSEC K:'%s %s %s %s'\n\n", keys.keyentries[index]->id, agentname, config.flags.use_source_ip ? srcip : "any", keys.keyentries[index]->key);
            verbose("%s: INFO: Agent key generated for '%s' (requested by %s)", ARGV0, agentname, srcip);
            ret = SSL_write(ssl, response, strlen(response));

            if (ret < 0) {
                merror("%s: ERROR: SSL write error (%d)", ARGV0, ret);
                merror("%s: ERROR: Agent key not saved for %s", ARGV0, agentname);
                ERR_print_errors_fp(stderr);
                OS_DeleteKey(&keys, keys.keyentries[keys.keysize - 1]->id);
            } else {
                /* Add pending key to write */
                add_insert(keys.keyentries[keys.keysize - 1]);
                write_pending = 1;
                pthread_cond_signal(&cond_pending);
            }

            pthread_mutex_unlock(&mutex_keys);
        }

        SSL_free(ssl);
        close(client.socket);
    }

    SSL_CTX_free(ctx);
    debug1("%s: DEBUG: Dispatch thread finished", ARGV0);
    return NULL;
}

/* Thread for writing keystore onto disk */
void* run_writer(__attribute__((unused)) void *arg) {
    keystore *copy_keys;
    struct keynode *copy_insert;
    struct keynode *copy_backup;
    struct keynode *copy_remove;
    struct keynode *cur;
    struct keynode *next;
    time_t cur_time;

    while (running) {
        pthread_mutex_lock(&mutex_keys);

        while (!write_pending && running)
            pthread_cond_wait(&cond_pending, &mutex_keys);

        copy_keys = OS_DupKeys(&keys);
        copy_insert = queue_insert;
        copy_backup = queue_backup;
        copy_remove = queue_remove;
        queue_insert = NULL;
        queue_backup = NULL;
        queue_remove = NULL;
        insert_tail = &queue_insert;
        backup_tail = &queue_backup;
        remove_tail = &queue_remove;
        write_pending = 0;
        pthread_mutex_unlock(&mutex_keys);

        if (OS_WriteKeys(copy_keys) < 0)
            merror("%s: ERROR: Could't write file client.keys", ARGV0);

        OS_FreeKeys(copy_keys);
        free(copy_keys);
        cur_time = time(0);

        for (cur = copy_insert; cur; cur = next) {
            next = cur->next;
            OS_AddAgentTimestamp(cur->id, cur->name, cur->ip, cur_time);
            free(cur->id);
            free(cur->name);
            free(cur->ip);
            free(cur);
        }

        for (cur = copy_backup; cur; cur = next) {
            next = cur->next;
            OS_BackupAgentInfo(cur->id, cur->name, cur->ip);
            free(cur->id);
            free(cur->name);
            free(cur->ip);
            free(cur);
        }

        for (cur = copy_remove; cur; cur = next) {
            next = cur->next;
            delete_agentinfo(cur->id, cur->name);
            OS_RemoveCounter(cur->id);
            OS_RemoveAgentTimestamp(cur->id);
            free(cur->id);
            free(cur->name);
            free(cur);
        }
    }

    return NULL;
}

// Append key to insertion queue
void add_insert(const keyentry *entry) {
    struct keynode *node;

    os_calloc(1, sizeof(struct keynode), node);
    node->id = strdup(entry->id);
    node->name = strdup(entry->name);
    node->ip = strdup(entry->ip->ip);

    (*insert_tail) = node;
    insert_tail = &node->next;
}

// Append key to backup queue
void add_backup(const keyentry *entry) {
    struct keynode *node;

    os_calloc(1, sizeof(struct keynode), node);
    node->id = strdup(entry->id);
    node->name = strdup(entry->name);
    node->ip = strdup(entry->ip->ip);

    (*backup_tail) = node;
    backup_tail = &node->next;
}

// Append key to deletion queue
void add_remove(const keyentry *entry) {
    struct keynode *node;

    os_calloc(1, sizeof(struct keynode), node);
    node->id = strdup(entry->id);
    node->name = strdup(entry->name);

    (*remove_tail) = node;
    remove_tail = &node->next;
}

/* Signal handler */
static void handler(int signum) {
    switch (signum) {
    case SIGHUP:
    case SIGINT:
    case SIGTERM:
        merror(SIGNAL_RECV, ARGV0, signum, strsignal(signum));
        running = 0;
        break;
    default:
        merror("%s: ERROR: unknown signal (%d)", ARGV0, signum);
    }
}

/* Exit handler */
static void cleanup() {
    DeletePID(ARGV0);
}

#endif /* LIBOPENSSL_ENABLED */<|MERGE_RESOLUTION|>--- conflicted
+++ resolved
@@ -63,16 +63,9 @@
 
 authd_config_t config;
 keystore keys;
-<<<<<<< HEAD
-struct client pool[AUTH_POOL];
-volatile int pool_i = 0;
-volatile int pool_j = 0;
-=======
-
-static struct client pool[POOL_SIZE];
+static struct client pool[AUTH_POOL];
 static volatile int pool_i = 0;
 static volatile int pool_j = 0;
->>>>>>> 85384d86
 volatile int write_pending = 0;
 volatile int running = 1;
 static struct keynode *queue_insert = NULL;
