# Copyright (C) 2015-2019, Wazuh Inc.
# TODO: mysql and postgresql?
#
# Copyright (C) 2015-2019, Wazuh Inc.
#
# This program is free software; you can redistribute it and/or modify
# it under the terms of the GNU General Public License as published by
# the Free Software Foundation; either version 2 of the License, or
# (at your option) any later version.
#

uname_S := $(shell sh -c 'uname -s 2>/dev/null || echo not')
uname_P := $(shell sh -c 'uname -p 2>/dev/null || echo not')
uname_R := $(shell sh -c 'uname -r 2>/dev/null || echo not')
HAS_CHECKMODULE = $(shell command -v checkmodule > /dev/null && echo YES)
HAS_SEMODULE_PACKAGE = $(shell command -v semodule_package > /dev/null && echo YES)

ROUTE_PATH := $(shell pwd)
EXTERNAL_JSON=external/cJSON/
EXTERNAL_ZLIB=external/zlib/
EXTERNAL_SQLITE=external/sqlite/
EXTERNAL_OPENSSL=external/openssl/
EXTERNAL_LIBYAML=external/libyaml/
EXTERNAL_CURL=external/curl/
EXTERNAL_AUDIT=external/audit-userspace/
EXTERNAL_LIBFFI=external/libffi/
EXTERNAL_CPYTHON=external/cpython/
EXTERNAL_MSGPACK=external/msgpack/
ifneq (${TARGET},winagent)
EXTERNAL_PROCPS=external/procps/
EXTERNAL_LIBDB=external/libdb/build_unix/
endif
MAXAGENTS?=100000
# XXX Becareful NO EXTRA Spaces here
PREFIX?=/var/ossec
PG_CONFIG?=pg_config
MY_CONFIG?=mysql_config
PRELUDE_CONFIG?=libprelude-config
OSSEC_GROUP?=ossec
OSSEC_USER?=ossec
OSSEC_USER_MAIL?=ossecm
OSSEC_USER_REM?=ossecr
SHARED=so
SELINUX_MODULE=selinux/wazuh.mod
SELINUX_ENFORCEMENT=selinux/wazuh.te
SELINUX_POLICY=selinux/wazuh.pp

USE_PRELUDE?=no
USE_ZEROMQ?=no
USE_GEOIP?=no
USE_INOTIFY=no
USE_BIG_ENDIAN=no
USE_AUDIT=no
USE_FRAMEWORK_LIB=no
MINGW_HOST=unknown
USE_MSGPACK_OPT=yes

DISABLE_SHARED?=no
DISABLE_SYSC?=no
DISABLE_CISCAT?=no

ifneq ($(HAS_CHECKMODULE),)
ifneq ($(HAS_SEMODULE_PACKAGE),)
USE_SELINUX=yes
else
USE_SELINUX=no
endif
else
USE_SELINUX=no
endif

ONEWAY?=no
CLEANFULL?=no

DEFINES=-DMAX_AGENTS=${MAXAGENTS} -DOSSECHIDS
DEFINES+=-DDEFAULTDIR=\"${PREFIX}\"
DEFINES+=-DUSER=\"${OSSEC_USER}\"
DEFINES+=-DREMUSER=\"${OSSEC_USER_REM}\"
DEFINES+=-DGROUPGLOBAL=\"${OSSEC_GROUP}\"
DEFINES+=-DMAILUSER=\"${OSSEC_USER_MAIL}\"

ifneq (${TARGET},winagent)
		DEFINES+=-D${uname_S}
ifeq (${uname_S},Linux)
		DEFINES+=-DINOTIFY_ENABLED -D_XOPEN_SOURCE=600 -D_GNU_SOURCE
#		DEFINES+=-DUSE_MAGIC
		OSSEC_CFLAGS+=-pthread -I${EXTERNAL_LIBDB}
		OSSEC_LDFLAGS+='-Wl,-rpath,$$ORIGIN/../lib'
		OSSEC_LIBS+=-lrt -ldl -lm
#		OSSEC_LDFLAGS+=-lmagic
		OSSEC_LDFLAGS+=-pthread -lrt -ldl
#		OSSEC_LDFLAGS+=-lmagic
		OSSEC_CFLAGS+=-Wl,--start-group
		USE_AUDIT=yes
ifneq (,$(filter ${USE_AUDIT},YES yes y Y 1))
		OSSEC_CFLAGS+=-I$(EXTERNAL_AUDIT)lib
endif
else
ifeq (${uname_S},AIX)
		DEFINES+=-DAIX -D__unix
		DEFINES+=-DHIGHFIRST
		OSSEC_CFLAGS+=-pthread
		OSSEC_LDFLAGS+=-pthread
		PATH:=${PATH}:/usr/vac/bin
		CC=gcc
else
ifeq (${uname_S},SunOS)
		DEFINES+=-DSOLARIS
		DEFINES+=-DHIGHFIRST
		DEFINES+=-D_REENTRANT
ifneq (${uname_P},sparc)
ifneq ($(uname_R),5.10)
		OSSEC_LDFLAGS+=-z relax=secadj
else
		OSSEC_CFLAGS+=-DMSGPACK_ZONE_ALIGN=8
endif
endif
		OSSEC_LDFLAGS+='-Wl,-rpath,$$ORIGIN/../lib'
		OSSEC_LIBS+=-lsocket -lnsl -lresolv -lrt -lpthread
		PATH:=${PATH}:/usr/ccs/bin:/usr/xpg4/bin:/opt/csw/gcc3/bin:/opt/csw/bin:/usr/sfw/bin
		CC=gcc
#		This is necessary in order to compile libcurl
		NM=gnm
		uname_M := $(shell sh -c 'uname -m 2>/dev/null || echo not')
else
ifeq (${uname_S},Darwin)
		DEFINES+=-DDarwin
		DEFINES+=-DHIGHFIRST
		OSSEC_CFLAGS+=-pthread
		OSSEC_LDFLAGS+=-pthread
		OSSEC_LDFLAGS+=-Xlinker -rpath -Xlinker "@executable_path/../lib"
		SHARED=dylib
		OSSEC_LIBS+=-framework Security
else
ifeq (${uname_S},FreeBSD)
		DEFINES+=-DFreeBSD
		OSSEC_CFLAGS+=-pthread -I/usr/local/include
		OSSEC_LDFLAGS+=-pthread
		OSSEC_LDFLAGS+=-L/usr/local/lib
		OSSEC_LDFLAGS+='-Wl,-rpath,$$ORIGIN/../lib'
else
ifeq (${uname_S},NetBSD)
		DEFINES+=-DNetBSD
		OSSEC_CFLAGS+=-pthread
		OSSEC_LDFLAGS+=-pthread
		OSSEC_LDFLAGS+='-Wl,-rpath,$$ORIGIN/../lib'
else
ifeq (${uname_S},OpenBSD)
		DEFINES+=-DOpenBSD
		OSSEC_CFLAGS+=-pthread
		OSSEC_LDFLAGS+=-pthread
		OSSEC_LDFLAGS+=-L/usr/local/lib
		OSSEC_LDFLAGS+=-Wl,-zorigin '-Wl,-rpath,$$ORIGIN/../lib'
else
ifeq (${uname_S},HP-UX)
		DEFINES+=-DHPUX
		DEFINES+=-D_XOPEN_SOURCE_EXTENDED
		DEFINES+=-DHIGHFIRST
		DEFINES+=-DOS_BIG_ENDIAN
		OSSEC_CFLAGS+=-pthread
		OSSEC_LDFLAGS+=-lrt
ifeq (,$(filter ${DISABLE_SHARED},YES yes y Y 1))
		OSSEC_LDFLAGS+='-Wl,-rpath,$$ORIGIN/../lib'
endif
		OSSEC_CFLAGS+=-pthread
		OSSEC_LDFLAGS+=-pthread
		PATH:=${PATH}:/usr/local/bin
		CC=gcc
		INSTALL=/usr/local/coreutils/bin/install
else
	    # Unknow platform
endif # HPUX
endif # OpenBSD
endif # NetBSD
endif # FreeBSD
endif # Darwin
endif # SunOS
endif # AIX
endif # Linux
else
		SHARED=dll
		DEFINES_EVENTCHANNEL=-D_WIN32_WINNT=0x600
		OSSEC_CFLAGS+=-pthread
		OSSEC_LDFLAGS+=-pthread
endif # winagent

ifeq (,$(filter ${DISABLE_SYSC},YES yes y Y 1))
	DEFINES+=-DENABLE_SYSC
endif

ifeq (,$(filter ${DISABLE_CISCAT},YES yes y Y 1))
	DEFINES+=-DENABLE_CISCAT
endif

ifeq (,$(filter ${DISABLE_SHARED},YES yes y Y 1))
	DEFINES+=-DENABLE_SHARED
endif

ifneq (,$(filter ${DEBUGAD},YES yes y Y 1))
	DEFINES+=-DDEBUGAD
endif

ifneq (,$(filter ${DEBUG},YES yes y Y 1))
	OSSEC_CFLAGS+=-g
else
	OSSEC_CFLAGS+=-DNDEBUG
	OFLAGS+=-O2
endif #DEBUG

OSSEC_CFLAGS+=${OFLAGS}
OSSEC_LDFLAGS+=${OFLAGS}

ifneq (,$(filter ${CLEANFULL},YES yes y Y 1))
	DEFINES+=-DCLEANFULL
endif

ifneq (,$(filter ${ONEWAY},YES yes y Y 1))
	DEFINES+=-DONEWAY_ENABLED
endif

ifneq (,$(filter ${USE_AUDIT},YES yes y Y 1))
        DEFINES+=-DENABLE_AUDIT
endif

ifeq (${COVERITY}, YES)
	DEFINES+=-D__coverity__
endif

OSSEC_CFLAGS+=${DEFINES}
OSSEC_CFLAGS+=-pipe -Wall -Wextra -std=gnu99
OSSEC_CFLAGS+=-I./ -I./headers/ -I${EXTERNAL_OPENSSL}include -I$(EXTERNAL_JSON) -I${EXTERNAL_LIBYAML}include -I${EXTERNAL_CURL}include -I${EXTERNAL_MSGPACK}include

OSSEC_CFLAGS += ${CFLAGS}
OSSEC_LDFLAGS += ${LDFLAGS}
OSSEC_LIBS += $(LIBS)

CCCOLOR="\033[34m"
LINKCOLOR="\033[34;1m"
SRCCOLOR="\033[33m"
BINCOLOR="\033[37;1m"
MAKECOLOR="\033[32;1m"
ENDCOLOR="\033[0m"

ifeq (,$(filter ${V},YES yes y Y 1))
	QUIET_CC      = @printf '    %b %b\n' ${CCCOLOR}CC${ENDCOLOR} ${SRCCOLOR}$@${ENDCOLOR} 1>&2;
	QUIET_LINK    = @printf '    %b %b\n' ${LINKCOLOR}LINK${ENDCOLOR} ${BINCOLOR}$@${ENDCOLOR} 1>&2;
	QUIET_CCBIN   = @printf '    %b %b\n' ${LINKCOLOR}CC${ENDCOLOR} ${BINCOLOR}$@${ENDCOLOR} 1>&2;
	QUIET_INSTALL = @printf '    %b %b\n' ${LINKCOLOR}INSTALL${ENDCOLOR} ${BINCOLOR}$@${ENDCOLOR} 1>&2;
	QUIET_RANLIB  = @printf '    %b %b\n' ${LINKCOLOR}RANLIB${ENDCOLOR} ${BINCOLOR}$@${ENDCOLOR} 1>&2;
	QUIET_NOTICE  = @printf '%b' ${MAKECOLOR} 1>&2;
	QUIET_ENDCOLOR= @printf '%b' ${ENDCOLOR} 1>&2;
endif

MING_BASE:=
ifeq (${TARGET}, winagent)
# Avoid passing environment variables such CFLAGS to external Makefiles
ifeq (${CC}, gcc)
	MAKEOVERRIDES=
endif

CC=gcc
ifneq (,$(shell which amd64-mingw32msvc-gcc))
	ifeq (${CC}, gcc)
		MING_BASE:=amd64-mingw32msvc-
	else
		MING_BASE:=
	endif
	MINGW_HOST="amd64-mingw32msvc"
else
ifneq (,$(shell which i686-pc-mingw32-gcc))
	ifeq (${CC}, gcc)
		MING_BASE:=i686-pc-mingw32-
	else
		MING_BASE:=
	endif
	MINGW_HOST="i686-pc-mingw32"
else
ifneq (,$(shell which i686-w64-mingw32-gcc))
	ifeq (${CC}, gcc)
		MING_BASE:=i686-w64-mingw32-
	else
		MING_BASE:=
	endif
	MINGW_HOST="i686-w64-mingw32"
else
$(error No windows cross-compiler found!) #MING_BASE:=unknown-
endif
endif
endif

ifneq (,$(wildcard /usr/i686-w64-mingw32/lib/libwinpthread-1.dll))
	WIN_PTHREAD_LIB:=/usr/i686-w64-mingw32/lib/libwinpthread-1.dll
else
ifneq (,$(wildcard /usr/i686-w64-mingw32/sys-root/mingw/bin/libwinpthread-1.dll))
	WIN_PTHREAD_LIB:=/usr/i686-w64-mingw32/sys-root/mingw/bin/libwinpthread-1.dll
endif
endif

endif #winagent


OSSEC_CC      =${QUIET_CC}${MING_BASE}${CC}
OSSEC_CCBIN   =${QUIET_CCBIN}${MING_BASE}${CC}
OSSEC_SHARED  =${QUIET_CCBIN}${MING_BASE}${CC} -shared
OSSEC_LINK    =${QUIET_LINK}${MING_BASE}ar -crus
OSSEC_RANLIB  =${QUIET_RANLIB}${MING_BASE}ranlib
OSSEC_WINDRES =${QUIET_CCBIN}${MING_BASE}windres


ifneq (,$(filter ${USE_INOTIFY},YES auto yes y Y 1))
	DEFINES+=-DINOTIFY_ENABLED
	ifeq (${uname_S},FreeBSD)
		OSSEC_LDFLAGS+=-L/usr/local/lib -I/usr/local/include
		OSSEC_LIBS+=-linotify
		OSSEC_CFLAGS+=-I/usr/local/include
	endif
endif

ifneq (,$(filter ${USE_BIG_ENDIAN},YES yes y Y 1))
	DEFINES+=-DOS_BIG_ENDIAN
endif

ifneq (,$(filter ${USE_PRELUDE},YES auto yes y Y 1))
	DEFINES+=-DPRELUDE_OUTPUT_ENABLED
	OSSEC_LIBS+=-lprelude
	OSSEC_LDFLAGS+=$(shell sh -c '${PRELUDE_CONFIG} --pthread-cflags')
	OSSEC_LIBS+=$(shell sh -c '${PRELUDE_CONFIG} --libs')
endif # USE_PRELUDE

ifneq (,$(filter ${USE_ZEROMQ},YES auto yes y Y 1))
	DEFINES+=-DZEROMQ_OUTPUT_ENABLED
	#LDFLAGS+=-L/usr/local/lib -I/usr/local/include -lzmq -lczmq
	OSSEC_LIBS+=-lzmq -lczmq
endif # USE_ZEROMQ

ifneq (,$(filter ${USE_GEOIP},YES auto yes y Y 1))
	DEFINES+=-DLIBGEOIP_ENABLED
	OSSEC_LIBS+=-lGeoIP
endif # USE_GEOIP


MI :=
PI :=
ifdef DATABASE

	ifeq (${DATABASE},mysql)
		DEFINES+=-DMYSQL_DATABASE_ENABLED

		ifdef MYSQL_CFLAGS
			MI = ${MYSQL_CFLAGS}
		else
			MI := $(shell sh -c '${MY_CONFIG} --include 2>/dev/null || echo ')

			ifeq (${MI},) # BEGIN MI manual detection
				ifneq (,$(wildcard /usr/include/mysql/mysql.h))
					MI="-I/usr/include/mysql/"
				else
					ifneq (,$(wildcard /usr/local/include/mysql/mysql.h))
						MI="-I/usr/local/include/mysql/"
					endif  #
				endif  #MI

			endif
		endif # MYSQL_CFLAGS

		ifdef MYSQL_LIBS
			ML = ${MYSQL_LIBS}
		else
			ML := $(shell sh -c '${MY_CONFIG} --libs 2>/dev/null || echo ')

			ifeq (${ML},)
				ifneq (,$(wildcard /usr/lib/mysql/*))
					ML="-L/usr/lib/mysql"
				else
					ifneq (,$(wildcard /usr/lib64/mysql/*))
						ML="-L/usr/lib64/mysql"
					else
						ifneq (,$(wildcard /usr/local/lib/mysql/*))
							ML="-L/usr/local/lib/mysql"
						else
							ifneq (,$(wildcard /usr/local/lib64/mysql/*))
								ML="-L/usr/local/lib64/mysql"
							endif # local/lib64
						endif # local/lib
					endif # lib54
				endif # lib
			endif
		endif # MYSQL_LIBS

		OSSEC_LIBS+=${ML} -lmysqlclient

	else # DATABASE

		ifeq (${DATABASE}, pgsql)
			DEFINES+=-DPGSQL_DATABASE_ENABLED

			ifneq (${PGSQL_LIBS},)
				PL:=${PGSQL_LIBS}
			else
				PL:=$(shell sh -c '(${PG_CONFIG} --libdir --pkglibdir 2>/dev/null | sed "s/^/-L/g" | xargs ) || echo ')
			endif

			ifneq (${PGSQL_CFLAGS},)
				PI:=${PGSQL_CFLAGS}
			else
				PI:=$(shell sh -c '(${PG_CONFIG} --includedir --pkgincludedir 2>/dev/null | sed "s/^/-I/g" | xargs ) || echo ')
			endif

			# XXX need some basic autodetech stuff here.

			OSSEC_LIBS+=${PL} -lpq

		endif # pgsql
	endif # mysql
endif # DATABASE

####################
#### Target ########
####################

ifndef TARGET
	TARGET=failtarget
endif # TARGET

ifeq (${TARGET},agent)
	DEFINES+=-DCLIENT
endif

ifeq (${TARGET},local)
	DEFINES+=-DLOCAL
endif


.PHONY: build
build: ${TARGET}
ifneq (${TARGET},failtarget)
	${MAKE} settings
	@echo
	${QUIET_NOTICE}
	@echo "Done building ${TARGET}"
	${QUIET_ENDCOLOR}
endif
	@echo


.PHONY: failtarget
failtarget:
	@echo "TARGET is required: "
	@echo "   make TARGET=server   to build the server"
	@echo "   make TARGET=local      - local version of server"
	@echo "   make TARGET=hybrid     - hybrid version of server"
	@echo "   make TARGET=agent    to build the unix agent"
	@echo "   make TARGET=winagent to build the windows agent"

.PHONY: help
help: failtarget
	@echo
	@echo "General options: "
	@echo "   make V=yes                   Display full compiler messages. Allowed values are 1, yes, YES, y and Y, otherwise, the flag is ignored"
	@echo "   make DEBUG=yes               Build with symbols and without optimization. Allowed values are 1, yes, YES, y and Y, otherwise, the flag is ignored"
	@echo "   make DEBUGAD=yes             Enables extra debugging logging in ossec-analysisd. Allowed values are 1, yes, YES, y and Y, otherwise, the flag is ignored"
	@echo "   make PREFIX=/path            Install OSSEC to '/path'. Defaults to /var/ossec"
	@echo "   make MAXAGENTS=NUMBER        Set the number of maximum agents to NUMBER. Defaults to 2048"
	@echo "   make ONEWAY=yes              Disables manager's ACK towards agent. It allows connecting agents without backward connection from manager. Allowed values are 1, yes, YES, y and Y, otherwise, the flag is ignored"
	@echo "   make CLEANFULL=yes           Makes the alert mailing subject clear in the format: '<location> - <level> - <description>'. Allowed values are 1, yes, YES, y and Y, otherwise, the flag is ignored"
	@echo "   make RESOURCES_URL           Set the Wazuh resources URL"
	@echo "   make USE_ZEROMQ=yes          Build with zeromq support. Allowed values are auto, 1, yes, YES, y and Y, otherwise, the flag is ignored"
	@echo "   make USE_PRELUDE=yes         Build with prelude support. Allowed values are auto, 1, yes, YES, y and Y, otherwise, the flag is ignored"
	@echo "   make USE_INOTIFY=yes         Build with inotify support. Allowed values are auto, 1, yes, YES, y and Y, otherwise, the flag is ignored"
	@echo "   make BIG_ENDIAN=yes          Build with big endian support. Allowed values are 1, yes, YES, y and Y, otherwise, the flag is ignored"
	@echo "   make USE_SELINUX=yes         Build with SELinux policies. Allowed values are 1, yes, YES, y and Y, otherwise, the flag is ignored"
	@echo "   make USE_AUDIT=yes           Build with audit service support. Allowed values are 1, yes, YES, y and Y, otherwise, the flag is ignored"
	@echo "   make USE_FRAMEWORK_LIB=yes   Use external SQLite library for the framework. Allowed values are 1, yes, YES, y and Y, otherwise, the flag is ignored"
	@echo "   make USE_MSGPACK_OPT=yes     Use default architecture for building msgpack library. Allowed values are 1, yes, YES, y and Y, otherwise, the flag is ignored"
	@echo "   make OFLAGS=-Ox              Overrides optimization level"
	@echo "   make DISABLE_SHARED=yes      Not to build the Wazuh shared library (for unsupported systems). Allowed values are 1, yes, YES, y and Y, otherwise, the flag is ignored"
	@echo "   make DISABLE_SYSC=yes        Not to build the Syscollector module (for unsupported systems). Allowed values are 1, yes, YES, y and Y, otherwise, the flag is ignored"
	@echo "   make DISABLE_CISCAT=yes      Not to build the CIS-CAT module (for unsupported systems). Allowed values are 1, yes, YES, y and Y, otherwise, the flag is ignored"
	@echo "   make OPTIMIZE_CPYTHON=yes    When PREFIX points to other directory than default, the python interpreter is rebuilt, enable this flag to optimize the process. Allowed values are 1, yes, YES, y and Y, otherwise, the flag is ignored"
	@echo
	@echo "Database options: "
	@echo "   make DATABASE=mysql          Build with MYSQL Support"
	@echo "                                Use MYSQL_CFLAGS adn MYSQL_LIBS to override defaults"
	@echo "   make DATABASE=pgsql          Build with PostgreSQL Support "
	@echo "                                Use PGSQL_CFLAGS adn PGSQL_LIBS to override defaults"
	@echo
	@echo "Geoip support: "
	@echo "   make USE_GEOIP=yes           Build with GeoIP support. Allowed values are auto 1, yes, YES, y and Y, otherwise, the flag is ignored"
	@echo
	@echo "User options: "
	@echo "   make OSSEC_GROUP=ossec       Set ossec group"
	@echo "   make OSSEC_USER=ossec        Set ossec user"
	@echo "   make OSSEC_USER_MAIL=ossecm  Set ossec user mail"
	@echo "   make OSSEC_USER_REM=ossecr   Set ossec user rem"
	@echo
	@echo "Examples: Client with debugging enabled"
	@echo "   make TARGET=agent DEBUG=yes"

.PHONY: settings
settings:
	@echo
	@echo "General settings:"
	@echo "    TARGET:             ${TARGET}"
	@echo "    V:                  ${V}"
	@echo "    DEBUG:              ${DEBUG}"
	@echo "    DEBUGAD             ${DEBUGAD}"
	@echo "    PREFIX:             ${PREFIX}"
	@echo "    MAXAGENTS:          ${MAXAGENTS}"
	@echo "    DATABASE:           ${DATABASE}"
	@echo "    ONEWAY:             ${ONEWAY}"
	@echo "    CLEANFULL:          ${CLEANFULL}"
	@echo "    RESOURCES_URL:      ${RESOURCES_URL}"
	@echo "    DISABLE_SHARED:     ${DISABLE_SHARED}"
	@echo "User settings:"
	@echo "    OSSEC_GROUP:        ${OSSEC_GROUP}"
	@echo "    OSSEC_USER:         ${OSSEC_USER}"
	@echo "    OSSEC_USER_MAIL:    ${OSSEC_USER_MAIL}"
	@echo "    OSSEC_USER_REM:     ${OSSEC_USER_REM}"
	@echo "USE settings:"
	@echo "    USE_ZEROMQ:         ${USE_ZEROMQ}"
	@echo "    USE_GEOIP:          ${USE_GEOIP}"
	@echo "    USE_PRELUDE:        ${USE_PRELUDE}"
	@echo "    USE_INOTIFY:        ${USE_INOTIFY}"
	@echo "    USE_BIG_ENDIAN:     ${USE_BIG_ENDIAN}"
	@echo "    USE_SELINUX:        ${USE_SELINUX}"
	@echo "    USE_AUDIT:          ${USE_AUDIT}"
	@echo "    USE_FRAMEWORK_LIB:  ${USE_FRAMEWORK_LIB}"
	@echo "    DISABLE_SHARED:     ${DISABLE_SHARED}"
	@echo "    DISABLE_SYSC:       ${DISABLE_SYSC}"
	@echo "    DISABLE_CISCAT:     ${DISABLE_CISCAT}"
	@echo "Mysql settings:"
	@echo "    includes:           ${MI}"
	@echo "    libs:               ${ML}"
	@echo "Pgsql settings:"
	@echo "    includes:           ${PI}"
	@echo "    libs:               ${PL}"
	@echo "Defines:"
	@echo "    ${DEFINES}"
	@echo "Compiler:"
	@echo "    CFLAGS            ${OSSEC_CFLAGS}"
	@echo "    LDFLAGS           ${OSSEC_LDFLAGS}"
	@echo "    LIBS              ${OSSEC_LIBS}"
	@echo "    CC                ${CC}"
	@echo "    MAKE              ${MAKE}"

BUILD_SERVER+=ossec-maild -
BUILD_SERVER+=ossec-csyslogd -
BUILD_SERVER+=ossec-agentlessd -
BUILD_SERVER+=ossec-execd -
BUILD_SERVER+=ossec-logcollector -
BUILD_SERVER+=ossec-remoted
BUILD_SERVER+=ossec-agentd
BUILD_SERVER+=manage_agents
BUILD_SERVER+=utils
BUILD_SERVER+=ossec-syscheckd
BUILD_SERVER+=ossec-monitord
BUILD_SERVER+=ossec-reportd
BUILD_SERVER+=ossec-authd
BUILD_SERVER+=ossec-analysisd
BUILD_SERVER+=ossec-logtest
BUILD_SERVER+=ossec-makelists
BUILD_SERVER+=ossec-dbd -
BUILD_SERVER+=ossec-integratord
BUILD_SERVER+=wazuh-modulesd
BUILD_SERVER+=wazuh-db
ifneq (,$(filter ${USE_FRAMEWORK_LIB},YES yes y Y 1))
BUILD_SERVER+=wazuh-framework
endif

BUILD_AGENT+=ossec-agentd
BUILD_AGENT+=agent-auth
BUILD_AGENT+=ossec-logcollector
BUILD_AGENT+=ossec-syscheckd
BUILD_AGENT+=ossec-execd
BUILD_AGENT+=manage_agents
BUILD_AGENT+=wazuh-modulesd

.PHONY: server local hybrid agent selinux

ifeq (${MAKECMDGOALS},server)
$(error Do not use 'server' directly, use 'TARGET=server')
endif
server: external
	${MAKE} ${BUILD_SERVER}

ifeq (${MAKECMDGOALS},local)
$(error Do not use 'local' directly, use 'TARGET=local')
endif
local: external
	${MAKE} ${BUILD_SERVER}

ifeq (${MAKECMDGOALS},hybrid)
$(error Do not use 'hybrid' directly, use 'TARGET=hybrid')
endif
hybrid: external
	${MAKE} ${BUILD_SERVER}

ifeq (${MAKECMDGOALS},agent)
$(error Do not use 'agent' directly, use 'TARGET=agent')
endif
agent: external
	${MAKE} ${BUILD_AGENT}

ifneq (,$(filter ${USE_SELINUX},YES yes y Y 1))
server local hybrid agent: selinux
endif

selinux: $(SELINUX_POLICY)

$(SELINUX_POLICY): $(SELINUX_MODULE)
	semodule_package -o $@ -m $?

$(SELINUX_MODULE): $(SELINUX_ENFORCEMENT)
	checkmodule -M -m -o $@ $?

test_programs = tap_wazuhdb_op tap_os_crypto tap_os_net tap_os_regex tap_shared tap_os_zlib tap_os_xml tap_fluentd_forwarder

WINDOWS_BINS:=win32/ossec-agent.exe win32/ossec-agent-eventchannel.exe win32/ossec-rootcheck.exe win32/manage_agents.exe win32/setup-windows.exe win32/setup-syscheck.exe win32/setup-iis.exe win32/add-localfile.exe win32/os_win32ui.exe win32/agent-auth.exe

ifeq (${MAKECMDGOALS},winagent)
$(error Do not use 'winagent' directly, use 'TARGET=winagent')
endif
.PHONY: winagent
winagent: external win32/libwinpthread-1.dll wazuh_modules/syscollector/syscollector_win_ext.dll
	${MAKE} ${WINDOWS_BINS} CFLAGS="-DCLIENT -D_POSIX_C_SOURCE -DWIN32 -DPSAPI_VERSION=1" LIBS="-lwsock32 -lwevtapi -lshlwapi -lcomctl32 -ladvapi32 -lkernel32 -lpsapi -lgdi32 -liphlpapi -lws2_32 -lcrypt32"
	cd win32/ && ./unix2dos.pl ossec.conf > default-ossec.conf
	cd win32/ && ./unix2dos.pl ossec-pre6.conf > default-ossec-pre6.conf
	cd win32/ && ./unix2dos.pl help.txt > help_win.txt
	cd win32/ && ./unix2dos.pl ../../etc/internal_options.conf > internal_options.conf
	cd win32/ && ./unix2dos.pl ../../etc/local_internal_options-win.conf > default-local_internal_options.conf
	cd win32/ && ./unix2dos.pl ../../LICENSE > LICENSE.txt
	cd win32/ && ./unix2dos.pl ../../active-response/win/route-null.cmd > route-null.cmd
	cd win32/ && ./unix2dos.pl ../../active-response/win/route-null-2012.cmd > route-null-2012.cmd
	cd win32/ && ./unix2dos.pl ../../active-response/win/netsh.cmd > netsh.cmd
	cd win32/ && ./unix2dos.pl ../../active-response/win/netsh-win-2016.cmd > netsh-win-2016.cmd
	cd win32/ && ./unix2dos.pl ../../active-response/win/restart-ossec.cmd > restart-ossec.cmd
	cd win32/ && ./unix2dos.pl ../VERSION > VERSION
	cd win32/ && ./unix2dos.pl ../REVISION > REVISION
	cd win32/ && makensis ossec-installer.nsi

win32/libwinpthread-1.dll: ${WIN_PTHREAD_LIB}
	cp $< $@

####################
#### External ######
####################

ZLIB_LIB    = $(EXTERNAL_ZLIB)/libz.a
OPENSSL_LIB = $(EXTERNAL_OPENSSL)libssl.a
CRYPTO_LIB = $(EXTERNAL_OPENSSL)libcrypto.a

SQLITE_LIB  = $(EXTERNAL_SQLITE)libsqlite3.a
JSON_LIB    = $(EXTERNAL_JSON)libcjson.a
PROCPS_LIB  = $(EXTERNAL_PROCPS)/libproc.a
DB_LIB      = $(EXTERNAL_LIBDB).libs/libdb-6.2.a
LIBYAML_LIB = $(EXTERNAL_LIBYAML)src/.libs/libyaml.a
LIBCURL_LIB = $(EXTERNAL_CURL)lib/.libs/libcurl.a
AUDIT_LIB = $(EXTERNAL_AUDIT)lib/.libs/libaudit.a
LIBFFI_LIB = $(EXTERNAL_LIBFFI)$(TARGET)/.libs/libffi.a
MSGPACK_LIB = $(EXTERNAL_MSGPACK)libmsgpack.a

EXTERNAL_LIBS := $(JSON_LIB) $(ZLIB_LIB) $(OPENSSL_LIB) $(CRYPTO_LIB) $(SQLITE_LIB) $(LIBYAML_LIB)

ifneq (${TARGET},winagent)
EXTERNAL_LIBS += $(MSGPACK_LIB)
ifneq (${TARGET},agent)
EXTERNAL_LIBS += $(LIBCURL_LIB) $(LIBFFI_LIB)
endif
ifeq (${uname_S},Linux)
ifneq (,$(filter ${USE_AUDIT},YES yes y Y 1))
EXTERNAL_LIBS += ${AUDIT_LIB}
endif

EXTERNAL_LIBS += $(PROCPS_LIB) $(DB_LIB)
endif
endif

.PHONY: external test_external
external: test_external $(EXTERNAL_LIBS)

ifneq (${TARGET},winagent)
ifneq (${TARGET},agent)
external: build_python
endif
endif

test_external:
ifeq ($(wildcard external/*/*),)
	$(error No external directory found. Run "make deps" before compiling external libraries)
endif

#### OpenSSL ##########

OPENSSL_FLAGS = enable-weak-ssl-ciphers no-shared

${CRYPTO_LIB}: ${OPENSSL_LIB}

${OPENSSL_LIB}:
ifeq (${TARGET},winagent)
	cd ${EXTERNAL_OPENSSL} && CC=${MING_BASE}${CC} RC=${MING_BASE}windres ./Configure $(OPENSSL_FLAGS) mingw && ${MAKE} build_libs
else
ifeq (${uname_S},Darwin)
	cd ${EXTERNAL_OPENSSL} && ./Configure $(OPENSSL_FLAGS) darwin64-x86_64-cc && ${MAKE} build_libs
else
ifeq (${uname_S},HP-UX)
	cd ${EXTERNAL_OPENSSL} && MAKE=gmake ./Configure $(OPENSSL_FLAGS) hpux-ia64-gcc && ${MAKE} build_libs
else
ifeq (${uname_S},SunOS)
ifeq ($(uname_M),i86pc)
	cd ${EXTERNAL_OPENSSL} && ./Configure $(OPENSSL_FLAGS) solaris-x86-gcc && ${MAKE} build_libs
else
	cd ${EXTERNAL_OPENSSL} && ./Configure $(OPENSSL_FLAGS) solaris-sparcv9-gcc && ${MAKE} build_libs
endif
else
	cd ${EXTERNAL_OPENSSL} && ./config $(OPENSSL_FLAGS) && ${MAKE} build_libs
endif
endif
endif
endif

#### libffi ##########

LIBFFI_FLAGS = "CFLAGS=-fPIC"

${LIBFFI_LIB}:
	cd ${EXTERNAL_LIBFFI} && ./configure $(LIBFFI_FLAGS) && ${MAKE}

#### zlib ##########

$(ZLIB_LIB):
ifeq (${TARGET},winagent)
	cd ${EXTERNAL_ZLIB} && cp zconf.h.in zconf.h && ${MAKE} -f win32/Makefile.gcc PREFIX=${MING_BASE} libz.a
else
	cd ${EXTERNAL_ZLIB} && CFLAGS=-fPIC ./configure && ${MAKE} libz.a
endif

ZLIB_INCLUDE=-I./${EXTERNAL_ZLIB}

os_zlib_c := os_zlib/os_zlib.c
os_zlib_o := $(os_zlib_c:.c=.o)

os_zlib/%.o: os_zlib/%.c
	${OSSEC_CC} ${OSSEC_CFLAGS} -c $< -o $@

#### SQLite #########

sqlite_c = ${EXTERNAL_SQLITE}sqlite3.c
sqlite_o = ${EXTERNAL_SQLITE}sqlite3.o

$(SQLITE_LIB): $(sqlite_o)
	${OSSEC_LINK} $@ $^
	${OSSEC_RANLIB} $@

$(sqlite_o): $(sqlite_c)
	${OSSEC_CC} ${OSSEC_CFLAGS} -w -fPIC -c $^ -o $@ -fPIC

#### cJSON #########

ifeq (${uname_S},Darwin)
JSON_SHFLAGS=-install_name @rpath/libcjson.$(SHARED)
endif

cjson_c := ${EXTERNAL_JSON}cJSON.c
cjson_o := $(cjson_c:.c=.o)

$(JSON_LIB): ${cjson_o}
	${OSSEC_LINK} $@ $^
	${OSSEC_RANLIB} $@

${EXTERNAL_JSON}%.o: ${EXTERNAL_JSON}%.c
	${OSSEC_CC} ${OSSEC_CFLAGS} -fPIC -c $^ -o $@

#### libyaml ##########

${LIBYAML_LIB}: $(EXTERNAL_LIBYAML)Makefile
	$(MAKE) -C $(EXTERNAL_LIBYAML)

$(EXTERNAL_LIBYAML)Makefile:
ifeq (${TARGET},winagent)
	cd $(EXTERNAL_LIBYAML) && CC=${MING_BASE}${CC} && CFLAGS=-fPIC ./configure --host=${MINGW_HOST} --enable-static=yes
else
	cd $(EXTERNAL_LIBYAML) && CFLAGS=-fPIC ./configure --enable-static=yes --enable-shared=no
endif

#### curl ##########

${LIBCURL_LIB}: $(EXTERNAL_CURL)Makefile
	${MAKE} -C $(EXTERNAL_CURL)lib

ifeq (${uname_S},Darwin)
$(EXTERNAL_CURL)Makefile:
	cd $(EXTERNAL_CURL) && ./configure --with-darwinssl --disable-ldap --without-libidn2
else
$(EXTERNAL_CURL)Makefile: $(OPENSSL_LIB)
ifeq (${uname_S},Linux)
	cd $(EXTERNAL_CURL) && CPPFLAGS="-fPIC -I${ROUTE_PATH}/${EXTERNAL_OPENSSL}include" LDFLAGS="-L${ROUTE_PATH}/${EXTERNAL_OPENSSL}" LIBS="-ldl -lpthread" ./configure --disable-ldap --without-libidn2
else
	cd $(EXTERNAL_CURL) && CPPFLAGS="-fPIC -I${ROUTE_PATH}/${EXTERNAL_OPENSSL}include" LDFLAGS="-L${ROUTE_PATH}/${EXTERNAL_OPENSSL}" LIBS="-lpthread" ./configure --disable-ldap --without-libidn2
endif
endif


#### procps #########

PROCPS_INCLUDE=-I./${EXTERNAL_PROCPS}

procps_c := $(wildcard ${EXTERNAL_PROCPS}*.c)
procps_o := $(procps_c:.c=.o)

${EXTERNAL_PROCPS}%.o: ${EXTERNAL_PROCPS}%.c
	${OSSEC_CC} ${OSSEC_CFLAGS} -fPIC -c $^ -o $@

$(PROCPS_LIB): ${procps_o}
	${OSSEC_LINK} $@ $^
	${OSSEC_RANLIB} $@

#### Berkeley DB ######

ifeq (${uname_S},Linux)
${DB_LIB}: $(EXTERNAL_LIBDB)Makefile
	 ${MAKE} -C $(EXTERNAL_LIBDB) libdb.a

$(EXTERNAL_LIBDB)Makefile:
	cd ${EXTERNAL_LIBDB} && CPPFLAGS=-fPIC ../dist/configure --with-cryptography=no --disable-queue --disable-heap --disable-partition --disable-mutexsupport --disable-replication --disable-verify --disable-statistics
endif

#### Audit lib ####

${AUDIT_LIB}: $(EXTERNAL_AUDIT)Makefile
	make -C $(EXTERNAL_AUDIT)lib CC=$(CC)

$(EXTERNAL_AUDIT)Makefile:

	cd $(EXTERNAL_AUDIT) && ./autogen.sh && ./configure CFLAGS=-fPIC --with-libcap-ng=no

#### msgpack #########

ifeq (,$(filter ${USE_MSGPACK_OPT},YES yes y Y 1))
        MSGPACK_ARCH=-march=i486
endif

ifneq (${TARGET},winagent)
msgpack_c := $(wildcard ${EXTERNAL_MSGPACK}src/*.c)
msgpack_o := $(msgpack_c:.c=.o)

${EXTERNAL_MSGPACK}src/%.o: ${EXTERNAL_MSGPACK}src/%.c
	${OSSEC_CC} ${OSSEC_CFLAGS} ${MSGPACK_ARCH} -fPIC -c $^ -o $@

$(MSGPACK_LIB): ${msgpack_o}
	${OSSEC_LINK} $@ $^
	${OSSEC_RANLIB} $@
endif

################################
#### External dependencies  ####
################################

TAR := tar -xf
GUNZIP := gunzip
CURL := curl -so
space =
space +=
VERSION = $(subst $(space),.,$(wordlist 1,2,$(subst ., ,$(patsubst v%,%,$(shell cat VERSION)))))
RESOURCES_URL := https://packages.wazuh.com/deps/$(VERSION)
CPYTHON := cpython
ifneq (${PREFIX},/var/ossec)
	CPYTHON := src_cpython
else
	# Download the Python sources if we are building for any other OS.
ifneq (${uname_S},Linux)
CPYTHON := src_cpython
else
cpu_arch := ${uname_P}
ifneq (,$(filter ${cpu_arch},unknown Unknown))
	cpu_arch := $(shell sh -c 'arch 2>/dev/null || echo not')
endif
ifneq (,$(filter ${cpu_arch},x86_64 amd64))
CPYTHON := cpython_amd64
else
ifneq (,$(filter ${cpu_arch},i386 i686))
CPYTHON := cpython_i386
else
CPYTHON := src_cpython
endif
endif
endif
endif


EXTERNAL_RES := cJSON $(CPYTHON) curl libdb libffi libyaml openssl procps sqlite zlib audit-userspace msgpack
EXTERNAL_DIR :=  $(EXTERNAL_RES:%=external/%)
EXTERNAL_TAR := $(EXTERNAL_RES:%=external/%.tar.gz)

.PHONY: deps
deps: $(EXTERNAL_TAR)

external/%.tar.gz:
	$(CURL) $@ $(RESOURCES_URL)/$(patsubst external/%,%,$@)
	cd external && $(GUNZIP) $(patsubst external/%,%,$@)
	cd external && $(TAR) $(patsubst external/%.gz,%,$@)
	rm $(patsubst %.gz,%,$@)


####################
#### OSSEC Libs ####
####################

ifneq (,$(filter ${DISABLE_SHARED},YES yes y Y 1))
BUILD_LIBS = libwazuh.a $(EXTERNAL_LIBS)
else
WAZUHEXT_LIB = libwazuhext.$(SHARED)
BUILD_LIBS = libwazuh.a $(WAZUHEXT_LIB)
endif

$(BUILD_SERVER) $(BUILD_AGENT) $(WINDOWS_BINS) $(test_programs): $(BUILD_LIBS)

#### os_xml ########

os_xml_c := $(wildcard os_xml/*.c)
os_xml_o := $(os_xml_c:.c=.o)

os_xml/%.o: os_xml/%.c
	${OSSEC_CC} ${OSSEC_CFLAGS} -c $^ -o $@

#### os_regex ######

os_regex_c := $(wildcard os_regex/*.c)
os_regex_o := $(os_regex_c:.c=.o)

os_regex/%.o: os_regex/%.c
	${OSSEC_CC} ${OSSEC_CFLAGS} -c $^ -o $@

#### os_net ##########

os_net_c := $(wildcard os_net/*.c)
os_net_o := $(os_net_c:.c=.o)

os_net/%.o: os_net/%.c
	${OSSEC_CC} ${OSSEC_CFLAGS} -c $^ -o $@

#### Shared ##########


wrappers_shared_c := $(wildcard unit_tests/wrappers/shared/*.c)
wrappers_shared_o := $(wrappers_shared_c:.c=.o)

ifneq (,$(filter ${TEST},YES yes y Y 1))
ifeq (${TARGET},winagent)
	WINDOWS_SHARED_WRAPPERS:=${wrappers_syscheck_o}
endif
endif

shared_c := $(wildcard shared/*.c)
shared_o := $(shared_c:.c=.o)

shared/%.o: shared/%.c
	${OSSEC_CC} ${OSSEC_CFLAGS} -DARGV0=\"ossec-remoted\" -c $^ -o $@

#### Wazuh DB ####

wdb_sql := $(wildcard wazuh_db/*.sql)
wdblib_c := $(wildcard wazuh_db/wdb*.c)
wdblib_o := $(wdblib_c:.c=.o) $(wdb_sql:.sql=.o)
wdb_o := wazuh_db/main.o $(wdblib_o:.c=.o) $(wdb_c:.c=.o) $(wdb_sql:.sql=.o)

wazuh_db/schema_%.o: wazuh_db/schema_%.sql
	${QUIET_CC}echo 'const char *'$(word 2, $(subst /, ,$(subst .,_,$<))) '= "'"`cat $< | tr -d \"\n\"`"'";' | ${MING_BASE}${CC} ${OSSEC_CFLAGS} -xc -c -o $@ -

wazuh_db/%.o: wazuh_db/%.c
	${OSSEC_CC} ${OSSEC_CFLAGS} -DARGV0=\"wazuh-db\" -c $^ -o $@

wazuh-db: ${wdb_o}
	${OSSEC_CCBIN} ${OSSEC_LDFLAGS} $^ ${OSSEC_LIBS} -o $@

#### Config ##########

config_c := $(wildcard config/*.c)
config_o := $(config_c:.c=.o)

config/%.o: config/%.c
	${OSSEC_CC} ${OSSEC_CFLAGS} -c $^ -o $@

#### Wazuh modules ##

wmodules_c := $(wildcard wazuh_modules/wm*.c)

ifneq (${TARGET},agent)
	wmodules_c := ${wmodules_c} $(wildcard wazuh_modules/vulnerability_detector/*.c)
endif

ifeq (,$(filter ${DISABLE_SYSC},YES yes y Y 1))
	wmodules_c := ${wmodules_c} $(wildcard wazuh_modules/syscollector/*.c)
endif

wmodules_o := $(wmodules_c:.c=.o)

wazuh_modules/%.o: wazuh_modules/%.c
	${OSSEC_CC} ${OSSEC_CFLAGS} -c $^ -o $@

ifeq (${TARGET},winagent)
wazuh_modules/syscollector/syscollector_win_ext.dll: wazuh_modules/syscollector/syscollector_win_ext.o
	${OSSEC_SHARED} ${OSSEC_LDFLAGS} $^ -o $@ $(OSSEC_LIBS) $(JSON_LIB) -liphlpapi -lws2_32
endif # DLL for Windows

ifeq (,$(filter ${DISABLE_SYSC},YES yes y Y 1))
wazuh_modules/syscollector/%.o: wazuh_modules/syscollector/%.c
	${OSSEC_CC} ${OSSEC_CFLAGS} -c $^ -o $@
endif

wmodules_dep := ${wmodules_o} ${wdblib_o}

ifeq (${uname_S},HP-UX)
	wmodules_dep := ${wmodules_dep} ${config_o}
endif

#### crypto ##########

crypto_blowfish_c := os_crypto/blowfish/bf_op.c
crypto_blowfish_o := $(crypto_blowfish_c:.c=.o)

os_crypto/blowfish/%.o: os_crypto/blowfish/%.c
	${OSSEC_CC} ${OSSEC_CFLAGS} -c $^ -o $@

crypto_md5_c := os_crypto/md5/md5_op.c
crypto_md5_o := $(crypto_md5_c:.c=.o)

os_crypto/md5/%.o: os_crypto/md5/%.c
	${OSSEC_CC} ${OSSEC_CFLAGS} -c $^ -o $@

crypto_sha1_c := os_crypto/sha1/sha1_op.c
crypto_sha1_o := $(crypto_sha1_c:.c=.o)

os_crypto/sha1/%.o: os_crypto/sha1/%.c
	${OSSEC_CC} ${OSSEC_CFLAGS} -c $^ -o $@

crypto_sha256_c := os_crypto/sha256/sha256_op.c
crypto_sha256_o := $(crypto_sha256_c:.c=.o)

os_crypto/sha256/%.o: os_crypto/sha256/%.c
	${OSSEC_CC} ${OSSEC_CFLAGS} -c $^ -o $@

crypto_sha512_c := os_crypto/sha512/sha512_op.c
crypto_sha512_o := $(crypto_sha512_c:.c=.o)

os_crypto/sha512/%.o: os_crypto/sha512/%.c
	${OSSEC_CC} ${OSSEC_CFLAGS} -c $^ -o $@

crypto_aes_c := os_crypto/aes/aes_op.c
crypto_aes_o := $(crypto_aes_c:.c=.o)

os_crypto/aes/%.o: os_crypto/aes/%.c
	${OSSEC_CC} ${OSSEC_CFLAGS} -c $^ -o $@

crypto_md5_sha1_c := os_crypto/md5_sha1/md5_sha1_op.c
crypto_md5_sha1_o := $(crypto_md5_sha1_c:.c=.o)

os_crypto/md5_sha1/%.o: os_crypto/md5_sha1/%.c
	${OSSEC_CC} ${OSSEC_CFLAGS} -c $^ -o $@

crypto_md5_sha1_sha256_c := os_crypto/md5_sha1_sha256/md5_sha1_sha256_op.c
crypto_md5_sha1_sha256_o := $(crypto_md5_sha1_sha256_c:.c=.o)

os_crypto/md5_sha1_sha256/%.o: os_crypto/md5_sha1_sha256/%.c
	${OSSEC_CC} ${OSSEC_CFLAGS} -c $^ -o $@

crypto_hmac_c := os_crypto/hmac/hmac.c
crypto_hmac_o := $(crypto_hmac_c:.c=.o)

os_crypto/hmac/%.o: os_crypto/hmac/%.c
	${OSSEC_CC} ${OSSEC_CFLAGS} -c $^ -o $@

crypto_shared_c := $(wildcard os_crypto/shared/*.c)
crypto_shared_o := $(crypto_shared_c:.c=.o)

os_crypto/shared/%.o: os_crypto/shared/%.c
	${OSSEC_CC} ${OSSEC_CFLAGS} -c $< -o $@

crypto_signature_c := $(wildcard os_crypto/signature/*.c)
crypto_signature_o := $(crypto_signature_c:.c=.o)

os_crypto/signature/%.o: os_crypto/signature/%.c
	${OSSEC_CC} ${OSSEC_CFLAGS} -c $< -o $@


crypto_o := ${crypto_blowfish_o} \
					 ${crypto_md5_o} \
					 ${crypto_sha1_o} \
					 ${crypto_shared_o} \
					 ${crypto_md5_sha1_o} \
					 ${crypto_md5_sha1_sha256_o} \
					 ${crypto_sha256_o} \
					 ${crypto_sha512_o} \
					 ${crypto_aes_o} \
					 ${crypto_hmac_o} \
					 ${crypto_signature_o}

#### libwazuh #########

libwazuh.a: ${config_o} ${wmodules_dep} ${crypto_o} ${shared_o} ${os_net_o} ${os_regex_o} ${os_xml_o} ${os_zlib_o} ${WINDOWS_SHARED_WRAPPERS}
	${OSSEC_LINK} $@ $^
	${OSSEC_RANLIB} $@

### libwazuhext #########

ifeq (,$(filter ${DISABLE_SHARED},YES yes y Y 1))
ifeq (${uname_S},Darwin)
WAZUH_SHFLAGS=-install_name @rpath/libwazuhext.$(SHARED)

$(WAZUHEXT_LIB): $(EXTERNAL_LIBS)
	$(OSSEC_SHARED) $(OSSEC_CFLAGS) $(WAZUH_SHFLAGS) -o $@ -Wl,-all_load $^ -Wl,-noall_load $(OSSEC_LIBS)
else
ifeq (${TARGET}, winagent)
$(WAZUHEXT_LIB): $(EXTERNAL_LIBS)
	$(OSSEC_SHARED) $(OSSEC_CFLAGS) -o $@ -static-libgcc -Wl,--export-all-symbols -Wl,--whole-archive $^ -Wl,--no-whole-archive ${OSSEC_LIBS}
else
ifeq (${uname_P},sparc)
$(WAZUHEXT_LIB): $(EXTERNAL_LIBS)
	$(OSSEC_SHARED) $(OSSEC_CFLAGS) -mimpure-text -o $@ -Wl,--whole-archive $^ -Wl,--no-whole-archive ${OSSEC_LIBS}
else
$(WAZUHEXT_LIB): $(EXTERNAL_LIBS)
	$(OSSEC_SHARED) $(OSSEC_CFLAGS) -o $@ -Wl,--whole-archive $^ -Wl,--no-whole-archive ${OSSEC_LIBS}
endif
endif
endif
endif

#### os_mail #########

os_maild_c := $(wildcard os_maild/*.c)
os_maild_o := $(os_maild_c:.c=.o)

os_maild/%.o: os_maild/%.c
	${OSSEC_CC} ${OSSEC_CFLAGS} -DARGV0=\"ossec-maild\" -c $^ -o $@

ossec-maild: ${os_maild_o}
	${OSSEC_CCBIN} ${OSSEC_LDFLAGS} $^ ${OSSEC_LIBS} -o $@

#### os_dbd ##########

os_dbd_c := $(wildcard os_dbd/*.c)
os_dbd_o := $(os_dbd_c:.c=.o)

os_dbd/%.o: os_dbd/%.c
	${OSSEC_CC} ${OSSEC_CFLAGS} ${MI} ${PI} -DARGV0=\"ossec-dbd\" -c $^ -o $@

ossec-dbd: ${os_dbd_o}
	${OSSEC_CCBIN} ${OSSEC_LDFLAGS} ${MI} ${PI} $^  ${OSSEC_LIBS} -o $@


#### os_csyslogd #####

os_csyslogd_c := $(wildcard os_csyslogd/*.c)
os_csyslogd_o := $(os_csyslogd_c:.c=.o)

os_csyslogd/%.o: os_csyslogd/%.c
	${OSSEC_CC} ${OSSEC_CFLAGS} -DARGV0=\"ossec-csyslogd\" -c $^ -o $@

ossec-csyslogd: ${os_csyslogd_o}
	${OSSEC_CCBIN} ${OSSEC_LDFLAGS} $^ ${OSSEC_LIBS} -o $@


#### agentlessd ####

os_agentlessd_c := $(wildcard agentlessd/*.c)
os_agentlessd_o := $(os_agentlessd_c:.c=.o)

agentlessd/%.o: agentlessd/%.c
	${OSSEC_CC} ${OSSEC_CFLAGS} -DARGV0=\"ossec-agentlessd\" -c $^ -o $@

ossec-agentlessd: ${os_agentlessd_o}
	${OSSEC_CCBIN} ${OSSEC_LDFLAGS} $^ ${OSSEC_LIBS} -o $@

#### os_execd #####

os_execd_c := $(wildcard os_execd/*.c)
os_execd_o := $(os_execd_c:.c=.o)

os_execd/%.o: os_execd/%.c
	${OSSEC_CC} ${OSSEC_CFLAGS} -DARGV0=\"ossec-execd\" -c $^ -o $@

ossec-execd: ${os_execd_o}
	${OSSEC_CCBIN} ${OSSEC_LDFLAGS} $^ ${OSSEC_LIBS} -o $@


#### logcollectord ####

os_logcollector_c := $(wildcard logcollector/*.c)
os_logcollector_o := $(os_logcollector_c:.c=.o)
os_logcollector_eventchannel_o := $(os_logcollector_c:.c=-event.o)

logcollector/%.o: logcollector/%.c
	${OSSEC_CC} ${OSSEC_CFLAGS} -DARGV0=\"ossec-logcollector\" -c $^ -o $@

logcollector/%-event.o: logcollector/%.c
	${OSSEC_CC} ${OSSEC_CFLAGS} -DEVENTCHANNEL_SUPPORT -DARGV0=\"ossec-logcollector\" -c $^ -o $@

ossec-logcollector: ${os_logcollector_o}
	${OSSEC_CCBIN} ${OSSEC_LDFLAGS} $^ ${OSSEC_LIBS} -o $@

#### remoted #########

remoted_c := $(wildcard remoted/*.c)
remoted_o := $(remoted_c:.c=.o)

remoted/%.o: remoted/%.c
	${OSSEC_CC} ${OSSEC_CFLAGS} -I./remoted -DARGV0=\"ossec-remoted\" -c $^ -o $@

ossec-remoted: ${remoted_o}
	${OSSEC_CCBIN} ${OSSEC_LDFLAGS} $^ ${OSSEC_LIBS} -o $@

#### ossec-agentd ####

client_agent_c := $(wildcard client-agent/*.c)
client_agent_o := $(client_agent_c:.c=.o)

client-agent/%.o: client-agent/%.c
	${OSSEC_CC} ${OSSEC_CFLAGS} -I./client-agent -DARGV0=\"ossec-agentd\" -c $^ -o $@

ossec-agentd: ${client_agent_o} monitord/rotate_log.o monitord/compress_log.o
	${OSSEC_CCBIN} ${OSSEC_LDFLAGS} $^ ${OSSEC_LIBS} -o $@

#### addagent ######

addagent_c := $(wildcard addagent/*.c)
addagent_o := $(addagent_c:.c=.o)

addagent/%.o: addagent/%.c
	${OSSEC_CC} ${OSSEC_CFLAGS} -I./addagent -DARGV0=\"manage_agents\" -c $^ -o $@


manage_agents: ${addagent_o}
	${OSSEC_CCBIN} ${OSSEC_LDFLAGS} $^ ${OSSEC_LIBS} -o $@

#### Util ##########

util_programs = syscheck_update clear_stats agent_control syscheck_control rootcheck_control verify-agent-conf ossec-regex parallel-regex

$(util_programs): $(BUILD_LIBS)

.PHONY: utils
utils: ${util_programs}

util_c := $(wildcard util/*.c)
util_o := $(util_c:.c=.o)

util/%.o: util/%.c
	${OSSEC_CC} ${OSSEC_CFLAGS} -I./util -DARGV0=\"utils\" -c $^ -o $@

syscheck_update: util/syscheck_update.o addagent/validate.o
	${OSSEC_CCBIN} ${OSSEC_LDFLAGS} $^ ${OSSEC_LIBS} -o $@

clear_stats: util/clear_stats.o
	${OSSEC_CCBIN} ${OSSEC_LDFLAGS} $^ ${OSSEC_LIBS} -o $@

verify-agent-conf: util/verify-agent-conf.o
	${OSSEC_CCBIN} ${OSSEC_LDFLAGS} $^ ${OSSEC_LIBS} -o $@

agent_control: util/agent_control.o addagent/validate.o
	${OSSEC_CCBIN} ${OSSEC_LDFLAGS} $^ ${OSSEC_LIBS} -o $@

syscheck_control: util/syscheck_control.o addagent/validate.o
	${OSSEC_CCBIN} ${OSSEC_LDFLAGS} $^ ${OSSEC_LIBS} -o $@

rootcheck_control: util/rootcheck_control.o addagent/validate.o
	${OSSEC_CCBIN} ${OSSEC_LDFLAGS} $^ ${OSSEC_LIBS} -o $@

ossec-regex: util/ossec-regex.o
	${OSSEC_CCBIN} ${OSSEC_LDFLAGS} $^ ${OSSEC_LIBS} -o $@

parallel-regex: util/parallel-regex.o
	${OSSEC_CCBIN} ${OSSEC_LDFLAGS} $^ ${OSSEC_LIBS} -o $@

#### rootcheck #####

rootcheck_c := $(wildcard rootcheck/*.c)
rootcheck_o := $(rootcheck_c:.c=.o)
rootcheck_rk_o := $(rootcheck_c:.c=_rk.o)
rootcheck_o_lib := $(filter-out rootcheck/rootcheck-config.o, ${rootcheck_o})
rootcheck_o_cmd := $(filter-out rootcheck/config.o, ${rootcheck_o})


rootcheck/%.o: rootcheck/%.c
	${OSSEC_CC} ${OSSEC_CFLAGS} -DARGV0=\"rootcheck\" -c $^ -o $@

rootcheck/%_rk.o: rootcheck/%.c
	${OSSEC_CC} ${OSSEC_CFLAGS} -DARGV0=\"rootcheck\" -UOSSECHIDS -c $^ -o $@


rootcheck.a: ${rootcheck_o_lib}
	${OSSEC_LINK} $@ $^
	${OSSEC_RANLIB} $@

#ossec-rootcheck: rootcheck/rootcheck-config.o rootcheck.a
#	@echo ${rootcheck_o_cmd}
#	@echo ${rootcheck_o_lib}
#	@echo ${rootcheck_o}
#	${OSSEC_CC} ${OSSEC_CFLAGS} rootcheck/rootcheck-config.o rootcheck.a rootcheck/rootcheck.c  -o $@

#### syscheck ######


syscheck_sql := syscheckd/schema_fim_db.sql
syscheck_c := $(wildcard syscheckd/*.c)
syschecklib_o := $(syschecklib_c:.c=.o) $(syscheck_sql:.sql=.o)
syscheck_o := $(syschecklib_o:.c=.o) $(syscheck_c:.c=.o) $(syscheck_sql:.sql=.o)
syscheck_eventchannel_o := $(syscheck_c:.c=-event.o) $(syscheck_sql:.sql=.o)

syscheckd/schema_fim_db.o: syscheckd/schema_fim_db.sql
	${QUIET_CC}echo 'const char *schema_fim_sql = "'"`cat $< | tr -d \"\n\"`"'";' | ${MING_BASE}${CC} ${OSSEC_CFLAGS} -xc -c -o $@ -

syscheckd/%.o: syscheckd/%.c
	${OSSEC_CC} ${OSSEC_CFLAGS} -DARGV0=\"ossec-syscheckd\" -c $^ -o $@

syscheckd/%-event.o: syscheckd/%.c
	${OSSEC_CC} ${OSSEC_CFLAGS} ${DEFINES_EVENTCHANNEL} -DEVENTCHANNEL_SUPPORT -DARGV0=\"ossec-syscheckd\" -c $^ -o $@

ossec-syscheckd: ${syscheck_o} rootcheck.a
	${OSSEC_CCBIN} ${OSSEC_LDFLAGS} $^ ${OSSEC_LIBS} -o $@

#### Monitor #######

monitor_c := $(wildcard monitord/*.c)
monitor_o := $(monitor_c:.c=.o)

monitord/%.o: monitord/%.c
	${OSSEC_CC} ${OSSEC_CFLAGS} -DARGV0=\"ossec-monitord\" -c $< -o $@

ossec-monitord: ${monitor_o} os_maild/sendcustomemail.o
	${OSSEC_CCBIN} ${OSSEC_LDFLAGS} $^ ${OSSEC_LIBS} -o $@


#### reportd #######

report_c := reportd/report.c
report_o := $(report_c:.c=.o)

reportd/%.o: reportd/%.c
	${OSSEC_CC} ${OSSEC_CFLAGS} -DARGV0=\"ossec-reportd\" -c $^ -o $@

ossec-reportd: ${report_o}
	${OSSEC_CCBIN} ${OSSEC_LDFLAGS} $^ ${OSSEC_LIBS} -o $@


#### os_auth #######

os_auth_c := ${wildcard os_auth/*.c}
os_auth_o := $(os_auth_c:.c=.o)

os_auth/%.o: os_auth/%.c
	${OSSEC_CC} ${OSSEC_CFLAGS} -I./os_auth -DARGV0=\"ossec-authd\" -c $^ -o $@

agent-auth: addagent/validate.o os_auth/main-client.o os_auth/ssl.o os_auth/check_cert.o
	${OSSEC_CCBIN} ${OSSEC_LDFLAGS} $^ ${OSSEC_LIBS} -o $@

ossec-authd: addagent/validate.o os_auth/main-server.o os_auth/local-server.o os_auth/ssl.o os_auth/check_cert.o os_auth/config.o os_auth/authcom.o
	${OSSEC_CCBIN} ${OSSEC_LDFLAGS} $^ ${OSSEC_LIBS} -o $@

#### integratord #####

integrator_c := ${wildcard os_integrator/*.c}
integrator_o := $(integrator_c:.c=.o)

os_integrator/%.o: os_integrator/%.c
	${OSSEC_CC} ${OSSEC_CFLAGS}  -I./os_integrator -DARGV0=\"ossec-integratord\" -c $^ -o $@

ossec-integratord: ${integrator_o}
	${OSSEC_CCBIN} ${OSSEC_LDFLAGS} $^ ${OSSEC_LIBS} -o $@

#### analysisd #####

cdb_c := ${wildcard analysisd/cdb/*.c}
cdb_o := $(cdb_c:.c=.o)
all_analysisd_o += ${cdb_o}
all_analysisd_libs += cdb.a

analysisd/cdb/%.o: analysisd/cdb/%.c
	${OSSEC_CC} ${OSSEC_CFLAGS} -DARGV0=\"ossec-analysisd\" -I./analysisd -I./analysisd/cdb -c $^ -o $@

cdb.a: ${cdb_o}
	${OSSEC_LINK} $@ $^
	${OSSEC_RANLIB} $@


alerts_c := ${wildcard analysisd/alerts/*.c}
alerts_o := $(alerts_c:.c=.o)
all_analysisd_o += ${alerts_o}
all_analysisd_libs += alerts.a

analysisd/alerts/%.o: analysisd/alerts/%.c
	${OSSEC_CC} ${OSSEC_CFLAGS} -DARGV0=\"ossec-analysisd\" -I./analysisd -I./analysisd/alerts -c $^ -o $@

alerts.a: ${alerts_o}
	${OSSEC_LINK} $@ $^

decoders_c := ${wildcard analysisd/decoders/*.c} ${wildcard analysisd/decoders/plugins/*.c} ${wildcard analysisd/compiled_rules/*.c}
decoders_o := $(decoders_c:.c=.o)
## XXX Nasty hack
decoders_test_o := $(decoders_c:.c=-test.o)
decoders_live_o := $(decoders_c:.c=-live.o)

all_analysisd_o += ${decoders_o} ${decoders_test_o} ${decoders_live_o}
all_analysisd_libs += decoders.a decoders-test.a decoders-live.a


analysisd/decoders/%-test.o: analysisd/decoders/%.c
	${OSSEC_CC} ${OSSEC_CFLAGS} -DTESTRULE -DARGV0=\"ossec-analysisd\" -I./analysisd -I./analysisd/decoders -c $^ -o $@


analysisd/decoders/%-live.o: analysisd/decoders/%.c
	${OSSEC_CC} ${OSSEC_CFLAGS} -DARGV0=\"ossec-analysisd\" -I./analysisd -I./analysisd/decoders -c $^ -o $@

analysisd/decoders/plugins/%-test.o: analysisd/decoders/plugins/%.c
	${OSSEC_CC} ${OSSEC_CFLAGS} -DTESTRULE -DARGV0=\"ossec-analysisd\" -I./analysisd -I./analysisd/decoders -c $^ -o $@


analysisd/decoders/plugins/%-live.o: analysisd/decoders/plugins/%.c
	${OSSEC_CC} ${OSSEC_CFLAGS} -DARGV0=\"ossec-analysisd\" -I./analysisd -I./analysisd/decoders -c $^ -o $@

analysisd/compiled_rules/compiled_rules.h: analysisd/compiled_rules/.function_list analysisd/compiled_rules/register_rule.sh
	./analysisd/compiled_rules/register_rule.sh build

analysisd/compiled_rules/%-test.o: analysisd/compiled_rules/%.c
	${OSSEC_CC} ${OSSEC_CFLAGS} -DTESTRULE -DARGV0=\"ossec-analysisd\" -I./analysisd -I./analysisd/decoders -c $^ -o $@

analysisd/compiled_rules/%-live.o: analysisd/compiled_rules/%.c
	${OSSEC_CC} ${OSSEC_CFLAGS} -DARGV0=\"ossec-analysisd\" -I./analysisd -I./analysisd/decoders -c $^ -o $@

decoders-live.a: ${decoders_live_o}
	${OSSEC_LINK} $@ $^

decoders-test.a: ${decoders_test_o}
	${OSSEC_LINK} $@ $^

format_c := ${wildcard analysisd/format/*.c}
format_o := ${format_c:.c=.o}
all_analysisd_o += ${format_o}

analysisd/format/%.o: analysisd/format/%.c
	${OSSEC_CC} ${OSSEC_CFLAGS} -DARGV0=\"ossec-analysisd\" -I./analysisd -I./analysisd/decoders -c $^ -o $@

output_c := ${wildcard analysisd/output/*c}
output_o := ${output_c:.c=.o}
all_analysisd_o += ${output_o}

analysisd/output/%.o: analysisd/output/%.c
	${OSSEC_CC} ${OSSEC_CFLAGS} -DARGV0=\"ossec-analysisd\" -I./analysisd -I./analysisd/decoders -c $^ -o $@



analysisd_c := ${filter-out analysisd/analysisd.c, ${filter-out analysisd/testrule.c, ${filter-out analysisd/makelists.c, ${wildcard analysisd/*.c}}}}
analysisd_o := ${analysisd_c:.c=.o}
all_analysisd_o += ${analysisd_o}

analysisd_test_o := $(analysisd_o:.o=-test.o)
analysisd_live_o := $(analysisd_o:.o=-live.o)
all_analysisd_o += ${analysisd_test_o} ${analysisd_live_o} analysisd/testrule-test.o analysisd/analysisd-live.o analysisd/analysisd-test.o analysisd/makelists-live.o

analysisd/%-live.o: analysisd/%.c analysisd/compiled_rules/compiled_rules.h
	${OSSEC_CC} ${OSSEC_CFLAGS} -DARGV0=\"ossec-analysisd\" -I./analysisd -c $< -o $@

analysisd/%-test.o: analysisd/%.c analysisd/compiled_rules/compiled_rules.h
	${OSSEC_CC} ${OSSEC_CFLAGS} -DTESTRULE -DARGV0=\"ossec-analysisd\" -I./analysisd -c $< -o $@


ossec-logtest: ${analysisd_test_o} ${output_o} ${format_o} analysisd/testrule-test.o analysisd/analysisd-test.o alerts.a cdb.a decoders-test.a
	${OSSEC_CCBIN} ${OSSEC_LDFLAGS} $^ ${OSSEC_LIBS} -o $@

ossec-analysisd: ${analysisd_live_o} analysisd/analysisd-live.o ${output_o} ${format_o} alerts.a cdb.a decoders-live.a
	${OSSEC_CCBIN} ${OSSEC_LDFLAGS} $^ ${OSSEC_LIBS} -o $@

ossec-makelists: analysisd/makelists-live.o ${filter-out analysisd/state-live.o, ${analysisd_live_o}} ${format_o} alerts.a cdb.a decoders-live.a
	${OSSEC_CCBIN} ${OSSEC_LDFLAGS} $^ ${OSSEC_LIBS} -o $@

### wazuh-modulesd ##

wmodulesd_c := wazuh_modules/main.c
wmodulesd_o := $(wmodulesd_c:.c=.o)

wazuh-modulesd: ${wmodulesd_o}
	${OSSEC_CCBIN} ${OSSEC_LDFLAGS} $^ ${OSSEC_LIBS} -o $@

### wazuh-framework ##
ifneq (,$(filter ${USE_FRAMEWORK_LIB},YES yes y Y 1))
wazuh-framework: ${shared_o} ${wdblib_o}
	${MAKE} -C ../framework build PREFIX=${PREFIX} USE_FRAMEWORK_LIB=${USE_FRAMEWORK_LIB}
endif

### wazuh-python ###

WPYTHON_DIR := ${PREFIX}/framework/python
OPTIMIZE_CPYTHON?=no

ifneq (,$(filter ${OPTIMIZE_CPYTHON},YES yes y Y 1))
CPYTHON_FLAGS=--enable-optimizations
endif

wpython: install_dependencies install_framework

ifeq (${uname_S},Darwin)
WLIBPYTHON=libpython3.7m.dylib
else
WLIBPYTHON=libpython3.7m.so.1.0
endif

build_python:
ifeq (${uname_S},Darwin)
ifeq (,$(wildcard ${EXTERNAL_CPYTHON}/python.exe))
	export WPATH_LIB="@executable_path/../../../lib"
	export SOURCE_PATH=${ROUTE_PATH}
	export WAZUH_FFI_PATH=${EXTERNAL_LIBFFI}
	export INSTALL_NAME_DIR=${ROUTE_PATH}
	export DYLD_LIBRARY_PATH=${ROUTE_PATH}
	mkdir -p ${ROUTE_PATH}/../lib && cp ${WAZUHEXT_LIB} ${ROUTE_PATH}/../lib
	cd ${EXTERNAL_CPYTHON} && ./configure --prefix="${WPYTHON_DIR}" --enable-shared --with-openssl="${ROUTE_PATH}/${EXTERNAL_OPENSSL}" LDFLAGS="-L${ROUTE_PATH} -lwazuhext -Xlinker -rpath -Xlinker @executable_path/../../../lib" CPPFLAGS="-I${ROUTE_PATH}/${EXTERNAL_OPENSSL}" $(CPYTHON_FLAGS) && ${MAKE}
	install_name_tool -change ${WLIBPYTHON} @rpath/../lib/${WLIBPYTHON} external/cpython/${WLIBPYTHON}
	install_name_tool -change ${WPYTHON_DIR}/lib/libpython3.7m.dylib @rpath/../lib/${WLIBPYTHON} -id @rpath/../lib/${WLIBPYTHON} external/cpython/${WLIBPYTHON}
	rm -rf ${ROUTE_PATH}/../lib
endif
else
ifeq (,$(wildcard ${EXTERNAL_CPYTHON}/python))
	export WPATH_LIB="'\$$\$$ORIGIN/../../../lib'" && export SOURCE_PATH=${ROUTE_PATH} && export WAZUH_FFI_PATH=${EXTERNAL_LIBFFI} && export LD_LIBRARY_PATH=${ROUTE_PATH} && cd ${EXTERNAL_CPYTHON} && ./configure --prefix="${WPYTHON_DIR}" --libdir="${WPYTHON_DIR}/lib" --enable-shared --with-openssl="${ROUTE_PATH}/${EXTERNAL_OPENSSL}" LDFLAGS="-L${ROUTE_PATH} -lwazuhext -Wl,-rpath,'\$$\$$ORIGIN/../../../lib',--disable-new-dtags" CPPFLAGS="-I${ROUTE_PATH}/${EXTERNAL_OPENSSL}" $(CPYTHON_FLAGS) && ${MAKE}
endif
endif

ifeq (,$(filter ${DISABLE_SHARED},YES yes y Y 1))
build_python: $(WAZUHEXT_LIB)
endif

install_python:
	cd ${EXTERNAL_CPYTHON} && export WPATH_LIB=${PREFIX}/lib && export SOURCE_PATH=${ROUTE_PATH} && export WAZUH_FFI_PATH=${EXTERNAL_LIBFFI} && ${MAKE} install
	find ${WPYTHON_DIR} -name "*${WLIBPYTHON}" -exec ln -f {} ${PREFIX}/lib/${WLIBPYTHON} \;

python_dependencies := requirements.txt

install_dependencies: install_python
	cd ../framework && ${WPYTHON_DIR}/bin/pip3 install -r ${python_dependencies} --index-url=file://${ROUTE_PATH}/${EXTERNAL_CPYTHON}/Dependencies/simple


install_framework: install_python
	cd ../framework && ${WPYTHON_DIR}/bin/python3 setup.py install --prefix=${WPYTHON_DIR} --wazuh-version=$(shell cat VERSION) --install-type=${TARGET}
	chown -R root:${OSSEC_GROUP} ${WPYTHON_DIR}
	chmod -R o=- ${WPYTHON_DIR}/*


####################
#### test ##########
####################

<<<<<<< HEAD
CFLAGS_TEST = -g -O0 --coverage -DUNIT_TESTING
=======
CFLAGS_TEST=-g -O0 --coverage -DUNIT_TESTING
LIBS_TEST=-lcmocka
>>>>>>> b987bbf2

# LIBS_TEST = -lcheck -lm -lrt -lsubunit

# Unit tests wrappers
wrappers_syscheck_c := $(wildcard unit_tests/wrappers/syscheckd/*.c)
wrappers_syscheck_o := $(wrappers_syscheck_c:.c=.o)

ifneq (,$(filter ${TEST},YES yes y Y 1))
	OSSEC_CFLAGS+=${CFLAGS_TEST}
	# OSSEC_CFLAGS+=${CFLAGS_TEST} -Itests
	OSSEC_LDFLAGS+=${CFLAGS_TEST}
	OSSEC_LIBS+=${LIBS_TEST}

ifeq (${TARGET},winagent)
	WINDOWS_UNIT_TEST_WRAPPERS:=${wrappers_syscheck_o}
	WINDOWS_UNIT_TEST_WRAPPERS+=${wrappers_shared_o}
endif
endif #TEST

unit_tests/wrappers/syscheckd/%.o: unit_tests/wrappers/syscheckd/%.c
	${OSSEC_CC} ${OSSEC_CFLAGS} -c $^ -o $@

unit_tests/wrappers/shared/%.o: unit_tests/wrappers/shared/%.c
	${OSSEC_CC} ${OSSEC_CFLAGS} -c $^ -o $@

.PHONY: test run_valgrind_tests run_tests build_tests test_valgrind test_coverage

test: build_tests
	${MAKE} run_tests

run_valgrind_tests:
	@$(foreach bin,${test_programs},valgrind --leak-check=full --track-origins=yes --trace-children=no --vgdb=no --gen-suppressions=all --suppressions=tests/valgrind.supp ./${bin} || exit 1;)

run_tests:
	@$(foreach bin,${test_programs},./${bin} || exit 1;)

build_tests: external
	${MAKE} DEBUG=yes TEST=yes ${test_programs}

test_c := $(wildcard tests/*.c)
test_o := $(test_c:.c=.o)

tests/%.o: tests/%.c
	${OSSEC_CC} ${OSSEC_CFLAGS} -c $^ -o $@

tap_os_crypto: tests/tap_os_crypto.c ${crypto_o} ${shared_o} ${os_xml_o} ${os_net_o} ${os_regex_o}
	${OSSEC_CCBIN} ${OSSEC_CFLAGS} ${OSSEC_LDFLAGS} $^ ${OSSEC_LIBS} -o $@

tap_os_net: tests/tap_os_net.c ${os_net_o} ${shared_o} ${os_regex_o} ${os_xml_o}
	${OSSEC_CCBIN} ${OSSEC_CFLAGS} ${OSSEC_LDFLAGS} $^ ${OSSEC_LIBS} -o $@

tap_os_regex: tests/tap_os_regex.c ${os_regex_o}
	${OSSEC_CCBIN} ${OSSEC_LDFLAGS} $^ ${OSSEC_LIBS} -o $@

tap_shared: tests/tap_shared.c ${shared_o} ${os_xml_o} ${os_net_o} ${os_regex_o}
	${OSSEC_CCBIN} $(OSSEC_CFLAGS) ${OSSEC_LDFLAGS} $^ ${OSSEC_LIBS} -o $@

tap_os_zlib: tests/tap_os_zlib.o
	${OSSEC_CCBIN} ${OSSEC_LDFLAGS} $^ ${OSSEC_LIBS} -o $@

tap_os_xml: tests/tap_os_xml.o ${os_xml_o}
	${OSSEC_CCBIN} ${OSSEC_LDFLAGS} $^ ${OSSEC_LIBS} -o $@

tap_fluentd_forwarder: tests/tap_fluentd_forwarder.o
	${OSSEC_CCBIN} ${OSSEC_LDFLAGS} $^ ${OSSEC_LIBS} -o $@

tap_wazuhdb_op: tests/tap_wazuhdb_op.o
	${OSSEC_CCBIN} ${OSSEC_LDFLAGS} $^ ${OSSEC_LIBS} -o $@

test_valgrind: build_tests
	${MAKE} run_valgrind_tests


test_coverage: build_tests
	lcov --base-directory . --directory . --zerocounters --rc lcov_branch_coverage=1 --quiet
	@echo "Running tests\n"

	${MAKE} run_valgrind_tests

	@echo "\nTests finished."

	lcov --base-directory . --directory . --capture --quiet --rc lcov_branch_coverage=1 --output-file ossec.test

	rm -rf coverage-report/
	genhtml --branch-coverage --output-directory coverage-report/ --title "ossec test coverage" --show-details --legend --num-spaces 4 --quiet ossec.test

###################
#### Rule Tests ###
###################

test-rules:
	( cd ../contrib/ossec-testing && sudo python runtests.py)


####################
#### windows #######
####################

win32/icon.o: win32/icofile.rc
	${OSSEC_WINDRES} -i $< -o $@

win32_c := $(wildcard win32/*.c)
win32_o := $(win32_c:.c=.o)

win32/%.o: win32/%.c
	${OSSEC_CC} ${OSSEC_CFLAGS} -DARGV0=\"ossec-agent\" -c $^ -o $@

win32/%_rk.o: win32/%.c
	${OSSEC_CC} ${OSSEC_CFLAGS} -UOSSECHIDS -DARGV0=\"ossec-agent\" -c $^ -o $@

win32_ui_c := $(wildcard win32/ui/*.c)
win32_ui_o := $(win32_ui_c:.c=.o)

win32/ui/%.o: win32/ui/%.c
	${OSSEC_CC} ${OSSEC_CFLAGS} -UOSSECHIDS -DARGV0=\"ossec-win32ui\" -c $^ -o $@

win32/ossec-agent.exe: win32/icon.o win32/win_agent.o win32/win_service.o win32/win_utils.o ${syscheck_o} ${rootcheck_o} $(filter-out wazuh_modules/main.o, ${wmodulesd_o}) $(filter-out client-agent/main.o, $(filter-out client-agent/agentd.o, $(filter-out client-agent/event-forward.o, ${client_agent_o}))) $(filter-out logcollector/main.o, ${os_logcollector_o}) ${os_execd_o} monitord/rotate_log.o monitord/compress_log.o wazuh_modules/syscollector/syscollector_win_ext.dll ${WINDOWS_UNIT_TEST_WRAPPERS}
	${OSSEC_CCBIN} -DARGV0=\"ossec-agent\" -DOSSECHIDS ${OSSEC_LDFLAGS} $^ ${OSSEC_LIBS} -o $@

win32/ossec-agent-eventchannel.exe: win32/icon.o win32/win_agent.o win32/win_service.o win32/win_utils.o $(filter-out syscheckd/main-event.o, ${syscheck_eventchannel_o}) ${rootcheck_o} $(filter-out wazuh_modules/main.o, ${wmodulesd_o}) $(filter-out client-agent/main.o, $(filter-out client-agent/agentd.o, $(filter-out client-agent/event-forward.o, ${client_agent_o}))) $(filter-out logcollector/main-event.o, ${os_logcollector_eventchannel_o}) ${os_execd_o} monitord/rotate_log.o monitord/compress_log.o wazuh_modules/syscollector/syscollector_win_ext.dll ${WINDOWS_UNIT_TEST_WRAPPERS}
	${OSSEC_CCBIN} -DARGV0=\"ossec-agent\" -DOSSECHIDS -DEVENTCHANNEL_SUPPORT ${OSSEC_LDFLAGS} $^ ${OSSEC_LIBS} -o $@

win32/ossec-rootcheck.exe: win32/icon.o win32/win_service_rk.o ${rootcheck_rk_o}
	${OSSEC_CCBIN} -DARGV0=\"ossec-rootcheck\" ${OSSEC_LDFLAGS} $^ ${OSSEC_LIBS} -o $@

win32/manage_agents.exe: win32/win_service_rk.o ${addagent_o}
	${OSSEC_CCBIN} -DARGV0=\"manage-agents\" -DMA ${OSSEC_LDFLAGS} $^ ${OSSEC_LIBS} -o $@

win32/setup-windows.exe: win32/win_service_rk.o win32/setup-win.o win32/setup-shared.o
	${OSSEC_CCBIN} -DARGV0=\"setup-windows\" ${OSSEC_LDFLAGS} $^ ${OSSEC_LIBS} -o $@

win32/setup-syscheck.exe: win32/setup-syscheck.o win32/setup-shared.o
	${OSSEC_CCBIN} -DARGV0=\"setup-syscheck\" ${OSSEC_LDFLAGS} $^ ${OSSEC_LIBS} -o $@

win32/setup-iis.exe: win32/setup-iis.o
	${OSSEC_CCBIN} -DARGV0=\"setup-iis\" ${OSSEC_LDFLAGS} $^ ${OSSEC_LIBS} -o $@

win32/add-localfile.exe: win32/add-localfile.o
	${OSSEC_CCBIN} -DARGV0=\"add-localfile\" ${OSSEC_LDFLAGS} $^ ${OSSEC_LIBS} -o $@

win32/ui_resource.o: win32/ui/win32ui.rc
	${OSSEC_WINDRES} -i $< -o $@

win32/auth_resource.o: win32/agent-auth.rc
	${OSSEC_WINDRES} -i $< -o $@

win32/os_win32ui.exe: win32/ui_resource.o win32/win_service_rk.o ${win32_ui_o} addagent/b64.o
	${OSSEC_CCBIN} -DARGV0=\"ossec-win32ui\" ${OSSEC_LDFLAGS} $^ ${OSSEC_LIBS} -mwindows -o $@

win32/agent-auth.exe: win32/auth_resource.o win32/win_service_rk.o os_auth/main-client.o os_auth/ssl.o os_auth/main-client.o os_auth/check_cert.o addagent/validate.o
	${OSSEC_CCBIN} -DARGV0=\"agent-auth\" -DOSSECHIDS ${OSSEC_LDFLAGS} $^ ${OSSEC_LIBS} -lshlwapi -lwsock32 -lsecur32 -lws2_32 -flto -o $@

####################
#### Clean #########
####################

clean: clean-test clean-internals clean-external clean-windows clean-framework clean-config

clean-test:
	rm -f ${test_o} ${test_programs} ossec.test
	rm -Rf coverage-report/
	find . -name "*.gcno" -exec rm {} \;
	find . -name "*.gcda" -exec rm {} \;

clean-external: clean-wpython
ifneq ($(wildcard external/*/*),)
	rm -f ${cjson_o} $(EXTERNAL_JSON)libcjson.*
	-cd ${EXTERNAL_ZLIB} && ${MAKE} -f Makefile.in distclean
	-cd ${EXTERNAL_ZLIB} && ${MAKE} -f win32/Makefile.gcc clean
	rm -f ${EXTERNAL_ZLIB}/Makefile ${EXTERNAL_ZLIB}/zconf.h
	-cd ${EXTERNAL_OPENSSL} && ${MAKE} distclean
	-cd ${EXTERNAL_LIBYAML} && ${MAKE} distclean
	-cd ${EXTERNAL_CURL} && ${MAKE} distclean
	rm -f ${procps_o} $(PROCPS_LIB)
	rm -f $(sqlite_o) $(EXTERNAL_SQLITE)/libsqlite3.*
	-cd ${EXTERNAL_AUDIT} && make distclean
	-cd ${EXTERNAL_LIBFFI} && make clean
	rm -f $(msgpack_o) $(EXTERNAL_MSGPACK)libmsgpack.a

ifneq ($(wildcard external/libdb/build_unix/*),)
	cd ${EXTERNAL_LIBDB} && make realclean
endif
endif

clean-wpython:
ifneq ($(wildcard external/cpython/*),)
	-cd ${EXTERNAL_CPYTHON} && ${MAKE} clean && ${MAKE} distclean
endif

clean-deps:
	rm -rf $(EXTERNAL_DIR) $(EXTERNAL_CPYTHON)

clean-internals:
	rm -f $(BUILD_SERVER)
	rm -f $(BUILD_AGENT)
	rm -f $(BUILD_LIBS)
	rm -f ${os_zlib_o}
	rm -f ${os_xml_o}
	rm -f ${os_regex_o}
	rm -f ${os_net_o}
	rm -f ${shared_o}
	rm -f ${config_o}
	rm -f ${os_maild_o}
	rm -f ${crypto_o}
	rm -f ${os_csyslogd_o}
	rm -f ${os_dbd_o}
	rm -f ${os_agentlessd_o}
	rm -f ${os_execd_o}
	rm -f ${os_logcollector_o} ${os_logcollector_eventchannel_o}
	rm -f ${remoted_o}
	rm -f ${report_o}
	rm -f ${client_agent_o}
	rm -f ${addagent_o}
	rm -f ${util_o} ${util_programs}
	rm -f ${rootcheck_o} ${rootcheck_rk_o} rootcheck.a
	rm -f ${syscheck_o} ${syscheck_eventchannel_o}
	rm -f ${monitor_o}
	rm -f ${os_auth_o}
	rm -f ${all_analysisd_o} ${all_analysisd_libs} analysisd/compiled_rules/compiled_rules.h
	rm -f ${integrator_o}
	rm -f ${wmodulesd_o} ${wmodules_o}
	rm -f ${wdb_o}
	rm -f ${SELINUX_MODULE}
	rm -f ${SELINUX_POLICY}
	rm -f ${wrappers_syscheck_o}
	rm -f ${wrappers_shared_o}

clean-framework:
	${MAKE} -C ../framework clean

clean-windows:
	rm -f libwazuh.a
	rm -f libwazuhext.dll
	rm -f wazuh_modules/syscollector/*.o
	rm -f wazuh_modules/syscollector/syscollector_win_ext.dll
	rm -f win32/LICENSE.txt
	rm -f win32/help_win.txt
	rm -f win32/internal_options.conf
	rm -f win32/default-local_internal_options.conf
	rm -f win32/default-ossec.conf
	rm -f win32/default-ossec-pre6.conf
	rm -f win32/restart-ossec.cmd
	rm -f win32/route-null.cmd
	rm -f win32/route-null-2012.cmd
	rm -f win32/netsh.cmd
	rm -f win32/netsh-win-2016.cmd
	rm -f ${win32_o} ${win32_ui_o} win32/win_service_rk.o
	rm -f win32/icon.o win32/resource.o
	rm -f ${WINDOWS_BINS}
	rm -f win32/wazuh-agent-*.exe
	rm -f win32/libwinpthread-1.dll
	rm -f win32/VERSION
	rm -f win32/REVISION

clean-config:
	rm -f ../etc/ossec.mc
	rm -f Config.OS<|MERGE_RESOLUTION|>--- conflicted
+++ resolved
@@ -1546,12 +1546,8 @@
 #### test ##########
 ####################
 
-<<<<<<< HEAD
-CFLAGS_TEST = -g -O0 --coverage -DUNIT_TESTING
-=======
 CFLAGS_TEST=-g -O0 --coverage -DUNIT_TESTING
 LIBS_TEST=-lcmocka
->>>>>>> b987bbf2
 
 # LIBS_TEST = -lcheck -lm -lrt -lsubunit
 
