--- conflicted
+++ resolved
@@ -1635,8 +1635,6 @@
 
 # LIBS_TEST = -lcheck -lm -lrt -lsubunit
 
-
-<<<<<<< HEAD
 ifneq (,$(filter ${TEST},YES yes y Y 1))
 	OSSEC_CFLAGS+=${CFLAGS_TEST}
 	# OSSEC_CFLAGS+=${CFLAGS_TEST} -Itests
@@ -1647,11 +1645,9 @@
 	WINDOWS_UNIT_TEST_WRAPPERS+=${wrappers_shared_o}
 endif
 endif #TEST
-=======
 
 unit_tests/wrappers/%.o: unit_tests/wrappers/%.c
 	${OSSEC_CC} ${OSSEC_CFLAGS} ${DEFINES_EVENTCHANNEL} -c $^ -o $@
->>>>>>> 5e1ebb4e
 
 unit_tests/wrappers/syscheckd/%.o: unit_tests/wrappers/syscheckd/%.c
 	${OSSEC_CC} ${OSSEC_CFLAGS} ${DEFINES_EVENTCHANNEL} -c $^ -o $@
@@ -1865,11 +1861,8 @@
 clean-unit-tests:
 	rm -f ${wrappers_syscheck_o}
 	rm -f ${wrappers_shared_o}
-<<<<<<< HEAD
+	rm -f ${wrappers_common_o}
 	rm -rf $(DBSYNC)build
-=======
-	rm -f ${wrappers_common_o}
->>>>>>> 5e1ebb4e
 
 clean-framework:
 	${MAKE} -C ../framework clean
