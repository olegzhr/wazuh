# Copyright (C) 2015-2019, Wazuh Inc.
# TODO: mysql and postgresql?
#
# Copyright (C) 2015-2019, Wazuh Inc.
#
# This program is free software; you can redistribute it and/or modify
# it under the terms of the GNU General Public License as published by
# the Free Software Foundation; either version 2 of the License, or
# (at your option) any later version.
#

uname_S := $(shell sh -c 'uname -s 2>/dev/null || echo not')
uname_P := $(shell sh -c 'uname -p 2>/dev/null || echo not')
HAS_CHECKMODULE = $(shell command -v checkmodule > /dev/null && echo YES)
HAS_SEMODULE_PACKAGE = $(shell command -v semodule_package > /dev/null && echo YES)

ROUTE_PATH := $(shell pwd)
EXTERNAL_JSON=external/cJSON/
EXTERNAL_ZLIB=external/zlib/
EXTERNAL_SQLITE=external/sqlite/
EXTERNAL_OPENSSL=external/openssl/
EXTERNAL_LIBYAML=external/libyaml/
EXTERNAL_CURL=external/curl/
EXTERNAL_AUDIT=external/audit-userspace/
EXTERNAL_LIBFFI=external/libffi/
EXTERNAL_CPYTHON=external/cpython/
ifeq (,$(filter ${TARGET},winagent winagent-x64))
EXTERNAL_PROCPS=external/procps/
EXTERNAL_LIBDB=external/libdb/build_unix/
endif
MAXAGENTS?=14000
# XXX Becareful NO EXTRA Spaces here
PREFIX?=/var/ossec
PG_CONFIG?=pg_config
MY_CONFIG?=mysql_config
PRELUDE_CONFIG?=libprelude-config
OSSEC_GROUP?=ossec
OSSEC_USER?=ossec
OSSEC_USER_MAIL?=ossecm
OSSEC_USER_REM?=ossecr
SHARED=so
SELINUX_MODULE=selinux/wazuh.mod
SELINUX_ENFORCEMENT=selinux/wazuh.te
SELINUX_POLICY=selinux/wazuh.pp

USE_PRELUDE?=no
USE_ZEROMQ?=no
USE_GEOIP?=no
USE_INOTIFY=no
USE_BIG_ENDIAN=no
USE_AUDIT=no
USE_FRAMEWORK_LIB=no
MINGW_HOST=unknown

ifneq ($(HAS_CHECKMODULE),)
ifneq ($(HAS_SEMODULE_PACKAGE),)
USE_SELINUX=yes
else
USE_SELINUX=no
endif
else
USE_SELINUX=no
endif

ONEWAY?=no
CLEANFULL?=no

DEFINES=-DMAX_AGENTS=${MAXAGENTS} -DOSSECHIDS
DEFINES+=-DDEFAULTDIR=\"${PREFIX}\"
DEFINES+=-DUSER=\"${OSSEC_USER}\"
DEFINES+=-DREMUSER=\"${OSSEC_USER_REM}\"
DEFINES+=-DGROUPGLOBAL=\"${OSSEC_GROUP}\"
DEFINES+=-DMAILUSER=\"${OSSEC_USER_MAIL}\"
DEFINES+=-D${uname_S}

OSSEC_CFLAGS = ${CFLAGS}
OSSEC_LDFLAGS = ${LDFLAGS}
OSSEC_LIBS = $(LIBS)

ifeq (,$(filter ${TARGET},winagent winagent-x64))
ifeq (${uname_S},Linux)
		DEFINES+=-DINOTIFY_ENABLED -D_XOPEN_SOURCE=600 -D_GNU_SOURCE
#		DEFINES+=-DUSE_MAGIC
		OSSEC_CFLAGS+=-pthread -I${EXTERNAL_LIBDB}
		OSSEC_LDFLAGS+='-Wl,-rpath,$$ORIGIN/../lib'
		OSSEC_LIBS+=-lrt -ldl
#		OSSEC_LDFLAGS+=-lmagic
		OSSEC_LDFLAGS+=-pthread -lrt -ldl
#		OSSEC_LDFLAGS+=-lmagic
		CFLAGS+=-Wl,--start-group
		USE_AUDIT=yes
ifneq (,$(filter ${USE_AUDIT},yes y Y 1))
		CFLAGS+=-I$(EXTERNAL_AUDIT)lib
endif
else
ifeq (${uname_S},AIX)
		DEFINES+=-DAIX
		DEFINES+=-DHIGHFIRST
		OSSEC_CFLAGS+=-pthread
		OSSEC_LDFLAGS+=-pthread
		PATH:=${PATH}:/usr/vac/bin
		CC=gcc
else
ifeq (${uname_S},SunOS)
		DEFINES+=-DSOLARIS
		DEFINES+=-DHIGHFIRST
		DEFINES+=-std=gnu99
		DEFINES+=-D_REENTRANT
ifneq (${uname_P},sparc)
		OSSEC_LDFLAGS+=-z relax=secadj
endif
		OSSEC_LDFLAGS+='-Wl,-rpath,$$ORIGIN/../lib'
		OSSEC_LIBS+=-lsocket -lnsl -lresolv -lrt -lpthread
		PATH:=${PATH}:/usr/ccs/bin:/usr/xpg4/bin:/opt/csw/gcc3/bin:/opt/csw/bin:/usr/sfw/bin
		CC=gcc
#		This is necessary in order to compile libcurl
		NM=gnm
		uname_M := $(shell sh -c 'uname -m 2>/dev/null || echo not')
else
ifeq (${uname_S},Darwin)
		DEFINES+=-DDarwin
		DEFINES+=-DHIGHFIRST
		OSSEC_CFLAGS+=-pthread
		OSSEC_LDFLAGS+=-pthread
		OSSEC_LDFLAGS+=-Xlinker -rpath -Xlinker "@executable_path/../lib"
		SHARED=dylib
		OSSEC_LIBS+=-framework Security
else
ifeq (${uname_S},FreeBSD)
		DEFINES+=-DFreeBSD
		OSSEC_CFLAGS+=-pthread -I/usr/local/include
		OSSEC_LDFLAGS+=-pthread
		OSSEC_LDFLAGS+=-L/usr/local/lib
		OSSEC_LDFLAGS+='-Wl,-rpath,$$ORIGIN/../lib'
else
ifeq (${uname_S},NetBSD)
		DEFINES+=-DNetBSD
		OSSEC_CFLAGS+=-pthread
		OSSEC_LDFLAGS+=-pthread
		OSSEC_LDFLAGS+='-Wl,-rpath,$$ORIGIN/../lib'
else
ifeq (${uname_S},OpenBSD)
#		DEFINES+=-DOpenBSD
		OSSEC_CFLAGS+=-pthread
		OSSEC_LDFLAGS+=-pthread
		OSSEC_LDFLAGS+=-L/usr/local/lib
		OSSEC_LDFLAGS+='-Wl,-rpath,$$ORIGIN/../lib'
else
ifeq (${uname_S},HP-UX)
		DEFINES+=-DHPUX
		DEFINES+=-D_XOPEN_SOURCE_EXTENDED
		DEFINES+=-DHIGHFIRST
		DEFINES+=-DOS_BIG_ENDIAN
		OSSEC_CFLAGS+=-pthread
		OSSEC_LDFLAGS+=-lrt
ifndef DISABLE_SHARED
		OSSEC_LDFLAGS+='-Wl,-rpath,$$ORIGIN/../lib'
endif
		OSSEC_CFLAGS+=-pthread
		OSSEC_LDFLAGS+=-pthread
		PATH:=${PATH}:/usr/local/bin
		CC=gcc
		INSTALL=/usr/local/coreutils/bin/install
else
	    # Unknow platform
endif # HPUX
endif # OpenBSD
endif # NetBSD
endif # FreeBSD
endif # Darwin
endif # SunOS
endif # AIX
endif # Linux
else
		SHARED=dll
		DEFINES_EVENTCHANNEL=-D_WIN32_WINNT=0x600
		OSSEC_CFLAGS+=-pthread
		OSSEC_LDFLAGS+=-pthread
endif # winagent

ifndef DISABLE_SYSC
	DEFINES+=-DENABLE_SYSC
endif

ifndef DISABLE_CISCAT
	DEFINES+=-DENABLE_CISCAT
endif

ifndef DISABLE_SHARED
	DEFINES+=-DENABLE_SHARED
endif

ifdef DEBUGAD
	DEFINES+=-DDEBUGAD
endif

ifdef DEBUG
	OSSEC_CFLAGS+=-g
else
	OFLAGS+=-O2
endif #DEBUG

OSSEC_CFLAGS+=${OFLAGS}
OSSEC_LDFLAGS+=${OFLAGS}

ifneq (,$(filter ${CLEANFULL},yes y Y 1))
	DEFINES+=-DCLEANFULL
endif

ifneq (,$(filter ${ONEWAY},yes y Y 1))
	DEFINES+=-DONEWAY_ENABLED
endif

ifneq (,$(filter ${USE_AUDIT},yes y Y 1))
        DEFINES+=-DENABLE_AUDIT
endif

OSSEC_CFLAGS+=${DEFINES}
OSSEC_CFLAGS+=-pipe -Wall -Wextra
OSSEC_CFLAGS+=-I./ -I./headers/ -I${EXTERNAL_OPENSSL}include -I$(EXTERNAL_JSON) -I${EXTERNAL_LIBYAML}include -I${EXTERNAL_CURL}include



CCCOLOR="\033[34m"
LINKCOLOR="\033[34;1m"
SRCCOLOR="\033[33m"
BINCOLOR="\033[37;1m"
MAKECOLOR="\033[32;1m"
ENDCOLOR="\033[0m"

ifndef V
	QUIET_CC      = @printf '    %b %b\n' ${CCCOLOR}CC${ENDCOLOR} ${SRCCOLOR}$@${ENDCOLOR} 1>&2;
	QUIET_LINK    = @printf '    %b %b\n' ${LINKCOLOR}LINK${ENDCOLOR} ${BINCOLOR}$@${ENDCOLOR} 1>&2;
	QUIET_CCBIN   = @printf '    %b %b\n' ${LINKCOLOR}CC${ENDCOLOR} ${BINCOLOR}$@${ENDCOLOR} 1>&2;
	QUIET_INSTALL = @printf '    %b %b\n' ${LINKCOLOR}INSTALL${ENDCOLOR} ${BINCOLOR}$@${ENDCOLOR} 1>&2;
	QUIET_RANLIB  = @printf '    %b %b\n' ${LINKCOLOR}RANLIB${ENDCOLOR} ${BINCOLOR}$@${ENDCOLOR} 1>&2;
	QUIET_NOTICE  = @printf '%b' ${MAKECOLOR} 1>&2;
	QUIET_ENDCOLOR= @printf '%b' ${ENDCOLOR} 1>&2;
endif

MING_BASE:=
<<<<<<< HEAD
ifneq (,$(filter ${TARGET},winagent winagent-x64))
    # Avoid passing environment variables such CFLAGS to external Makefiles
    MAKEOVERRIDES=
    CC=gcc
    
    ifeq (${TARGET},winagent)
        # Check for 32-bit cross-compilers
        ifneq (,$(shell which i586-mingw32msvc-gcc))
            MING_BASE:=i586-mingw32msvc-
            ifneq (,$(wildcard /usr/i586-mingw32msvc/lib/libwinpthread-1.dll))
                WIN_PTHREAD_LIB:=/usr/i586-mingw32msvc/lib/libwinpthread-1.dll
            else
                ifneq (,$(wildcard /usr/i586-mingw32msvc/sys-root/mingw/bin/libwinpthread-1.dll))
                    WIN_PTHREAD_LIB:=/usr/i586-mingw32msvc/sys-root/mingw/bin/libwinpthread-1.dll
                endif
            endif
        else
            ifneq (,$(shell which i686-pc-mingw32-gcc))
                MING_BASE:=i686-pc-mingw32-
                ifneq (,$(wildcard /usr/i686-pc-mingw32/lib/libwinpthread-1.dll))
                    WIN_PTHREAD_LIB:=/usr/i686-pc-mingw32/lib/libwinpthread-1.dll
                else
                    ifneq (,$(wildcard /usr/i686-pc-mingw32/sys-root/mingw/bin/libwinpthread-1.dll))
                        WIN_PTHREAD_LIB:=/usr/i686-pc-mingw32/sys-root/mingw/bin/libwinpthread-1.dll
                    endif
                endif
            else
                ifneq (,$(shell which i686-w64-mingw32-gcc))
                    MING_BASE:=i686-w64-mingw32-
                    ifneq (,$(wildcard /usr/i686-w64-mingw32/lib/libwinpthread-1.dll))
                        WIN_PTHREAD_LIB:=/usr/i686-w64-mingw32/lib/libwinpthread-1.dll
                    else
                        ifneq (,$(wildcard /usr/i686-w64-mingw32/sys-root/mingw/bin/libwinpthread-1.dll))
                            WIN_PTHREAD_LIB:=/usr/i686-w64-mingw32/sys-root/mingw/bin/libwinpthread-1.dll
                        endif
                    endif
                else
                    $(error No windows cross-compiler found!) #MING_BASE:=unknown-
                endif
            endif
        endif
    else
        # Check for 64-bit cross-compilers
        ifneq (,$(shell which amd64-mingw32msvc-gcc))
            MING_BASE:=amd64-mingw32msvc-
            ifneq (,$(wildcard /usr/amd64-mingw32msvc/lib/libwinpthread-1.dll))
                WIN_PTHREAD_LIB:=/usr/amd64-mingw32msvc/lib/libwinpthread-1.dll
            else
                ifneq (,$(wildcard /usr/amd64-mingw32msvc/sys-root/mingw/bin/libwinpthread-1.dll))
                    WIN_PTHREAD_LIB:=/usr/amd64-mingw32msvc/sys-root/mingw/bin/libwinpthread-1.dll
                endif
            endif
        else
            ifneq (,$(shell which x86_64-pc-mingw32-gcc))
                MING_BASE:=x86_64-pc-mingw32-
                ifneq (,$(wildcard /usr/x86_64-pc-mingw32/lib/libwinpthread-1.dll))
                    WIN_PTHREAD_LIB:=/usr/x86_64-pc-mingw32/lib/libwinpthread-1.dll
                else
                    ifneq (,$(wildcard /usr/x86_64-pc-mingw32/sys-root/mingw/bin/libwinpthread-1.dll))
                        WIN_PTHREAD_LIB:=/usr/x86_64-pc-mingw32/sys-root/mingw/bin/libwinpthread-1.dll
                    endif
                endif
            else
                ifneq (,$(shell which x86_64-w64-mingw32-gcc))
                    MING_BASE:=x86_64-w64-mingw32-
                    ifneq (,$(wildcard /usr/x86_64-w64-mingw32/lib/libwinpthread-1.dll))
                        WIN_PTHREAD_LIB:=/usr/x86_64-w64-mingw32/lib/libwinpthread-1.dll
                    else
                        ifneq (,$(wildcard /usr/x86_64-w64-mingw32/sys-root/mingw/bin/libwinpthread-1.dll))
                            WIN_PTHREAD_LIB:=/usr/x86_64-w64-mingw32/sys-root/mingw/bin/libwinpthread-1.dll
                        endif
                    endif
                else
                    $(error No windows cross-compiler found!) #MING_BASE:=unknown-
                endif
            endif
        endif
    endif
endif # winagent / winagent-x64
=======
ifeq (${TARGET}, winagent)
# Avoid passing environment variables such CFLAGS to external Makefiles
MAKEOVERRIDES=

CC=gcc
ifneq (,$(shell which amd64-mingw32msvc-gcc))
	MING_BASE:=amd64-mingw32msvc-
	MINGW_HOST="amd64-mingw32msvc"
else
ifneq (,$(shell which i686-pc-mingw32-gcc))
	MING_BASE:=i686-pc-mingw32-
	MINGW_HOST="i686-pc-mingw32"
else
ifneq (,$(shell which i686-w64-mingw32-gcc))
	MING_BASE:=i686-w64-mingw32-
	MINGW_HOST="i686-w64-mingw32"
else
$(error No windows cross-compiler found!) #MING_BASE:=unknown-
endif
endif
endif

ifneq (,$(wildcard /usr/i686-w64-mingw32/lib/libwinpthread-1.dll))
	WIN_PTHREAD_LIB:=/usr/i686-w64-mingw32/lib/libwinpthread-1.dll
else
ifneq (,$(wildcard /usr/i686-w64-mingw32/sys-root/mingw/bin/libwinpthread-1.dll))
	WIN_PTHREAD_LIB:=/usr/i686-w64-mingw32/sys-root/mingw/bin/libwinpthread-1.dll
endif
endif

endif #winagent
>>>>>>> 2bd34131


OSSEC_CC      =${QUIET_CC}${MING_BASE}${CC}
OSSEC_CCBIN   =${QUIET_CCBIN}${MING_BASE}${CC}
OSSEC_SHARED  =${QUIET_CCBIN}${MING_BASE}${CC} -shared
OSSEC_LINK    =${QUIET_LINK}${MING_BASE}ar -crus
OSSEC_RANLIB  =${QUIET_RANLIB}${MING_BASE}ranlib
OSSEC_WINDRES =${QUIET_CCBIN}${MING_BASE}windres


ifneq (,$(filter ${USE_INOTIFY},auto yes y Y 1))
	DEFINES+=-DINOTIFY_ENABLED
	ifeq (${uname_S},FreeBSD)
		OSSEC_LDFLAGS+=-L/usr/local/lib -I/usr/local/include
		OSSEC_LIBS+=-linotify
		OSSEC_CFLAGS+=-I/usr/local/include
	endif
endif

ifneq (,$(filter ${USE_BIG_ENDIAN},yes y Y 1))
	DEFINES+=-DOS_BIG_ENDIAN
endif

ifneq (,$(filter ${USE_PRELUDE},auto yes y Y 1))
	DEFINES+=-DPRELUDE_OUTPUT_ENABLED
	OSSEC_LIBS+=-lprelude
	OSSEC_LDFLAGS+=$(shell sh -c '${PRELUDE_CONFIG} --pthread-cflags')
	OSSEC_LIBS+=$(shell sh -c '${PRELUDE_CONFIG} --libs')
endif # USE_PRELUDE

ifneq (,$(filter ${USE_ZEROMQ},auto yes y Y 1))
	DEFINES+=-DZEROMQ_OUTPUT_ENABLED
	#LDFLAGS+=-L/usr/local/lib -I/usr/local/include -lzmq -lczmq
	OSSEC_LIBS+=-lzmq -lczmq
endif # USE_ZEROMQ

ifneq (,$(filter ${USE_GEOIP},auto yes y Y 1))
	DEFINES+=-DLIBGEOIP_ENABLED
	OSSEC_LIBS+=-lGeoIP
endif # USE_GEOIP


MI :=
PI :=
ifdef DATABASE

	ifeq (${DATABASE},mysql)
		DEFINES+=-DMYSQL_DATABASE_ENABLED

		ifdef MYSQL_CFLAGS
			MI = ${MYSQL_CFLAGS}
		else
			MI := $(shell sh -c '${MY_CONFIG} --include 2>/dev/null || echo ')

			ifeq (${MI},) # BEGIN MI manual detection
				ifneq (,$(wildcard /usr/include/mysql/mysql.h))
					MI="-I/usr/include/mysql/"
				else
					ifneq (,$(wildcard /usr/local/include/mysql/mysql.h))
						MI="-I/usr/local/include/mysql/"
					endif  #
				endif  #MI

			endif
		endif # MYSQL_CFLAGS

		ifdef MYSQL_LIBS
			ML = ${MYSQL_LIBS}
		else
			ML := $(shell sh -c '${MY_CONFIG} --libs 2>/dev/null || echo ')

			ifeq (${ML},)
				ifneq (,$(wildcard /usr/lib/mysql/*))
					ML="-L/usr/lib/mysql"
				else
					ifneq (,$(wildcard /usr/lib64/mysql/*))
						ML="-L/usr/lib64/mysql"
					else
						ifneq (,$(wildcard /usr/local/lib/mysql/*))
							ML="-L/usr/local/lib/mysql"
						else
							ifneq (,$(wildcard /usr/local/lib64/mysql/*))
								ML="-L/usr/local/lib64/mysql"
							endif # local/lib64
						endif # local/lib
					endif # lib54
				endif # lib
			endif
		endif # MYSQL_LIBS

		OSSEC_LIBS+=${ML} -lmysqlclient

	else # DATABASE

		ifeq (${DATABASE}, pgsql)
			DEFINES+=-DPGSQL_DATABASE_ENABLED

			ifneq (${PGSQL_LIBS},)
				PL:=${PGSQL_LIBS}
			else
				PL:=$(shell sh -c '(${PG_CONFIG} --libdir --pkglibdir 2>/dev/null | sed "s/^/-L/g" | xargs ) || echo ')
			endif

			ifneq (${PGSQL_CFLAGS},)
				PI:=${PGSQL_CFLAGS}
			else
				PI:=$(shell sh -c '(${PG_CONFIG} --includedir --pkgincludedir 2>/dev/null | sed "s/^/-I/g" | xargs ) || echo ')
			endif

			# XXX need some basic autodetech stuff here.

			OSSEC_LIBS+=${PL} -lpq

		endif # pgsql
	endif # mysql
endif # DATABASE

####################
#### Target ########
####################

ifndef TARGET
	TARGET=failtarget
endif # TARGET

ifeq (${TARGET},agent)
	DEFINES+=-DCLIENT
endif

ifeq (${TARGET},local)
	DEFINES+=-DLOCAL
endif


.PHONY: build
build: ${TARGET}
ifneq (${TARGET},failtarget)
	${MAKE} settings
	@echo
	${QUIET_NOTICE}
	@echo "Done building ${TARGET}"
	${QUIET_ENDCOLOR}
endif
	@echo


.PHONY: failtarget
failtarget:
	@echo "TARGET is required: "
	@echo "   make TARGET=server   to build the server"
	@echo "   make TARGET=local      - local version of server"
	@echo "   make TARGET=hybrid     - hybrid version of server"
	@echo "   make TARGET=agent    to build the unix agent"
	@echo "   make TARGET=winagent to build the windows agent (32-bit)"
	@echo "   make TARGET=winagent-x64 to build the windows agent (64-bit)"

.PHONY: help
help: failtarget
	@echo
	@echo "General options: "
	@echo "   make V=1                     Display full compiler messages"
	@echo "   make DEBUG=1                 Build with symbols and without optimization"
	@echo "   make DEBUGAD                 Enables extra debugging logging in ossec-analysisd"
	@echo "   make PREFIX=/path            Install OSSEC to '/path'. Defaults to /var/ossec"
	@echo "   make MAXAGENTS=NUMBER        Set the number of maximum agents to NUMBER. Defaults to 2048"
	@echo "   make ONEWAY=no               Disables manager's ACK towards agent. It allows connecting agents without backward connection from manager"
	@echo "   make CLEANFULL=no            Makes the alert mailing subject clear in the format: '<location> - <level> - <description>'"
	@echo "   make RESOURCES_URL           Set the Wazuh resources URL"
	@echo "   make USE_ZEROMQ=0            Build with zeromq support"
	@echo "   make USE_PRELUDE=0           Build with prelude support"
	@echo "   make USE_INOTIFY=0           Build with inotify support"
	@echo "   make BIG_ENDIAN=0            Build with big endian support"
	@echo "   make USE_SELINUX=0           Build with SELinux policies"
	@echo "   make USE_AUDIT=1             Build with audit service support"
	@echo "   make USE_FRAMEWORK_LIB=0     Use external SQLite library for the framework"
	@echo "   make OFLAGS=-Ox              Overrides optimization level"
	@echo "   make DISABLE_SHARED=true	   Not to build the Wazuh shared library (for unsupported systems)"
	@echo "   make DISABLE_SYSC=true       Not to build the Syscollector module (for unsupported systems)"
	@echo "   make DISABLE_CISCAT=true     Not to build the CIS-CAT module (for unsupported systems)"
	@echo
	@echo "Database options: "
	@echo "   make DATABASE=mysql          Build with MYSQL Support"
	@echo "                                Use MYSQL_CFLAGS adn MYSQL_LIBS to override defaults"
	@echo "   make DATABASE=pgsql          Build with PostgreSQL Support "
	@echo "                                Use PGSQL_CFLAGS adn PGSQL_LIBS to override defaults"
	@echo
	@echo "Geoip support: "
	@echo "   make USE_GEOIP=1             Build with GeoIP support"
	@echo
	@echo "User options: "
	@echo "   make OSSEC_GROUP=ossec       Set ossec group"
	@echo "   make OSSEC_USER=ossec        Set ossec user"
	@echo "   make OSSEC_USER_MAIL=ossecm  Set ossec user mail"
	@echo "   make OSSEC_USER_REM=ossecr   Set ossec user rem"
	@echo
	@echo "Examples: Client with debugging enabled"
	@echo "   make TARGET=agent DEBUG=1"

.PHONY: settings
settings:
	@echo
	@echo "General settings:"
	@echo "    TARGET:             ${TARGET}"
	@echo "    V:                  ${V}"
	@echo "    DEBUG:              ${DEBUG}"
	@echo "    DEBUGAD             ${DEBUGAD}"
	@echo "    PREFIX:             ${PREFIX}"
	@echo "    MAXAGENTS:          ${MAXAGENTS}"
	@echo "    DATABASE:           ${DATABASE}"
	@echo "    ONEWAY:             ${ONEWAY}"
	@echo "    CLEANFULL:          ${CLEANFULL}"
	@echo "    RESOURCES_URL:      ${RESOURCES_URL}"
	@echo "User settings:"
	@echo "    OSSEC_GROUP:        ${OSSEC_GROUP}"
	@echo "    OSSEC_USER:         ${OSSEC_USER}"
	@echo "    OSSEC_USER_MAIL:    ${OSSEC_USER_MAIL}"
	@echo "    OSSEC_USER_REM:     ${OSSEC_USER_REM}"
	@echo "USE settings:"
	@echo "    USE_ZEROMQ:         ${USE_ZEROMQ}"
	@echo "    USE_GEOIP:          ${USE_GEOIP}"
	@echo "    USE_PRELUDE:        ${USE_PRELUDE}"
	@echo "    USE_INOTIFY:        ${USE_INOTIFY}"
	@echo "    USE_BIG_ENDIAN:     ${USE_BIG_ENDIAN}"
	@echo "    USE_SELINUX:        ${USE_SELINUX}"
	@echo "    USE_AUDIT:          ${USE_AUDIT}"
	@echo "    USE_FRAMEWORK_LIB:  ${USE_FRAMEWORK_LIB}"
	@echo "Mysql settings:"
	@echo "    includes:           ${MI}"
	@echo "    libs:               ${ML}"
	@echo "Pgsql settings:"
	@echo "    includes:           ${PI}"
	@echo "    libs:               ${PL}"
	@echo "Defines:"
	@echo "    ${DEFINES}"
	@echo "Compiler:"
	@echo "    CFLAGS            ${OSSEC_CFLAGS}"
	@echo "    LDFLAGS           ${OSSEC_LDFLAGS}"
	@echo "    CC                ${CC}"
	@echo "    MAKE              ${MAKE}"

BUILD_SERVER+=ossec-maild -
BUILD_SERVER+=ossec-csyslogd -
BUILD_SERVER+=ossec-agentlessd -
BUILD_SERVER+=ossec-execd -
BUILD_SERVER+=ossec-logcollector -
BUILD_SERVER+=ossec-remoted
BUILD_SERVER+=ossec-agentd
BUILD_SERVER+=manage_agents
BUILD_SERVER+=utils
BUILD_SERVER+=ossec-syscheckd
BUILD_SERVER+=ossec-monitord
BUILD_SERVER+=ossec-reportd
BUILD_SERVER+=ossec-authd
BUILD_SERVER+=ossec-analysisd
BUILD_SERVER+=ossec-logtest
BUILD_SERVER+=ossec-makelists
BUILD_SERVER+=ossec-dbd -
BUILD_SERVER+=ossec-integratord
BUILD_SERVER+=wazuh-modulesd
BUILD_SERVER+=wazuh-db
ifneq (,$(filter ${USE_FRAMEWORK_LIB},yes y Y 1))
BUILD_SERVER+=wazuh-framework
endif

BUILD_AGENT+=ossec-agentd
BUILD_AGENT+=agent-auth
BUILD_AGENT+=ossec-logcollector
BUILD_AGENT+=ossec-syscheckd
BUILD_AGENT+=ossec-execd
BUILD_AGENT+=manage_agents
BUILD_AGENT+=wazuh-modulesd

.PHONY: server local hybrid agent selinux

ifeq (${MAKECMDGOALS},server)
$(error Do not use 'server' directly, use 'TARGET=server')
endif
server: external
	${MAKE} ${BUILD_SERVER}

ifeq (${MAKECMDGOALS},local)
$(error Do not use 'local' directly, use 'TARGET=local')
endif
local: external
	${MAKE} ${BUILD_SERVER}

ifeq (${MAKECMDGOALS},hybrid)
$(error Do not use 'hybrid' directly, use 'TARGET=hybrid')
endif
hybrid: external
	${MAKE} ${BUILD_SERVER}

ifeq (${MAKECMDGOALS},agent)
$(error Do not use 'agent' directly, use 'TARGET=agent')
endif
agent: external
	${MAKE} ${BUILD_AGENT}

ifneq (,$(filter ${USE_SELINUX},yes y Y 1))
server local hybrid agent: selinux
endif

selinux: $(SELINUX_POLICY)

$(SELINUX_POLICY): $(SELINUX_MODULE)
	semodule_package -o $@ -m $?

$(SELINUX_MODULE): $(SELINUX_ENFORCEMENT)
	checkmodule -M -m -o $@ $?

test_programs = tap_os_crypto tap_os_net tap_os_regex tap_shared tap_os_zlib tap_os_xml

WINDOWS_BINS:=win32/ossec-agent.exe win32/ossec-agent-eventchannel.exe win32/ossec-rootcheck.exe win32/manage_agents.exe win32/setup-windows.exe win32/setup-syscheck.exe win32/setup-iis.exe win32/add-localfile.exe win32/os_win32ui.exe win32/agent-auth.exe

ifeq (${MAKECMDGOALS},winagent)
$(error Do not use 'winagent' directly, use 'TARGET=winagent')
endif
ifeq (${MAKECMDGOALS},winagent-x64)
$(error Do not use 'winagent-x64' directly, use 'TARGET=winagent-x64')
endif

WIN_ARCH:=
WIN_INSTDIRPREFIX:=
ifneq (,$(filter ${TARGET},winagent winagent-x64))
ifeq (${TARGET},winagent)
WIN_ARCH:=x86
WIN_INSTDIRPREFIX:=PROGRAMFILES
else
WIN_ARCH:=x86_64
WIN_INSTDIRPREFIX:=PROGRAMFILES64
endif
endif

.PHONY: winagent winagent-x64
winagent-x64: winagent
winagent: external win32/libwinpthread-1.dll wazuh_modules/syscollector/syscollector_win_ext.dll
	${MAKE} ${WINDOWS_BINS} CFLAGS="-DCLIENT -D_POSIX_C_SOURCE -DWIN32 -DPSAPI_VERSION=1" LIBS="-lwsock32 -lwevtapi -lshlwapi -lcomctl32 -ladvapi32 -lkernel32 -lpsapi -lgdi32 -liphlpapi -lws2_32 -lcrypt32"
	cd win32/ && ./unix2dos.pl ossec.conf > default-ossec.conf
	cd win32/ && ./unix2dos.pl ossec-pre6.conf > default-ossec-pre6.conf
	cd win32/ && ./unix2dos.pl help.txt > help_win.txt
	cd win32/ && ./unix2dos.pl ../../etc/internal_options.conf > internal_options.conf
	cd win32/ && ./unix2dos.pl ../../etc/local_internal_options-win.conf > default-local_internal_options.conf
	cd win32/ && ./unix2dos.pl ../../LICENSE > LICENSE.txt
	cd win32/ && ./unix2dos.pl ../../active-response/win/route-null.cmd > route-null.cmd
	cd win32/ && ./unix2dos.pl ../../active-response/win/route-null-2012.cmd > route-null-2012.cmd
	cd win32/ && ./unix2dos.pl ../../active-response/win/netsh.cmd > netsh.cmd
	cd win32/ && ./unix2dos.pl ../../active-response/win/netsh-win-2016.cmd > netsh-win-2016.cmd
	cd win32/ && ./unix2dos.pl ../../active-response/win/restart-ossec.cmd > restart-ossec.cmd
	cd win32/ && ./unix2dos.pl ../VERSION > VERSION
	cd win32/ && ./unix2dos.pl ../REVISION > REVISION
	cd win32/ && makensis -DARCH=${WIN_ARCH} -DINSTDIRPREFIX=${WIN_INSTDIRPREFIX} ossec-installer.nsi

win32/libwinpthread-1.dll: ${WIN_PTHREAD_LIB}
	cp $< $@

####################
#### External ######
####################

ZLIB_LIB    = $(EXTERNAL_ZLIB)/libz.a
OPENSSL_LIB = $(EXTERNAL_OPENSSL)libssl.a
CRYPTO_LIB = $(EXTERNAL_OPENSSL)libcrypto.a

SQLITE_LIB  = $(EXTERNAL_SQLITE)libsqlite3.a
JSON_LIB    = $(EXTERNAL_JSON)libcjson.a
PROCPS_LIB  = $(EXTERNAL_PROCPS)/libproc.a
DB_LIB      = $(EXTERNAL_LIBDB).libs/libdb-6.2.a
LIBYAML_LIB = $(EXTERNAL_LIBYAML)src/.libs/libyaml.a
LIBCURL_LIB = $(EXTERNAL_CURL)lib/.libs/libcurl.a
AUDIT_LIB = $(EXTERNAL_AUDIT)lib/.libs/libaudit.a
LIBFFI_LIB = $(EXTERNAL_LIBFFI)server/.libs/libffi.a

EXTERNAL_LIBS := $(JSON_LIB) $(ZLIB_LIB) $(OPENSSL_LIB) $(CRYPTO_LIB) $(SQLITE_LIB) $(LIBYAML_LIB)

ifeq (,$(filter ${TARGET},winagent winagent-x64))
ifneq (${TARGET},agent)
EXTERNAL_LIBS += $(LIBCURL_LIB) $(LIBFFI_LIB)
endif
ifeq (${uname_S},Linux)
ifneq (,$(filter ${USE_AUDIT},yes y Y 1))
EXTERNAL_LIBS += ${AUDIT_LIB}
endif

EXTERNAL_LIBS += $(PROCPS_LIB) $(DB_LIB)
endif
endif

.PHONY: external test_external
external: test_external $(EXTERNAL_LIBS)

test_external:
ifeq ($(wildcard external/*/*),)
	$(error No external directory found. Run "make deps" before compiling external libraries)
endif

#### OpenSSL ##########

OPENSSL_FLAGS = enable-weak-ssl-ciphers no-shared

${CRYPTO_LIB}: ${OPENSSL_LIB}

${OPENSSL_LIB}:
ifneq (,$(filter ${TARGET},winagent winagent-x64))
    ifeq (${TARGET},winagent)
		# 32-bit
		cd ${EXTERNAL_OPENSSL} && CC=${MING_BASE}${CC} RC=${MING_BASE}windres ./Configure $(OPENSSL_FLAGS) mingw && ${MAKE} build_libs
    else
		# 64-bit
		cd ${EXTERNAL_OPENSSL} && CC=${MING_BASE}${CC} RC=${MING_BASE}windres ./Configure $(OPENSSL_FLAGS) mingw64 && ${MAKE} build_libs
    endif
else
ifeq (${uname_S},Darwin)
	cd ${EXTERNAL_OPENSSL} && ./Configure $(OPENSSL_FLAGS) darwin64-x86_64-cc && ${MAKE} build_libs
else
ifeq (${uname_S},HP-UX)
	cd ${EXTERNAL_OPENSSL} && MAKE=gmake ./Configure $(OPENSSL_FLAGS) hpux-ia64-gcc && ${MAKE} build_libs
else
ifeq (${uname_S},SunOS)
ifeq ($(uname_M),i86pc)
	cd ${EXTERNAL_OPENSSL} && ./Configure $(OPENSSL_FLAGS) solaris-x86-gcc && ${MAKE} build_libs
else
	cd ${EXTERNAL_OPENSSL} && ./Configure $(OPENSSL_FLAGS) solaris-sparcv9-gcc && ${MAKE} build_libs
endif
else
	cd ${EXTERNAL_OPENSSL} && ./config $(OPENSSL_FLAGS) && ${MAKE} build_libs
endif
endif
endif
endif

#### libffi ##########

LIBFFI_FLAGS = "CFLAGS=-fPIC"

${LIBFFI_LIB}:
	cd ${EXTERNAL_LIBFFI} && ./configure $(LIBFFI_FLAGS) && ${MAKE}

#### zlib ##########

$(ZLIB_LIB):
ifneq (,$(filter ${TARGET},winagent winagent-x64))
	cd ${EXTERNAL_ZLIB} && cp zconf.h.in zconf.h && ${MAKE} -f win32/Makefile.gcc PREFIX=${MING_BASE} libz.a
else
	cd ${EXTERNAL_ZLIB} && CFLAGS=-fPIC ./configure && ${MAKE} libz.a
endif

ZLIB_INCLUDE=-I./${EXTERNAL_ZLIB}

os_zlib_c := os_zlib/os_zlib.c
os_zlib_o := $(os_zlib_c:.c=.o)

os_zlib/%.o: os_zlib/%.c
	${OSSEC_CC} ${OSSEC_CFLAGS} -c $< -o $@

#### SQLite #########

sqlite_c = ${EXTERNAL_SQLITE}sqlite3.c
sqlite_o = ${EXTERNAL_SQLITE}sqlite3.o

$(SQLITE_LIB): $(sqlite_o)
	${OSSEC_LINK} $@ $^
	${OSSEC_RANLIB} $@

$(sqlite_o): $(sqlite_c)
	${OSSEC_CC} ${OSSEC_CFLAGS} -w -fPIC -c $^ -o $@ -fPIC

#### cJSON #########

ifeq (${uname_S},Darwin)
JSON_SHFLAGS=-install_name @rpath/libcjson.$(SHARED)
endif

cjson_c := ${EXTERNAL_JSON}cJSON.c
cjson_o := $(cjson_c:.c=.o)

$(JSON_LIB): ${cjson_o}
	${OSSEC_LINK} $@ $^
	${OSSEC_RANLIB} $@

${EXTERNAL_JSON}%.o: ${EXTERNAL_JSON}%.c
	${OSSEC_CC} ${OSSEC_CFLAGS} -fPIC -c $^ -o $@

#### libyaml ##########

${LIBYAML_LIB}: $(EXTERNAL_LIBYAML)Makefile
	$(MAKE) -C $(EXTERNAL_LIBYAML)

$(EXTERNAL_LIBYAML)Makefile:
ifeq (${TARGET},winagent)
	cd $(EXTERNAL_LIBYAML) && CC=${MING_BASE}${CC} && CFLAGS=-fPIC ./configure --host=${MINGW_HOST} --enable-static=yes
else
	cd $(EXTERNAL_LIBYAML) && CFLAGS=-fPIC ./configure --enable-static=yes --enable-shared=no
endif

#### curl ##########

${LIBCURL_LIB}: $(EXTERNAL_CURL)Makefile
	${MAKE} -C $(EXTERNAL_CURL)lib

ifeq (${uname_S},Darwin)
$(EXTERNAL_CURL)Makefile:
	cd $(EXTERNAL_CURL) && ./configure --with-darwinssl --disable-ldap --without-libidn2
else
$(EXTERNAL_CURL)Makefile: $(OPENSSL_LIB)
	cd $(EXTERNAL_CURL) && CPPFLAGS="-fPIC -I${ROUTE_PATH}/${EXTERNAL_OPENSSL}include" LDFLAGS="-L${ROUTE_PATH}/${EXTERNAL_OPENSSL}" LIBS="-ldl -lpthread" ./configure --disable-ldap --without-libidn2
endif


#### procps #########

PROCPS_INCLUDE=-I./${EXTERNAL_PROCPS}

procps_c := $(wildcard ${EXTERNAL_PROCPS}*.c)
procps_o := $(procps_c:.c=.o)

${EXTERNAL_PROCPS}%.o: ${EXTERNAL_PROCPS}%.c
	${OSSEC_CC} ${OSSEC_CFLAGS} -fPIC -c $^ -o $@

$(PROCPS_LIB): ${procps_o}
	${OSSEC_LINK} $@ $^
	${OSSEC_RANLIB} $@

#### Berkeley DB ######

ifeq (${uname_S},Linux)
${DB_LIB}: $(EXTERNAL_LIBDB)Makefile
	 ${MAKE} -C $(EXTERNAL_LIBDB) libdb.a

$(EXTERNAL_LIBDB)Makefile:
	cd ${EXTERNAL_LIBDB} && CPPFLAGS=-fPIC ../dist/configure --with-cryptography=no --disable-queue --disable-heap --disable-partition --disable-mutexsupport --disable-replication --disable-verify --disable-statistics
endif

#### Audit lib ####

${AUDIT_LIB}: $(EXTERNAL_AUDIT)Makefile
	make -C $(EXTERNAL_AUDIT)lib CC=$(CC)

$(EXTERNAL_AUDIT)Makefile:

	cd $(EXTERNAL_AUDIT) && ./autogen.sh && ./configure CFLAGS=-fPIC --with-libcap-ng=no

################################
#### External dependencies  ####
################################

TAR := tar -xf
GUNZIP := gunzip
CURL := curl -so
space =
space +=
VERSION = $(subst $(space),.,$(wordlist 1,2,$(subst ., ,$(patsubst v%,%,$(shell cat VERSION)))))
RESOURCES_URL := https://packages.wazuh.com/deps/$(VERSION)
CPYTHON := cpython
ifneq (${PREFIX},/var/ossec)
	CPYTHON := src_cpython
else
	# Download the Python sources if we are building for any other OS.
ifneq (${uname_S},Linux)
CPYTHON := src_cpython
else
cpu_arch := ${uname_P}
ifneq (,$(filter ${cpu_arch},unknown Unknown))
	cpu_arch := $(shell sh -c 'arch 2>/dev/null || echo not')
endif
ifneq (,$(filter ${cpu_arch},x86_64 amd64))
CPYTHON := cpython_amd64
else
ifneq (,$(filter ${cpu_arch},i386 i686))
CPYTHON := cpython_i386
else
CPYTHON := src_cpython
endif
endif
endif
endif


EXTERNAL_RES := cJSON $(CPYTHON) curl libdb libffi libyaml openssl procps sqlite zlib audit-userspace
EXTERNAL_DIR :=  $(EXTERNAL_RES:%=external/%)
EXTERNAL_TAR := $(EXTERNAL_RES:%=external/%.tar.gz)

.PHONY: deps
deps: $(EXTERNAL_TAR)

external/%.tar.gz:
	$(CURL) $@ $(RESOURCES_URL)/$(patsubst external/%,%,$@)
	cd external && $(GUNZIP) $(patsubst external/%,%,$@)
	cd external && $(TAR) $(patsubst external/%.gz,%,$@)
	rm $(patsubst %.gz,%,$@)


####################
#### OSSEC Libs ####
####################

ifdef DISABLE_SHARED
BUILD_LIBS = libwazuh.a $(EXTERNAL_LIBS)
endif
ifndef DISABLE_SHARED
WAZUHEXT_LIB = libwazuhext.$(SHARED)
BUILD_LIBS = libwazuh.a $(WAZUHEXT_LIB)
endif

$(BUILD_SERVER) $(BUILD_AGENT) $(WINDOWS_BINS) $(test_programs): $(BUILD_LIBS)

#### os_xml ########

os_xml_c := $(wildcard os_xml/*.c)
os_xml_o := $(os_xml_c:.c=.o)

os_xml/%.o: os_xml/%.c
	${OSSEC_CC} ${OSSEC_CFLAGS} -c $^ -o $@

#### os_regex ######

os_regex_c := $(wildcard os_regex/*.c)
os_regex_o := $(os_regex_c:.c=.o)

os_regex/%.o: os_regex/%.c
	${OSSEC_CC} ${OSSEC_CFLAGS} -c $^ -o $@

#### os_net ##########

os_net_c := $(wildcard os_net/*.c)
os_net_o := $(os_net_c:.c=.o)

os_net/%.o: os_net/%.c
	${OSSEC_CC} ${OSSEC_CFLAGS} -c $^ -o $@

#### Shared ##########

shared_c := $(wildcard shared/*.c)
shared_o := $(shared_c:.c=.o)

shared/%.o: shared/%.c
	${OSSEC_CC} ${OSSEC_CFLAGS} -DARGV0=\"ossec-remoted\" -c $^ -o $@

#### Wazuh DB ####

wdb_sql := $(wildcard wazuh_db/*.sql)
wdblib_c := $(wildcard wazuh_db/wdb*.c)
wdblib_o := $(wdblib_c:.c=.o) $(wdb_sql:.sql=.o)
wdb_o := wazuh_db/main.o $(wdblib_o:.c=.o) $(wdb_c:.c=.o) $(wdb_sql:.sql=.o)

wazuh_db/schema_%.o: wazuh_db/schema_%.sql
	${QUIET_CC}echo 'const char *'$(word 2, $(subst /, ,$(subst .,_,$<))) '= "'"`cat $< | tr -d \"\n\"`"'";' | ${MING_BASE}${CC} ${OSSEC_CFLAGS} -xc -c -o $@ -

wazuh_db/%.o: wazuh_db/%.c
	${OSSEC_CC} ${OSSEC_CFLAGS} -DARGV0=\"wazuh-db\" -c $^ -o $@

wazuh-db: ${wdb_o}
	${OSSEC_CCBIN} ${OSSEC_LDFLAGS} $^ ${OSSEC_LIBS} -o $@

#### Config ##########

config_c := $(wildcard config/*.c)
config_o := $(config_c:.c=.o)

config/%.o: config/%.c
	${OSSEC_CC} ${OSSEC_CFLAGS} -c $^ -o $@

#### Wazuh modules ##

wmodules_c := $(wildcard wazuh_modules/wm*.c)

ifeq (${TARGET},agent)
	wmodules_c := $(filter-out wazuh_modules/wm_vuln_detector.c,$(wmodules_c))
endif

ifndef DISABLE_SYSC
	wmodules_c := ${wmodules_c} $(wildcard wazuh_modules/syscollector/*.c)
endif

wmodules_o := $(wmodules_c:.c=.o)

wazuh_modules/%.o: wazuh_modules/%.c
	${OSSEC_CC} ${OSSEC_CFLAGS} -c $^ -o $@

ifneq (,$(filter ${TARGET},winagent winagent-x64))
wazuh_modules/syscollector/syscollector_win_ext.dll: wazuh_modules/syscollector/syscollector_win_ext.o
	${OSSEC_SHARED} ${OSSEC_LDFLAGS} $^ -o $@ $(OSSEC_LIBS) $(JSON_LIB) -liphlpapi -lws2_32
endif # DLL for Windows

ifndef DISABLE_SYSC
wazuh_modules/syscollector/%.o: wazuh_modules/syscollector/%.c
	${OSSEC_CC} ${OSSEC_CFLAGS} -c $^ -o $@
endif

wmodules_dep := ${wmodules_o} ${wdblib_o}

ifeq (${uname_S},HP-UX)
	wmodules_dep := ${wmodules_dep} ${config_o}
endif

#### crypto ##########

crypto_blowfish_c := os_crypto/blowfish/bf_op.c
crypto_blowfish_o := $(crypto_blowfish_c:.c=.o)

os_crypto/blowfish/%.o: os_crypto/blowfish/%.c
	${OSSEC_CC} ${OSSEC_CFLAGS} -c $^ -o $@

crypto_md5_c := os_crypto/md5/md5_op.c
crypto_md5_o := $(crypto_md5_c:.c=.o)

os_crypto/md5/%.o: os_crypto/md5/%.c
	${OSSEC_CC} ${OSSEC_CFLAGS} -c $^ -o $@

crypto_sha1_c := os_crypto/sha1/sha1_op.c
crypto_sha1_o := $(crypto_sha1_c:.c=.o)

os_crypto/sha1/%.o: os_crypto/sha1/%.c
	${OSSEC_CC} ${OSSEC_CFLAGS} -c $^ -o $@

crypto_sha256_c := os_crypto/sha256/sha256_op.c
crypto_sha256_o := $(crypto_sha256_c:.c=.o)

os_crypto/sha256/%.o: os_crypto/sha256/%.c
	${OSSEC_CC} ${OSSEC_CFLAGS} -c $^ -o $@

crypto_aes_c := os_crypto/aes/aes_op.c
crypto_aes_o := $(crypto_aes_c:.c=.o)

os_crypto/aes/%.o: os_crypto/aes/%.c
	${OSSEC_CC} ${OSSEC_CFLAGS} -c $^ -o $@

crypto_md5_sha1_c := os_crypto/md5_sha1/md5_sha1_op.c
crypto_md5_sha1_o := $(crypto_md5_sha1_c:.c=.o)

os_crypto/md5_sha1/%.o: os_crypto/md5_sha1/%.c
	${OSSEC_CC} ${OSSEC_CFLAGS} -c $^ -o $@

crypto_md5_sha1_sha256_c := os_crypto/md5_sha1_sha256/md5_sha1_sha256_op.c
crypto_md5_sha1_sha256_o := $(crypto_md5_sha1_sha256_c:.c=.o)

os_crypto/md5_sha1_sha256/%.o: os_crypto/md5_sha1_sha256/%.c
	${OSSEC_CC} ${OSSEC_CFLAGS} -c $^ -o $@

crypto_hmac_c := os_crypto/hmac/hmac.c
crypto_hmac_o := $(crypto_hmac_c:.c=.o)

os_crypto/hmac/%.o: os_crypto/hmac/%.c
	${OSSEC_CC} ${OSSEC_CFLAGS} -c $^ -o $@

crypto_shared_c := $(wildcard os_crypto/shared/*.c)
crypto_shared_o := $(crypto_shared_c:.c=.o)

os_crypto/shared/%.o: os_crypto/shared/%.c
	${OSSEC_CC} ${OSSEC_CFLAGS} -c $< -o $@

crypto_signature_c := $(wildcard os_crypto/signature/*.c)
crypto_signature_o := $(crypto_signature_c:.c=.o)

os_crypto/signature/%.o: os_crypto/signature/%.c
	${OSSEC_CC} ${OSSEC_CFLAGS} -c $< -o $@


crypto_o := ${crypto_blowfish_o} \
					 ${crypto_md5_o} \
					 ${crypto_sha1_o} \
					 ${crypto_shared_o} \
					 ${crypto_md5_sha1_o} \
					 ${crypto_md5_sha1_sha256_o} \
					 ${crypto_sha256_o} \
					 ${crypto_aes_o} \
					 ${crypto_hmac_o} \
					 ${crypto_signature_o}

#### libwazuh #########

libwazuh.a: ${config_o} ${wmodules_dep} ${crypto_o} ${shared_o} ${os_net_o} ${os_regex_o} ${os_xml_o} ${os_zlib_o}
	${OSSEC_LINK} $@ $^
	${OSSEC_RANLIB} $@

### libwazuhext #########

ifndef DISABLE_SHARED
ifeq (${uname_S},Darwin)
WAZUH_SHFLAGS=-install_name @rpath/libwazuhext.$(SHARED)

$(WAZUHEXT_LIB): $(EXTERNAL_LIBS)
	$(OSSEC_SHARED) $(OSSEC_CFLAGS) $(WAZUH_SHFLAGS) -o $@ -Wl,-all_load $^ -Wl,-noall_load $(OSSEC_LIBS)
else
ifneq (,$(filter ${TARGET},winagent winagent-x64))
$(WAZUHEXT_LIB): $(EXTERNAL_LIBS)
	$(OSSEC_SHARED) $(OSSEC_CFLAGS) -o $@ -static-libgcc -Wl,--export-all-symbols -Wl,--whole-archive $^ -Wl,--no-whole-archive ${OSSEC_LIBS}
else
ifeq (${uname_P},sparc)
$(WAZUHEXT_LIB): $(EXTERNAL_LIBS)
	$(OSSEC_SHARED) $(OSSEC_CFLAGS) -mimpure-text -o $@ -Wl,--whole-archive $^ -Wl,--no-whole-archive ${OSSEC_LIBS}
else
$(WAZUHEXT_LIB): $(EXTERNAL_LIBS)
	$(OSSEC_SHARED) $(OSSEC_CFLAGS) -o $@ -Wl,--whole-archive $^ -Wl,--no-whole-archive ${OSSEC_LIBS}
endif
endif
endif
endif

#### os_mail #########

os_maild_c := $(wildcard os_maild/*.c)
os_maild_o := $(os_maild_c:.c=.o)

os_maild/%.o: os_maild/%.c
	${OSSEC_CC} ${OSSEC_CFLAGS} -DARGV0=\"ossec-maild\" -c $^ -o $@

ossec-maild: ${os_maild_o}
	${OSSEC_CCBIN} ${OSSEC_LDFLAGS} $^ ${OSSEC_LIBS} -o $@

#### os_dbd ##########

os_dbd_c := $(wildcard os_dbd/*.c)
os_dbd_o := $(os_dbd_c:.c=.o)

os_dbd/%.o: os_dbd/%.c
	${OSSEC_CC} ${OSSEC_CFLAGS} ${MI} ${PI} -DARGV0=\"ossec-dbd\" -c $^ -o $@

ossec-dbd: ${os_dbd_o}
	${OSSEC_CCBIN} ${OSSEC_LDFLAGS} ${MI} ${PI} $^  ${OSSEC_LIBS} -o $@


#### os_csyslogd #####

os_csyslogd_c := $(wildcard os_csyslogd/*.c)
os_csyslogd_o := $(os_csyslogd_c:.c=.o)

os_csyslogd/%.o: os_csyslogd/%.c
	${OSSEC_CC} ${OSSEC_CFLAGS} -DARGV0=\"ossec-csyslogd\" -c $^ -o $@

ossec-csyslogd: ${os_csyslogd_o}
	${OSSEC_CCBIN} ${OSSEC_LDFLAGS} $^ ${OSSEC_LIBS} -o $@


#### agentlessd ####

os_agentlessd_c := $(wildcard agentlessd/*.c)
os_agentlessd_o := $(os_agentlessd_c:.c=.o)

agentlessd/%.o: agentlessd/%.c
	${OSSEC_CC} ${OSSEC_CFLAGS} -DARGV0=\"ossec-agentlessd\" -c $^ -o $@

ossec-agentlessd: ${os_agentlessd_o}
	${OSSEC_CCBIN} ${OSSEC_LDFLAGS} $^ ${OSSEC_LIBS} -o $@

#### os_execd #####

os_execd_c := $(wildcard os_execd/*.c)
os_execd_o := $(os_execd_c:.c=.o)

os_execd/%.o: os_execd/%.c
	${OSSEC_CC} ${OSSEC_CFLAGS} -DARGV0=\"ossec-execd\" -c $^ -o $@

ossec-execd: ${os_execd_o}
	${OSSEC_CCBIN} ${OSSEC_LDFLAGS} $^ ${OSSEC_LIBS} -o $@


#### logcollectord ####

os_logcollector_c := $(wildcard logcollector/*.c)
os_logcollector_o := $(os_logcollector_c:.c=.o)
os_logcollector_eventchannel_o := $(os_logcollector_c:.c=-event.o)

logcollector/%.o: logcollector/%.c
	${OSSEC_CC} ${OSSEC_CFLAGS} -DARGV0=\"ossec-logcollector\" -c $^ -o $@

logcollector/%-event.o: logcollector/%.c
	${OSSEC_CC} ${OSSEC_CFLAGS} -DEVENTCHANNEL_SUPPORT -DARGV0=\"ossec-logcollector\" -c $^ -o $@

ossec-logcollector: ${os_logcollector_o}
	${OSSEC_CCBIN} ${OSSEC_LDFLAGS} $^ ${OSSEC_LIBS} -o $@

#### remoted #########

remoted_c := $(wildcard remoted/*.c)
remoted_o := $(remoted_c:.c=.o)

remoted/%.o: remoted/%.c
	${OSSEC_CC} ${OSSEC_CFLAGS} -I./remoted -DARGV0=\"ossec-remoted\" -c $^ -o $@

ossec-remoted: ${remoted_o}
	${OSSEC_CCBIN} ${OSSEC_LDFLAGS} $^ ${OSSEC_LIBS} -o $@

#### ossec-agentd ####

client_agent_c := $(wildcard client-agent/*.c)
client_agent_o := $(client_agent_c:.c=.o)

client-agent/%.o: client-agent/%.c
	${OSSEC_CC} ${OSSEC_CFLAGS} -I./client-agent -DARGV0=\"ossec-agentd\" -c $^ -o $@

ossec-agentd: ${client_agent_o} monitord/rotate_log.o monitord/compress_log.o
	${OSSEC_CCBIN} ${OSSEC_LDFLAGS} $^ ${OSSEC_LIBS} -o $@

#### addagent ######

addagent_c := $(wildcard addagent/*.c)
addagent_o := $(addagent_c:.c=.o)

addagent/%.o: addagent/%.c
	${OSSEC_CC} ${OSSEC_CFLAGS} -I./addagent -DARGV0=\"manage_agents\" -c $^ -o $@


manage_agents: ${addagent_o}
	${OSSEC_CCBIN} ${OSSEC_LDFLAGS} $^ ${OSSEC_LIBS} -o $@

#### Util ##########

util_programs = syscheck_update clear_stats agent_control syscheck_control rootcheck_control verify-agent-conf ossec-regex parallel-regex

$(util_programs): $(BUILD_LIBS)

.PHONY: utils
utils: ${util_programs}

util_c := $(wildcard util/*.c)
util_o := $(util_c:.c=.o)

util/%.o: util/%.c
	${OSSEC_CC} ${OSSEC_CFLAGS} -I./util -DARGV0=\"utils\" -c $^ -o $@

syscheck_update: util/syscheck_update.o addagent/validate.o
	${OSSEC_CCBIN} ${OSSEC_LDFLAGS} $^ ${OSSEC_LIBS} -o $@

clear_stats: util/clear_stats.o
	${OSSEC_CCBIN} ${OSSEC_LDFLAGS} $^ ${OSSEC_LIBS} -o $@

verify-agent-conf: util/verify-agent-conf.o
	${OSSEC_CCBIN} ${OSSEC_LDFLAGS} $^ ${OSSEC_LIBS} -o $@

agent_control: util/agent_control.o addagent/validate.o
	${OSSEC_CCBIN} ${OSSEC_LDFLAGS} $^ ${OSSEC_LIBS} -o $@

syscheck_control: util/syscheck_control.o addagent/validate.o
	${OSSEC_CCBIN} ${OSSEC_LDFLAGS} $^ ${OSSEC_LIBS} -o $@

rootcheck_control: util/rootcheck_control.o addagent/validate.o
	${OSSEC_CCBIN} ${OSSEC_LDFLAGS} $^ ${OSSEC_LIBS} -o $@

ossec-regex: util/ossec-regex.o
	${OSSEC_CCBIN} ${OSSEC_LDFLAGS} $^ ${OSSEC_LIBS} -o $@

parallel-regex: util/parallel-regex.o
	${OSSEC_CCBIN} ${OSSEC_LDFLAGS} $^ ${OSSEC_LIBS} -o $@

#### rootcheck #####

rootcheck_c := $(wildcard rootcheck/*.c)
rootcheck_o := $(rootcheck_c:.c=.o)
rootcheck_rk_o := $(rootcheck_c:.c=_rk.o)
rootcheck_o_lib := $(filter-out rootcheck/rootcheck-config.o, ${rootcheck_o})
rootcheck_o_cmd := $(filter-out rootcheck/config.o, ${rootcheck_o})


rootcheck/%.o: rootcheck/%.c
	${OSSEC_CC} ${OSSEC_CFLAGS} -DARGV0=\"rootcheck\" -c $^ -o $@

rootcheck/%_rk.o: rootcheck/%.c
	${OSSEC_CC} ${OSSEC_CFLAGS} -DARGV0=\"rootcheck\" -UOSSECHIDS -c $^ -o $@


rootcheck.a: ${rootcheck_o_lib}
	${OSSEC_LINK} $@ $^
	${OSSEC_RANLIB} $@

#ossec-rootcheck: rootcheck/rootcheck-config.o rootcheck.a
#	@echo ${rootcheck_o_cmd}
#	@echo ${rootcheck_o_lib}
#	@echo ${rootcheck_o}
#	${OSSEC_CC} ${OSSEC_CFLAGS} rootcheck/rootcheck-config.o rootcheck.a rootcheck/rootcheck.c  -o $@

#### syscheck ######


syscheck_c := $(wildcard syscheckd/*.c)
syscheck_o := $(syscheck_c:.c=.o)
syscheck_eventchannel_o := $(syscheck_c:.c=-event.o)

syscheckd/%.o: syscheckd/%.c
	${OSSEC_CC} ${OSSEC_CFLAGS} -DARGV0=\"ossec-syscheckd\" -c $^ -o $@

syscheckd/%-event.o: syscheckd/%.c
	${OSSEC_CC} ${OSSEC_CFLAGS} ${DEFINES_EVENTCHANNEL} -DEVENTCHANNEL_SUPPORT -DARGV0=\"ossec-syscheckd\" -c $^ -o $@

ossec-syscheckd: ${syscheck_o} rootcheck.a
	${OSSEC_CCBIN} ${OSSEC_LDFLAGS} $^ ${OSSEC_LIBS} -o $@

#### Monitor #######

monitor_c := $(wildcard monitord/*.c)
monitor_o := $(monitor_c:.c=.o)

monitord/%.o: monitord/%.c
	${OSSEC_CC} ${OSSEC_CFLAGS} -DARGV0=\"ossec-monitord\" -c $< -o $@

ossec-monitord: ${monitor_o} os_maild/sendcustomemail.o
	${OSSEC_CCBIN} ${OSSEC_LDFLAGS} $^ ${OSSEC_LIBS} -o $@


#### reportd #######

report_c := reportd/report.c
report_o := $(report_c:.c=.o)

reportd/%.o: reportd/%.c
	${OSSEC_CC} ${OSSEC_CFLAGS} -DARGV0=\"ossec-reportd\" -c $^ -o $@

ossec-reportd: ${report_o}
	${OSSEC_CCBIN} ${OSSEC_LDFLAGS} $^ ${OSSEC_LIBS} -o $@


#### os_auth #######

os_auth_c := ${wildcard os_auth/*.c}
os_auth_o := $(os_auth_c:.c=.o)

os_auth/%.o: os_auth/%.c
	${OSSEC_CC} ${OSSEC_CFLAGS} -I./os_auth -DARGV0=\"ossec-authd\" -c $^ -o $@

agent-auth: addagent/validate.o os_auth/main-client.o os_auth/ssl.o os_auth/check_cert.o
	${OSSEC_CCBIN} ${OSSEC_LDFLAGS} $^ ${OSSEC_LIBS} -o $@

ossec-authd: addagent/validate.o os_auth/main-server.o os_auth/local-server.o os_auth/ssl.o os_auth/check_cert.o os_auth/config.o os_auth/authcom.o
	${OSSEC_CCBIN} ${OSSEC_LDFLAGS} $^ ${OSSEC_LIBS} -o $@

#### integratord #####

integrator_c := ${wildcard os_integrator/*.c}
integrator_o := $(integrator_c:.c=.o)

os_integrator/%.o: os_integrator/%.c
	${OSSEC_CC} ${OSSEC_CFLAGS}  -I./os_integrator -DARGV0=\"ossec-integratord\" -c $^ -o $@

ossec-integratord: ${integrator_o}
	${OSSEC_CCBIN} ${OSSEC_LDFLAGS} $^ ${OSSEC_LIBS} -o $@

#### analysisd #####

cdb_c := ${wildcard analysisd/cdb/*.c}
cdb_o := $(cdb_c:.c=.o)
all_analysisd_o += ${cdb_o}
all_analysisd_libs += cdb.a

analysisd/cdb/%.o: analysisd/cdb/%.c
	${OSSEC_CC} ${OSSEC_CFLAGS} -DARGV0=\"ossec-analysisd\" -I./analysisd -I./analysisd/cdb -c $^ -o $@

cdb.a: ${cdb_o}
	${OSSEC_LINK} $@ $^
	${OSSEC_RANLIB} $@


alerts_c := ${wildcard analysisd/alerts/*.c}
alerts_o := $(alerts_c:.c=.o)
all_analysisd_o += ${alerts_o}
all_analysisd_libs += alerts.a

analysisd/alerts/%.o: analysisd/alerts/%.c
	${OSSEC_CC} ${OSSEC_CFLAGS} -DARGV0=\"ossec-analysisd\" -I./analysisd -I./analysisd/alerts -c $^ -o $@

alerts.a: ${alerts_o}
	${OSSEC_LINK} $@ $^

decoders_c := ${wildcard analysisd/decoders/*.c} ${wildcard analysisd/decoders/plugins/*.c} ${wildcard analysisd/compiled_rules/*.c}
decoders_o := $(decoders_c:.c=.o)
## XXX Nasty hack
decoders_test_o := $(decoders_c:.c=-test.o)
decoders_live_o := $(decoders_c:.c=-live.o)

all_analysisd_o += ${decoders_o} ${decoders_test_o} ${decoders_live_o}
all_analysisd_libs += decoders.a decoders-test.a decoders-live.a


analysisd/decoders/%-test.o: analysisd/decoders/%.c
	${OSSEC_CC} ${OSSEC_CFLAGS} -DTESTRULE -DARGV0=\"ossec-analysisd\" -I./analysisd -I./analysisd/decoders -c $^ -o $@


analysisd/decoders/%-live.o: analysisd/decoders/%.c
	${OSSEC_CC} ${OSSEC_CFLAGS} -DARGV0=\"ossec-analysisd\" -I./analysisd -I./analysisd/decoders -c $^ -o $@

analysisd/decoders/plugins/%-test.o: analysisd/decoders/plugins/%.c
	${OSSEC_CC} ${OSSEC_CFLAGS} -DTESTRULE -DARGV0=\"ossec-analysisd\" -I./analysisd -I./analysisd/decoders -c $^ -o $@


analysisd/decoders/plugins/%-live.o: analysisd/decoders/plugins/%.c
	${OSSEC_CC} ${OSSEC_CFLAGS} -DARGV0=\"ossec-analysisd\" -I./analysisd -I./analysisd/decoders -c $^ -o $@

analysisd/compiled_rules/compiled_rules.h: analysisd/compiled_rules/.function_list analysisd/compiled_rules/register_rule.sh
	./analysisd/compiled_rules/register_rule.sh build

analysisd/compiled_rules/%-test.o: analysisd/compiled_rules/%.c
	${OSSEC_CC} ${OSSEC_CFLAGS} -DTESTRULE -DARGV0=\"ossec-analysisd\" -I./analysisd -I./analysisd/decoders -c $^ -o $@

analysisd/compiled_rules/%-live.o: analysisd/compiled_rules/%.c
	${OSSEC_CC} ${OSSEC_CFLAGS} -DARGV0=\"ossec-analysisd\" -I./analysisd -I./analysisd/decoders -c $^ -o $@

decoders-live.a: ${decoders_live_o}
	${OSSEC_LINK} $@ $^

decoders-test.a: ${decoders_test_o}
	${OSSEC_LINK} $@ $^

format_c := ${wildcard analysisd/format/*.c}
format_o := ${format_c:.c=.o}
all_analysisd_o += ${format_o}

analysisd/format/%.o: analysisd/format/%.c
	${OSSEC_CC} ${OSSEC_CFLAGS} -DARGV0=\"ossec-analysisd\" -I./analysisd -I./analysisd/decoders -c $^ -o $@

output_c := ${wildcard analysisd/output/*c}
output_o := ${output_c:.c=.o}
all_analysisd_o += ${output_o}

analysisd/output/%.o: analysisd/output/%.c
	${OSSEC_CC} ${OSSEC_CFLAGS} -DARGV0=\"ossec-analysisd\" -I./analysisd -I./analysisd/decoders -c $^ -o $@



analysisd_c := ${filter-out analysisd/analysisd.c, ${filter-out analysisd/testrule.c, ${filter-out analysisd/makelists.c, ${wildcard analysisd/*.c}}}}
analysisd_o := ${analysisd_c:.c=.o}
all_analysisd_o += ${analysisd_o}

analysisd_test_o := $(analysisd_o:.o=-test.o)
analysisd_live_o := $(analysisd_o:.o=-live.o)
all_analysisd_o += ${analysisd_test_o} ${analysisd_live_o} analysisd/testrule-test.o analysisd/analysisd-live.o analysisd/analysisd-test.o analysisd/makelists-live.o

analysisd/%-live.o: analysisd/%.c analysisd/compiled_rules/compiled_rules.h
	${OSSEC_CC} ${OSSEC_CFLAGS} -DARGV0=\"ossec-analysisd\" -I./analysisd -c $< -o $@

analysisd/%-test.o: analysisd/%.c analysisd/compiled_rules/compiled_rules.h
	${OSSEC_CC} ${OSSEC_CFLAGS} -DTESTRULE -DARGV0=\"ossec-analysisd\" -I./analysisd -c $< -o $@


ossec-logtest: ${analysisd_test_o} ${output_o} ${format_o} analysisd/testrule-test.o analysisd/analysisd-test.o alerts.a cdb.a decoders-test.a
	${OSSEC_CCBIN} ${OSSEC_LDFLAGS} $^ ${OSSEC_LIBS} -o $@

ossec-analysisd: ${analysisd_live_o} analysisd/analysisd-live.o ${output_o} ${format_o} alerts.a cdb.a decoders-live.a
	${OSSEC_CCBIN} ${OSSEC_LDFLAGS} $^ ${OSSEC_LIBS} -o $@

ossec-makelists: analysisd/makelists-live.o ${filter-out analysisd/state-live.o, ${analysisd_live_o}} ${format_o} alerts.a cdb.a decoders-live.a
	${OSSEC_CCBIN} ${OSSEC_LDFLAGS} $^ ${OSSEC_LIBS} -o $@

### wazuh-modulesd ##

wmodulesd_c := wazuh_modules/main.c
wmodulesd_o := $(wmodulesd_c:.c=.o)

wazuh-modulesd: ${wmodulesd_o}
	${OSSEC_CCBIN} ${OSSEC_LDFLAGS} $^ ${OSSEC_LIBS} -o $@

### wazuh-framework ##
ifneq (,$(filter ${USE_FRAMEWORK_LIB},yes y Y 1))
wazuh-framework: ${shared_o} ${wdblib_o}
	${MAKE} -C ../framework build PREFIX=${PREFIX} USE_FRAMEWORK_LIB=${USE_FRAMEWORK_LIB}
endif

### wazuh-python ###

WPYTHON_DIR := ${PREFIX}/framework/python
OPTIMIZE_CPYTHON?=no

ifneq (,$(filter ${OPTIMIZE_CPYTHON},yes y Y 1))
CPYTHON_FLAGS=--enable-optimizations
endif

wpython: build_python install_python install_dependencies install_framework

build_python:
ifeq (,$(wildcard ${EXTERNAL_CPYTHON}/python))
	cd ${EXTERNAL_CPYTHON} && export WPATH_LIB=${PREFIX}/lib && export SOURCE_PATH=${ROUTE_PATH} && export WAZUH_FFI_PATH=${EXTERNAL_LIBFFI} && ./configure --prefix="${WPYTHON_DIR}" --enable-shared --with-openssl="${ROUTE_PATH}/${EXTERNAL_OPENSSL}" LDFLAGS="-L${ROUTE_PATH}/ -lwazuhext -Wl,-rpath,${PREFIX}/lib" CPPFLAGS="-I${ROUTE_PATH}/${EXTERNAL_OPENSSL}" $(CPYTHON_FLAGS) && ${MAKE}
endif

install_python:
	cd ${EXTERNAL_CPYTHON} && export WPATH_LIB=${PREFIX}/lib && export SOURCE_PATH=${ROUTE_PATH} && export WAZUH_FFI_PATH=${EXTERNAL_LIBFFI} && ${MAKE} install
	ln -fs ${WPYTHON_DIR}/lib/libpython3.7m.so.1.0 ${PREFIX}/lib/

python_dependencies := requirements.txt

install_dependencies: install_python
	cd ../framework && ${WPYTHON_DIR}/bin/pip3 install -r ${python_dependencies} --index-url=file://${ROUTE_PATH}/${EXTERNAL_CPYTHON}/Dependencies/simple


install_framework:
	cd ../framework && ${WPYTHON_DIR}/bin/python3 setup.py install --prefix=${WPYTHON_DIR}


####################
#### test ##########
####################

CFLAGS_TEST = -g -O0 --coverage

# LIBS_TEST = -lcheck -lm -lrt -lsubunit

ifdef TEST
	OSSEC_CFLAGS+=${CFLAGS_TEST}
	# OSSEC_CFLAGS+=${CFLAGS_TEST} -Itests
	OSSEC_LDFLAGS+=${CFLAGS_TEST}
	OSSEC_LIBS+=${LIBS_TEST}
endif #TEST

.PHONY: test run_tests build_tests test_valgrind test_coverage

test: build_tests
	${MAKE} run_tests

run_tests:
	@$(foreach bin,${test_programs},valgrind --leak-check=full --track-origins=yes --trace-children=no --vgdb=no --error-exitcode=1 --gen-suppressions=all --suppressions=tests/valgrind.supp ./${bin} || exit 1;)

build_tests: external
	${MAKE} DEBUG=1 TEST=1 ${test_programs}

test_c := $(wildcard tests/*.c)
test_o := $(test_c:.c=.o)

tests/%.o: tests/%.c
	${OSSEC_CC} ${OSSEC_CFLAGS} -c $^ -o $@

tap_os_crypto: tests/tap_os_crypto.c ${crypto_o} ${shared_o} ${os_xml_o} ${os_net_o} ${os_regex_o}
	${OSSEC_CCBIN} ${OSSEC_CFLAGS} ${OSSEC_LDFLAGS} $^ ${OSSEC_LIBS} -o $@

tap_os_net: tests/tap_os_net.c ${os_net_o} ${shared_o} ${os_regex_o} ${os_xml_o}
	${OSSEC_CCBIN} ${OSSEC_CFLAGS} ${OSSEC_LDFLAGS} $^ ${OSSEC_LIBS} -o $@

tap_os_regex: tests/tap_os_regex.c ${os_regex_o}
	${OSSEC_CCBIN} ${OSSEC_LDFLAGS} $^ ${OSSEC_LIBS} -o $@

tap_shared: tests/tap_shared.c ${shared_o} ${os_xml_o} ${os_net_o} ${os_regex_o}
	${OSSEC_CCBIN} ${OSSEC_LDFLAGS} $^ ${OSSEC_LIBS} -o $@

tap_os_zlib: tests/tap_os_zlib.o
	${OSSEC_CCBIN} ${OSSEC_LDFLAGS} $^ ${OSSEC_LIBS} -o $@

tap_os_xml: tests/tap_os_xml.o ${os_xml_o}
	${OSSEC_CCBIN} ${OSSEC_LDFLAGS} $^ ${OSSEC_LIBS} -o $@

test_valgrind: build_tests
	${MAKE} run_tests


test_coverage: build_tests
	lcov --base-directory . --directory . --zerocounters --rc lcov_branch_coverage=1 --quiet
	@echo "Running tests\n"

	${MAKE} run_tests

	@echo "\nTests finished."

	lcov --base-directory . --directory . --capture --quiet --rc lcov_branch_coverage=1 --output-file ossec.test

	rm -rf coverage-report/
	genhtml --branch-coverage --output-directory coverage-report/ --title "ossec test coverage" --show-details --legend --num-spaces 4 --quiet ossec.test

###################
#### Rule Tests ###
###################

test-rules:
	( cd ../contrib/ossec-testing && sudo python runtests.py)


####################
#### windows #######
####################

win32/icon.o: win32/icofile.rc
	${OSSEC_WINDRES} -i $< -o $@

win32_c := $(wildcard win32/*.c)
win32_o := $(win32_c:.c=.o)

win32/%.o: win32/%.c
	${OSSEC_CC} ${OSSEC_CFLAGS} -DARGV0=\"ossec-agent\" -c $^ -o $@

win32/%_rk.o: win32/%.c
	${OSSEC_CC} ${OSSEC_CFLAGS} -UOSSECHIDS -DARGV0=\"ossec-agent\" -c $^ -o $@

win32_ui_c := $(wildcard win32/ui/*.c)
win32_ui_o := $(win32_ui_c:.c=.o)

win32/ui/%.o: win32/ui/%.c
	${OSSEC_CC} ${OSSEC_CFLAGS} -UOSSECHIDS -DARGV0=\"ossec-win32ui\" -c $^ -o $@

win32/ossec-agent.exe: win32/icon.o win32/win_agent.o win32/win_service.o ${syscheck_o} ${rootcheck_o} $(filter-out wazuh_modules/main.o, ${wmodulesd_o}) $(filter-out client-agent/main.o, $(filter-out client-agent/agentd.o, $(filter-out client-agent/event-forward.o, ${client_agent_o}))) $(filter-out logcollector/main.o, ${os_logcollector_o}) ${os_execd_o} monitord/rotate_log.o monitord/compress_log.o wazuh_modules/syscollector/syscollector_win_ext.dll
	${OSSEC_CCBIN} -DARGV0=\"ossec-agent\" -DOSSECHIDS ${OSSEC_LDFLAGS} $^ ${OSSEC_LIBS} -o $@

win32/ossec-agent-eventchannel.exe: win32/icon.o win32/win_agent.o win32/win_service.o $(filter-out syscheckd/main-event.o, ${syscheck_eventchannel_o}) ${rootcheck_o} $(filter-out wazuh_modules/main.o, ${wmodulesd_o}) $(filter-out client-agent/main.o, $(filter-out client-agent/agentd.o, $(filter-out client-agent/event-forward.o, ${client_agent_o}))) $(filter-out logcollector/main-event.o, ${os_logcollector_eventchannel_o}) ${os_execd_o} monitord/rotate_log.o monitord/compress_log.o wazuh_modules/syscollector/syscollector_win_ext.dll
	${OSSEC_CCBIN} -DARGV0=\"ossec-agent\" -DOSSECHIDS -DEVENTCHANNEL_SUPPORT ${OSSEC_LDFLAGS} $^ ${OSSEC_LIBS} -o $@

win32/ossec-rootcheck.exe: win32/icon.o win32/win_service_rk.o ${rootcheck_rk_o}
	${OSSEC_CCBIN} -DARGV0=\"ossec-rootcheck\" ${OSSEC_LDFLAGS} $^ ${OSSEC_LIBS} -o $@

win32/manage_agents.exe: win32/win_service_rk.o ${addagent_o}
	${OSSEC_CCBIN} -DARGV0=\"manage-agents\" -DMA ${OSSEC_LDFLAGS} $^ ${OSSEC_LIBS} -o $@

win32/setup-windows.exe: win32/win_service_rk.o win32/setup-win.o win32/setup-shared.o
	${OSSEC_CCBIN} -DARGV0=\"setup-windows\" ${OSSEC_LDFLAGS} $^ ${OSSEC_LIBS} -o $@

win32/setup-syscheck.exe: win32/setup-syscheck.o win32/setup-shared.o
	${OSSEC_CCBIN} -DARGV0=\"setup-syscheck\" ${OSSEC_LDFLAGS} $^ ${OSSEC_LIBS} -o $@

win32/setup-iis.exe: win32/setup-iis.o
	${OSSEC_CCBIN} -DARGV0=\"setup-iis\" ${OSSEC_LDFLAGS} $^ ${OSSEC_LIBS} -o $@

win32/add-localfile.exe: win32/add-localfile.o
	${OSSEC_CCBIN} -DARGV0=\"add-localfile\" ${OSSEC_LDFLAGS} $^ ${OSSEC_LIBS} -o $@

win32/ui_resource.o: win32/ui/win32ui.rc
	${OSSEC_WINDRES} -i $< -o $@

win32/auth_resource.o: win32/agent-auth.rc
	${OSSEC_WINDRES} -i $< -o $@

win32/os_win32ui.exe: win32/ui_resource.o win32/win_service_rk.o ${win32_ui_o} addagent/b64.o
	${OSSEC_CCBIN} -DARGV0=\"ossec-win32ui\" ${OSSEC_LDFLAGS} $^ ${OSSEC_LIBS} -mwindows -o $@

win32/agent-auth.exe: win32/auth_resource.o win32/win_service_rk.o os_auth/main-client.o os_auth/ssl.o os_auth/main-client.o os_auth/check_cert.o addagent/validate.o
	${OSSEC_CCBIN} -DARGV0=\"agent-auth\" -DOSSECHIDS ${OSSEC_LDFLAGS} $^ ${OSSEC_LIBS} -lshlwapi -lwsock32 -lsecur32 -lws2_32 -flto -o $@

####################
#### Clean #########
####################

clean: clean-test clean-internals clean-external clean-windows clean-framework clean-config

clean-test:
	rm -f ${test_o} ${test_programs} ossec.test
	rm -Rf coverage-report/
	find . -name "*.gcno" -exec rm {} \;
	find . -name "*.gcda" -exec rm {} \;

clean-external: clean-wpython
ifneq ($(wildcard external/*/*),)
	rm -f ${cjson_o} $(EXTERNAL_JSON)libcjson.*
	-cd ${EXTERNAL_ZLIB} && ${MAKE} -f Makefile.in distclean
	-cd ${EXTERNAL_ZLIB} && ${MAKE} -f win32/Makefile.gcc clean
	rm -f ${EXTERNAL_ZLIB}/Makefile ${EXTERNAL_ZLIB}/zconf.h
	-cd ${EXTERNAL_OPENSSL} && ${MAKE} distclean
	-cd ${EXTERNAL_LIBYAML} && ${MAKE} distclean
	-cd ${EXTERNAL_CURL} && ${MAKE} distclean
	rm -f ${procps_o} $(PROCPS_LIB)
	rm -f $(sqlite_o) $(EXTERNAL_SQLITE)/libsqlite3.*
	-cd ${EXTERNAL_AUDIT} && make distclean
	-cd ${EXTERNAL_LIBFFI} && make clean

ifneq ($(wildcard external/libdb/build_unix/*),)
	cd ${EXTERNAL_LIBDB} && make realclean
endif
endif

clean-wpython:
ifneq ($(wildcard external/cpython/*),)
	cd ${EXTERNAL_CPYTHON} && make clean && make distclean
endif

clean-deps:
	rm -rf $(EXTERNAL_DIR) $(EXTERNAL_CPYTHON)

clean-internals:
	rm -f $(BUILD_SERVER)
	rm -f $(BUILD_AGENT)
	rm -f $(BUILD_LIBS)
	rm -f ${os_zlib_o}
	rm -f ${os_xml_o}
	rm -f ${os_regex_o}
	rm -f ${os_net_o}
	rm -f ${shared_o}
	rm -f ${config_o}
	rm -f ${os_maild_o}
	rm -f ${crypto_o}
	rm -f ${os_csyslogd_o}
	rm -f ${os_dbd_o}
	rm -f ${os_agentlessd_o}
	rm -f ${os_execd_o}
	rm -f ${os_logcollector_o} ${os_logcollector_eventchannel_o}
	rm -f ${remoted_o}
	rm -f ${report_o}
	rm -f ${client_agent_o}
	rm -f ${addagent_o}
	rm -f ${util_o} ${util_programs}
	rm -f ${rootcheck_o} ${rootcheck_rk_o} rootcheck.a
	rm -f ${syscheck_o} ${syscheck_eventchannel_o}
	rm -f ${monitor_o}
	rm -f ${os_auth_o}
	rm -f ${all_analysisd_o} ${all_analysisd_libs} analysisd/compiled_rules/compiled_rules.h
	rm -f ${integrator_o}
	rm -f ${wmodulesd_o} ${wmodules_o}
	rm -f ${wdb_o}
	rm -f ${SELINUX_MODULE}
	rm -f ${SELINUX_POLICY}

clean-framework:
	${MAKE} -C ../framework clean

clean-windows:
	rm -f libwazuh.a
	rm -f libwazuhext.dll
	rm -f wazuh_modules/syscollector/*.o
	rm -f wazuh_modules/syscollector/syscollector_win_ext.dll
	rm -f win32/LICENSE.txt
	rm -f win32/help_win.txt
	rm -f win32/internal_options.conf
	rm -f win32/default-local_internal_options.conf
	rm -f win32/default-ossec.conf
	rm -f win32/default-ossec-pre6.conf
	rm -f win32/restart-ossec.cmd
	rm -f win32/route-null.cmd
	rm -f win32/route-null-2012.cmd
	rm -f win32/netsh.cmd
	rm -f win32/netsh-win-2016.cmd
	rm -f ${win32_o} ${win32_ui_o} win32/win_service_rk.o
	rm -f win32/icon.o win32/resource.o win32/ui_resource.o win32/auth_resource.o
	rm -f ${WINDOWS_BINS}
	rm -f win32/wazuh-agent-*.exe
	rm -f win32/libwinpthread-1.dll
	rm -f win32/VERSION
	rm -f win32/REVISION

clean-config:
	rm -f ../etc/ossec.mc
	rm -f Config.OS<|MERGE_RESOLUTION|>--- conflicted
+++ resolved
@@ -239,7 +239,6 @@
 endif
 
 MING_BASE:=
-<<<<<<< HEAD
 ifneq (,$(filter ${TARGET},winagent winagent-x64))
     # Avoid passing environment variables such CFLAGS to external Makefiles
     MAKEOVERRIDES=
@@ -249,6 +248,7 @@
         # Check for 32-bit cross-compilers
         ifneq (,$(shell which i586-mingw32msvc-gcc))
             MING_BASE:=i586-mingw32msvc-
+            MINGW_HOST="i586-mingw32msvc"
             ifneq (,$(wildcard /usr/i586-mingw32msvc/lib/libwinpthread-1.dll))
                 WIN_PTHREAD_LIB:=/usr/i586-mingw32msvc/lib/libwinpthread-1.dll
             else
@@ -259,6 +259,7 @@
         else
             ifneq (,$(shell which i686-pc-mingw32-gcc))
                 MING_BASE:=i686-pc-mingw32-
+                MINGW_HOST="i686-pc-mingw32"
                 ifneq (,$(wildcard /usr/i686-pc-mingw32/lib/libwinpthread-1.dll))
                     WIN_PTHREAD_LIB:=/usr/i686-pc-mingw32/lib/libwinpthread-1.dll
                 else
@@ -269,6 +270,7 @@
             else
                 ifneq (,$(shell which i686-w64-mingw32-gcc))
                     MING_BASE:=i686-w64-mingw32-
+                    MINGW_HOST="i686-w64-mingw32"
                     ifneq (,$(wildcard /usr/i686-w64-mingw32/lib/libwinpthread-1.dll))
                         WIN_PTHREAD_LIB:=/usr/i686-w64-mingw32/lib/libwinpthread-1.dll
                     else
@@ -285,6 +287,7 @@
         # Check for 64-bit cross-compilers
         ifneq (,$(shell which amd64-mingw32msvc-gcc))
             MING_BASE:=amd64-mingw32msvc-
+            MINGW_HOST="amd64-mingw32msvc"
             ifneq (,$(wildcard /usr/amd64-mingw32msvc/lib/libwinpthread-1.dll))
                 WIN_PTHREAD_LIB:=/usr/amd64-mingw32msvc/lib/libwinpthread-1.dll
             else
@@ -295,6 +298,7 @@
         else
             ifneq (,$(shell which x86_64-pc-mingw32-gcc))
                 MING_BASE:=x86_64-pc-mingw32-
+                MINGW_HOST="x86_64-pc-mingw32"
                 ifneq (,$(wildcard /usr/x86_64-pc-mingw32/lib/libwinpthread-1.dll))
                     WIN_PTHREAD_LIB:=/usr/x86_64-pc-mingw32/lib/libwinpthread-1.dll
                 else
@@ -305,6 +309,7 @@
             else
                 ifneq (,$(shell which x86_64-w64-mingw32-gcc))
                     MING_BASE:=x86_64-w64-mingw32-
+                    MINGW_HOST="x86_64-w64-mingw32"
                     ifneq (,$(wildcard /usr/x86_64-w64-mingw32/lib/libwinpthread-1.dll))
                         WIN_PTHREAD_LIB:=/usr/x86_64-w64-mingw32/lib/libwinpthread-1.dll
                     else
@@ -319,39 +324,6 @@
         endif
     endif
 endif # winagent / winagent-x64
-=======
-ifeq (${TARGET}, winagent)
-# Avoid passing environment variables such CFLAGS to external Makefiles
-MAKEOVERRIDES=
-
-CC=gcc
-ifneq (,$(shell which amd64-mingw32msvc-gcc))
-	MING_BASE:=amd64-mingw32msvc-
-	MINGW_HOST="amd64-mingw32msvc"
-else
-ifneq (,$(shell which i686-pc-mingw32-gcc))
-	MING_BASE:=i686-pc-mingw32-
-	MINGW_HOST="i686-pc-mingw32"
-else
-ifneq (,$(shell which i686-w64-mingw32-gcc))
-	MING_BASE:=i686-w64-mingw32-
-	MINGW_HOST="i686-w64-mingw32"
-else
-$(error No windows cross-compiler found!) #MING_BASE:=unknown-
-endif
-endif
-endif
-
-ifneq (,$(wildcard /usr/i686-w64-mingw32/lib/libwinpthread-1.dll))
-	WIN_PTHREAD_LIB:=/usr/i686-w64-mingw32/lib/libwinpthread-1.dll
-else
-ifneq (,$(wildcard /usr/i686-w64-mingw32/sys-root/mingw/bin/libwinpthread-1.dll))
-	WIN_PTHREAD_LIB:=/usr/i686-w64-mingw32/sys-root/mingw/bin/libwinpthread-1.dll
-endif
-endif
-
-endif #winagent
->>>>>>> 2bd34131
 
 
 OSSEC_CC      =${QUIET_CC}${MING_BASE}${CC}
@@ -840,7 +812,7 @@
 	$(MAKE) -C $(EXTERNAL_LIBYAML)
 
 $(EXTERNAL_LIBYAML)Makefile:
-ifeq (${TARGET},winagent)
+ifneq (,$(filter ${TARGET},winagent winagent-x64))
 	cd $(EXTERNAL_LIBYAML) && CC=${MING_BASE}${CC} && CFLAGS=-fPIC ./configure --host=${MINGW_HOST} --enable-static=yes
 else
 	cd $(EXTERNAL_LIBYAML) && CFLAGS=-fPIC ./configure --enable-static=yes --enable-shared=no
