--- conflicted
+++ resolved
@@ -438,13 +438,8 @@
                     }
 
                     /* Variable file name */
-<<<<<<< HEAD
                     else if (!current->fp && log_config.open_attempts - current->ign > 0) {
-                        handle_file(i, j, 0, 1);
-=======
-                    else if (!current->fp && open_file_attempts - current->ign > 0) {
                         handle_file(i, j, 1, 1);
->>>>>>> 3080af72
                         continue;
                     }
                 }
@@ -1197,13 +1192,8 @@
                         globs[j].gfiles[i + 1].target = NULL;
                         current_files++;
                         globs[j].num_files++;
-<<<<<<< HEAD
                         mdebug2(CURRENT_FILES, current_files, log_config.max_files);
-                        if  (!i && !globs[j].gfiles[i].read) {
-=======
-                        mdebug2(CURRENT_FILES, current_files, maximum_files);
                         if  (!globs[j].gfiles[i].read) {
->>>>>>> 3080af72
                             set_read(&globs[j].gfiles[i], i, j);
                         } else {
                             handle_file(i, j, do_seek, 1);
@@ -1229,13 +1219,8 @@
                         globs[j].gfiles[i + 1].target = NULL;
                         current_files++;
                         globs[j].num_files++;
-<<<<<<< HEAD
                         mdebug2(CURRENT_FILES, current_files, log_config.max_files);
-                        if  (!i && !globs[j].gfiles[i].read) {
-=======
-                        mdebug2(CURRENT_FILES, current_files, maximum_files);
                         if  (!globs[j].gfiles[i].read) {
->>>>>>> 3080af72
                             set_read(&globs[j].gfiles[i], i, j);
                         } else {
                             handle_file(i, j, do_seek, 1);
@@ -1451,13 +1436,8 @@
                             globs[j].gfiles[i + 1].target = NULL;
                             current_files++;
                             globs[j].num_files++;
-<<<<<<< HEAD
                             mdebug2(CURRENT_FILES, current_files, log_config.max_files);
-                            if  (!i && !globs[j].gfiles[i].read) {
-=======
-                            mdebug2(CURRENT_FILES, current_files, maximum_files);
                             if  (!globs[j].gfiles[i].read) {
->>>>>>> 3080af72
                                 set_read(&globs[j].gfiles[i], i, j);
                             } else {
                                 handle_file(i, j, do_seek, 1);
@@ -1483,13 +1463,8 @@
                             globs[j].gfiles[i + 1].target = NULL;
                             current_files++;
                             globs[j].num_files++;
-<<<<<<< HEAD
                             mdebug2(CURRENT_FILES, current_files, log_config.max_files);
-                            if  (!i && !globs[j].gfiles[i].read) {
-=======
-                            mdebug2(CURRENT_FILES, current_files, maximum_files);
                             if  (!globs[j].gfiles[i].read) {
->>>>>>> 3080af72
                                 set_read(&globs[j].gfiles[i], i, j);
                             } else {
                                 handle_file(i, j, do_seek, 1);
