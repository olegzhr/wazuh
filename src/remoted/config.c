--- conflicted
+++ resolved
@@ -57,22 +57,8 @@
         mwarn("Queue size is very high. The application may run out of memory.");
     }
 
-<<<<<<< HEAD
-    const char *(xmlf[]) = {"wazuh_config", "cluster", "node_name", NULL};
-
-    OS_XML xml;
-
-    if (OS_ReadXML(cfgfile, &xml) < 0){
-        merror_exit(XML_ERROR, cfgfile, xml.err, xml.err_line);
-    }
-
-    node_name = OS_GetOneContentforElement(&xml, xmlf);
-
-    OS_ClearXML(&xml);
-=======
     /* Get node name of the manager in cluster */
     node_name = get_node_name();
->>>>>>> e441a62d
 
     return (1);
 }
