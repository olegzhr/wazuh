/* Copyright (C) 2009 Trend Micro Inc.
 * All rights reserved.
 *
 * This program is a free software; you can redistribute it
 * and/or modify it under the terms of the GNU General Public
 * License (version 2) as published by the FSF - Free Software
 * Foundation.
 */

#include <process.h>

#include "os_win32ui.h"
#include <process.h>
#include "../os_win.h"

/* Dialog -- About OSSEC */
BOOL CALLBACK AboutDlgProc(HWND hwnd, UINT Message,
       WPARAM wParam,
       __attribute__((unused))LPARAM lParam)
{
    switch (Message) {
        case WM_CREATE:
        case WM_INITDIALOG:
            return TRUE;
        case WM_COMMAND:
            switch (LOWORD(wParam)) {
                case UI_ID_CLOSE:
                    EndDialog(hwnd, IDOK);
                    break;
                default:
                    break;
            }
            break;
        case WM_CLOSE:
            EndDialog(hwnd, IDOK);
            break;
        default:
            return FALSE;
    }
    return TRUE;
}

/* Main Dialog */
BOOL CALLBACK DlgProc(HWND hwnd, UINT Message, WPARAM wParam,
        __attribute__((unused))LPARAM lParam)
{
    int ret_code = 0;
    
    switch (Message) {
        case WM_INITDIALOG: {
            int statwidths[] = {130, -1};
            HMENU hMenu, hSubMenu;
            
            UINT menuflags = MF_STRING;
            if (config_inst.admin_access == 0) menuflags = MF_STRING | MF_GRAYED;
            
            hMenu = CreateMenu();
            
            /* Creating management menu */
            hSubMenu = CreatePopupMenu();
            AppendMenu(hSubMenu, menuflags, UI_MENU_MANAGE_START, "&Start");
            AppendMenu(hSubMenu, menuflags, UI_MENU_MANAGE_STOP, "&Stop");
            AppendMenu(hSubMenu, menuflags, UI_MENU_MANAGE_RESTART, "&Restart");
            AppendMenu(hSubMenu, MF_SEPARATOR, UI_MENU_NONE, "");
            AppendMenu(hSubMenu, menuflags, UI_MENU_MANAGE_STATUS, "&Status");
            AppendMenu(hSubMenu, MF_SEPARATOR, UI_MENU_NONE, "");
            AppendMenu(hSubMenu, MF_STRING, UI_MENU_MANAGE_EXIT, "&Exit");
            AppendMenu(hMenu, MF_STRING | MF_POPUP, (UINT_PTR)hSubMenu, "&Manage");
            
            /* Create view menu */
            hSubMenu = CreatePopupMenu();
            AppendMenu(hSubMenu, MF_STRING, UI_MENU_VIEW_LOGS, "&View Logs");
            AppendMenu(hSubMenu, MF_STRING, UI_MENU_VIEW_CONFIG, "V&iew Config");
            AppendMenu(hMenu, MF_STRING | MF_POPUP, (UINT_PTR)hSubMenu, "&View");
            
            hSubMenu = CreatePopupMenu();
            AppendMenu(hSubMenu, MF_STRING, UI_MENU_HELP_ABOUT, "A&bout");
            AppendMenu(hSubMenu, MF_STRING, UI_MENU_HELP_HELP, "Help");
            AppendMenu(hMenu, MF_STRING | MF_POPUP, (UINT_PTR)hSubMenu, "&Help");
            
            AppendMenu(hMenu, MF_SEPARATOR, 0, NULL);
            SetMenu(hwnd, hMenu);
<<<<<<< HEAD
            
            hStatus = CreateWindowEx(0, STATUSCLASSNAME, NULL, WS_CHILD | WS_VISIBLE, 0, 0, 0, 0, hwnd, (HMENU)IDC_MAIN_STATUS, GetModuleHandle(NULL), NULL);
            
            SendMessage(hStatus, SB_SETPARTS, sizeof(statwidths) / sizeof(int), (LPARAM)statwidths);
            SendMessage(hStatus, SB_SETTEXT, 0, (LPARAM)"http://wazuh.com");
            
=======


            hStatus = CreateWindowEx(0, STATUSCLASSNAME, NULL,
                                     WS_CHILD | WS_VISIBLE,
                                     0, 0, 0, 0,
                                     hwnd, (HMENU)IDC_MAIN_STATUS,
                                     GetModuleHandle(NULL), NULL);

            SendMessage(hStatus, SB_SETPARTS,
                        sizeof(statwidths) / sizeof(int),
                        (LPARAM)statwidths);
            SendMessage(hStatus, SB_SETTEXT, 0, (LPARAM)"https://wazuh.com");


>>>>>>> 32b72a76
            /* Initializing config */
            config_read(hwnd);
            gen_server_info(hwnd);
            
            /* Setting the icons */
            SendMessage(hwnd, WM_SETICON, ICON_SMALL, (LPARAM)LoadIcon(GetModuleHandle(NULL), MAKEINTRESOURCE(IDI_OSSECICON)));
            SendMessage(hwnd, WM_SETICON, ICON_BIG, (LPARAM)LoadIcon(GetModuleHandle(NULL), MAKEINTRESOURCE(IDI_OSSECICON)));
            
            if (config_inst.admin_access == 0) MessageBox(hwnd, "Admin access required. Some features may not work properly. \n\n **If on Vista (or Server 2008), choose the \"Run as administrator\" option.", "Admin Access Required", MB_OK);
        }
        break;
        case WM_COMMAND:
            switch (LOWORD(wParam)) {
                case IDC_SAVE: {
                    int chd = 0;
                    int len;
                    
                    if (config_inst.admin_access == 0) {
                        MessageBox(hwnd, "Unable to edit configuration. Admin access required.", "Error Saving.", MB_OK);
                        break;
                    }
					
					/* Get server IP */
                    len = GetWindowTextLength(GetDlgItem(hwnd, UI_SERVER_TEXT));
                    if (len > 0) {
                        /* Allocate buffer */
                        char *buf = (char *)GlobalAlloc(GPTR, len + 1);
                        if (!buf) exit(-1);
						
						GetDlgItemText(hwnd, UI_SERVER_TEXT, buf, len + 1);
						
						/* If auth key changed, set it */
                        if (strcmp(buf, config_inst.server) != 0) {
							if (set_ossec_server(buf, hwnd)) chd = 1;
                        }
						
						GlobalFree(buf);
                    }
					
					/* Get auth key */
                    len = GetWindowTextLength(GetDlgItem(hwnd, UI_SERVER_AUTH));
                    if (len > 0) {
                        /* Allocate buffer */
                        char *buf = (char *)GlobalAlloc(GPTR, len + 1);
                        if (!buf) exit(-1);
						
						GetDlgItemText(hwnd, UI_SERVER_AUTH, buf, len + 1);
						
						/* If auth key changed, set it */
                        if (strcmp(buf, config_inst.key) != 0) {
                            int ret;
                            char *tmp_str;
                            char *decd_buf = NULL;
                            char *decd_to_write = NULL;
                            char *id = NULL;
                            char *name = NULL;
                            char *ip = NULL;
							
                            /* Get new fields */
                            decd_buf = decode_base64(buf);
                            if (decd_buf) {
                                decd_to_write = strdup(decd_buf);
								
                                /* Get ID, name and IP */
                                id = decd_buf;
                                name = strchr(id, ' ');
                                if (name) {
                                    *name = '\0';
                                    name++;
									
                                    ip = strchr(name, ' ');
                                    if (ip) {
                                        *ip = '\0';
                                        ip++;
										
                                        tmp_str = strchr(ip, ' ');
                                        if (tmp_str) *tmp_str = '\0';
                                    }
                                }
                            }
							
							/* If IP isn't set, it is because we have an invalid
                             * auth key.
                             */
                            if (!ip) {
                                MessageBox(hwnd, "Unable to import authentication key because it was invalid.", "Error -- Failure Saving Auth Key", MB_OK);
                            } else {
                                char mbox_msg[1024 + 1] = {'\0'};
                                
								snprintf(mbox_msg, 1024, "Adding key for:\r\n\r\nAgent ID: %s\r\nAgent Name: %s\r\nIP Address: %s\r\n", id, name, ip);
								
                                ret = MessageBox(hwnd, mbox_msg, "Confirm Importing Key", MB_OKCANCEL);
                                if (ret == IDOK) {
                                    if (set_ossec_key(decd_to_write, hwnd)) chd += 2;
                                }
                            }
							
							/* Free used memory */
                            if (decd_buf) {
                                free(decd_to_write);
                                free(decd_buf);
                            }
                        }
						
						GlobalFree(buf);
                    }
					
					/* Re-print messages */
                    if (chd) {
                        config_read(hwnd);
						
						/* Set status to restart */
                        if (strcmp(config_inst.status, ST_RUNNING) == 0) dupStr(ST_RUNNING_RESTART, &config_inst.status);
						
						gen_server_info(hwnd);
						
						if (chd == 1) {
                            SendMessage(hStatus, SB_SETTEXT, 0, (LPARAM)"Manager IP saved");
                        } else if (chd == 2) {
                            SendMessage(hStatus, SB_SETTEXT, 0, (LPARAM)"Auth key imported");
                        } else {
                            SendMessage(hStatus, SB_SETTEXT, 0, (LPARAM)"Auth key and IP saved");
                        }
                    }
                }
                break;
                case UI_MENU_MANAGE_EXIT:
                    PostMessage(hwnd, WM_CLOSE, 0, 0);
                    break;
                case UI_MENU_VIEW_LOGS:
                    _spawnlp(_P_NOWAIT, "notepad", "notepad " OSSECLOGS, NULL);
                    break;
                case UI_MENU_VIEW_CONFIG:
                    _spawnlp(_P_NOWAIT, "notepad", "notepad " CONFIG, NULL);
                    break;
                case UI_MENU_HELP_HELP:
                    _spawnlp(_P_NOWAIT, "notepad", "notepad " HELPTXT, NULL);
                    break;
                case UI_MENU_HELP_ABOUT:
                    DialogBox(GetModuleHandle(NULL), MAKEINTRESOURCE(IDD_ABOUT), hwnd, (DLGPROC)AboutDlgProc);
                    break;
                case IDC_REFRESH:
                    config_read(hwnd);
                    gen_server_info(hwnd);
                    break;
                case UI_MENU_MANAGE_START: {
                    /* Start OSSEC  -- must have a valid config before */
                    if ((strcmp(config_inst.key, FL_NOKEY) != 0) && (strcmp(config_inst.server, FL_NOSERVER) != 0)) {
                        ret_code = os_start_service();
                    } else {
                        ret_code = 0;
                    }
                    
                    if (ret_code == 0) {
                        MessageBox(hwnd, "Unable to start agent (check config)", "Error -- Unable to Start Agent", MB_OK);
                    } else
                    if (ret_code == 1) {
                        config_read(hwnd);
                        gen_server_info(hwnd);
                        
                        SendMessage(hStatus, SB_SETTEXT, 0, (LPARAM)"Started");
                        
                        MessageBox(hwnd, "Agent started", "Agent Started", MB_OK);
                    } else {
                        MessageBox(hwnd, "Agent already running (try restart)", "Agent Running", MB_OK);
                    }
                }
                break;
                case UI_MENU_MANAGE_STOP: {
                    /* Stop OSSEC */
                    ret_code = os_stop_service();
                    if (ret_code == 1) {
                        config_read(hwnd);
                        gen_server_info(hwnd);
                        
                        SendMessage(hStatus, SB_SETTEXT, 0, (LPARAM)"Stopped");
                        MessageBox(hwnd, "Agent stopped", "Agent Stopped", MB_OK);
                    } else {
                        MessageBox(hwnd, "Agent already stopped", "Agent Stopped", MB_OK);
                    }
                }
                break;
                case UI_MENU_MANAGE_STATUS: {
                    if (CheckServiceRunning()) {
                        MessageBox(hwnd, "Agent running", "Agent Running", MB_OK);
                    } else {
                        MessageBox(hwnd, "Agent stopped", "Agent Stopped", MB_OK);
                    }
                }
                break;
                case UI_MENU_MANAGE_RESTART: {
                    if ((strcmp(config_inst.key, FL_NOKEY) == 0) || (strcmp(config_inst.server, FL_NOSERVER) == 0)) {
                        MessageBox(hwnd, "Unable to restart agent (check config)", "Error -- Unable to Restart Agent", MB_OK);
                        break;
                    }
                    
                    ret_code = os_stop_service();
                    
                    /* Start OSSEC */
                    ret_code = os_start_service();
                    if (ret_code == 0) {
                        MessageBox(hwnd, "Unable to restart agent (check config)", "Error -- Unable to Restart Agent", MB_OK);
                    } else {
                        config_read(hwnd);
                        gen_server_info(hwnd);
                        
                        SendMessage(hStatus, SB_SETTEXT, 0, (LPARAM)"Restarted");
                        MessageBox(hwnd, "Agent restarted", "Agent Restarted", MB_OK);
                    }
                }
                break;
                default:
                    break;
            }
            break;
        case WM_CLOSE:
            EndDialog(hwnd, 0);
            break;
        default:
            return FALSE;
    }
    return TRUE;
}

int WINAPI WinMain(HINSTANCE hInstance, __attribute__((unused))HINSTANCE hPrevInstance,
        __attribute__((unused))LPSTR lpCmdLine, __attribute__((unused))int nCmdShow)
{
    WSADATA wsaData;
    
    /* Start Winsock -- for name resolution */
    WSAStartup(MAKEWORD(2, 0), &wsaData);
    
    /* Initialize config */
    init_config();
    
    /* Initialize controls */
    InitCommonControls();
    
    /* Create main dialogbox */
    DialogBox(hInstance, MAKEINTRESOURCE(IDD_MAIN), NULL, (DLGPROC)DlgProc);
    
    return (0);
}<|MERGE_RESOLUTION|>--- conflicted
+++ resolved
@@ -80,29 +80,12 @@
             
             AppendMenu(hMenu, MF_SEPARATOR, 0, NULL);
             SetMenu(hwnd, hMenu);
-<<<<<<< HEAD
             
             hStatus = CreateWindowEx(0, STATUSCLASSNAME, NULL, WS_CHILD | WS_VISIBLE, 0, 0, 0, 0, hwnd, (HMENU)IDC_MAIN_STATUS, GetModuleHandle(NULL), NULL);
             
             SendMessage(hStatus, SB_SETPARTS, sizeof(statwidths) / sizeof(int), (LPARAM)statwidths);
-            SendMessage(hStatus, SB_SETTEXT, 0, (LPARAM)"http://wazuh.com");
-            
-=======
-
-
-            hStatus = CreateWindowEx(0, STATUSCLASSNAME, NULL,
-                                     WS_CHILD | WS_VISIBLE,
-                                     0, 0, 0, 0,
-                                     hwnd, (HMENU)IDC_MAIN_STATUS,
-                                     GetModuleHandle(NULL), NULL);
-
-            SendMessage(hStatus, SB_SETPARTS,
-                        sizeof(statwidths) / sizeof(int),
-                        (LPARAM)statwidths);
             SendMessage(hStatus, SB_SETTEXT, 0, (LPARAM)"https://wazuh.com");
 
-
->>>>>>> 32b72a76
             /* Initializing config */
             config_read(hwnd);
             gen_server_info(hwnd);
