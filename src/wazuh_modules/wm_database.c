/*
 * Wazuh Module for SQLite database syncing
 * Copyright (C) 2016 Wazuh Inc.
 * November 29, 2016
 *
 * This program is a free software; you can redistribute it
 * and/or modify it under the terms of the GNU General Public
 * License (version 2) as published by the FSF - Free Software
 * Foundation.
 */

#include "wmodules.h"
#include "sec.h"
#include "wazuh_db/wdb.h"
#include "addagent/manage_agents.h" // FILE_SIZE
#ifndef WIN32

#ifdef INOTIFY_ENABLED
#include <sys/inotify.h>
#define IN_BUFFER_SIZE sizeof(struct inotify_event) + NAME_MAX + 1

/* Get current inotify queued events limit */
static int get_max_queued_events();

/* Set current inotify queued events limit */
static int set_max_queued_events(int size);

#else
static void wm_check_agents();
#endif

wm_database *module;

// Module main function. It won't return
static void* wm_database_main(wm_database *data);
// Destroy data
static void* wm_database_destroy(wm_database *data);
// Update manager information
static void wm_sync_manager();
// Synchronize agents and groups
static void wm_sync_agents();
static int wm_sync_agentinfo(int id_agent, const char *path);
static int wm_sync_agent_group(int id_agent, const char *fname);
static void wm_scan_directory(const char *dirname);
static int wm_sync_file(const char *dirname, const char *path);
// Fill syscheck database from an offset. Returns offset at last successful read event, or -1 on error.
static long wm_fill_syscheck(sqlite3 *db, const char *path, long offset, int is_registry);
// Fill complete rootcheck database.
static int wm_fill_rootcheck(sqlite3 *db, const char *path);
/*
 * Extract agent name, IP and whether it's a Windows registry database from the file name.
 * Returns 0 on success, 1 to ignore and -1 on error.
 */
static int wm_extract_agent(const char *fname, char *name, char *addr, int *registry);

// Database module context definition
const wm_context WM_DATABASE_CONTEXT = {
    "database",
    (wm_routine)wm_database_main,
    (wm_routine)wm_database_destroy
};

// Module main function. It won't return
void* wm_database_main(wm_database *data) {
    module = data;

    verbose("%s: INFO: Module started.", WM_DATABASE_LOGTAG);

    // Manager name synchronization

    if (data->sync_agents)
        wm_sync_manager();

#ifdef INOTIFY_ENABLED
    char buffer[IN_BUFFER_SIZE];
    char keysfile_dir[] = KEYSFILE_PATH;
    char *keysfile;
    struct inotify_event *event = (struct inotify_event *)buffer;
    int fd;
    int wd_agents = -1;
    int wd_agentinfo = -1;
    int wd_syscheck = -1;
    int wd_rootcheck = -1;
    int wd_groups = -1;
    int old_max_queued_events = -1;
    ssize_t count;
    ssize_t i;

    // Set inotify queued events limit

    if (data->max_queued_events) {
        old_max_queued_events = get_max_queued_events();

        if (old_max_queued_events >= 0 && old_max_queued_events != data->max_queued_events) {
            debug1("%s: DEBUG: Setting inotify queued events limit to '%d'", WM_DATABASE_LOGTAG, data->max_queued_events);

             if (set_max_queued_events(data->max_queued_events) < 0) {
                 // Error: do not reset then
                 old_max_queued_events = -1;
             }
        }
    }

    // Start inotify

    if ((fd = inotify_init()) < 0) {
        merror("%s: ERROR: Couldn't init inotify: %s.", WM_DATABASE_LOGTAG, strerror(errno));
        return NULL;
    }

    // Reset inotify queued events limit

    if (old_max_queued_events >= 0 && old_max_queued_events != data->max_queued_events) {
        debug2("%s: DEBUG: Restoring inotify queued events limit to '%d'", WM_DATABASE_LOGTAG, old_max_queued_events);
        set_max_queued_events(old_max_queued_events);
    }

    if (!(keysfile = strrchr(keysfile_dir, '/'))) {
        merror("%s: CRITICAL: Couldn't decode keys file path '%s'.", WM_DATABASE_LOGTAG, keysfile_dir);
        return NULL;
    }

    *(keysfile++) = '\0';

    // First synchronization and add watch for client.keys, Agent info, Syscheck and Rootcheck directories

    if (data->sync_agents) {
        if ((wd_agents = inotify_add_watch(fd, keysfile_dir, IN_CLOSE_WRITE | IN_MOVED_TO)) < 0)
            merror("%s: ERROR: Couldn't watch client.keys file: %s.", WM_DATABASE_LOGTAG, strerror(errno));

        debug2("%s: DEBUG: wd_agents='%d'", ARGV0, wd_agents);

        if ((wd_agentinfo = inotify_add_watch(fd, DEFAULTDIR AGENTINFO_DIR, IN_CLOSE_WRITE | IN_ATTRIB)) < 0)
            merror("%s: ERROR: Couldn't watch the agent info directory: %s.", WM_DATABASE_LOGTAG, strerror(errno));

        debug2("%s: DEBUG: wd_agentinfo='%d'", ARGV0, wd_agentinfo);

        if ((wd_groups = inotify_add_watch(fd, DEFAULTDIR GROUPS_DIR, IN_CLOSE_WRITE | IN_MOVED_TO | IN_DELETE)) < 0)
            merror("%s: ERROR: Couldn't watch the agent groups directory: %s.", WM_DATABASE_LOGTAG, strerror(errno));

        debug2("%s: DEBUG: wd_groups='%d'", ARGV0, wd_groups);

        wm_sync_agents();
        wm_scan_directory(DEFAULTDIR AGENTINFO_DIR);
    }

    if (data->sync_syscheck) {
        if ((wd_syscheck = inotify_add_watch(fd, DEFAULTDIR SYSCHECK_DIR, IN_MODIFY)) < 0)
            merror("%s: ERROR: Couldn't watch Syscheck directory: %s.", WM_DATABASE_LOGTAG, strerror(errno));

        debug2("%s: DEBUG: wd_syscheck='%d'", ARGV0, wd_syscheck);
        wm_scan_directory(DEFAULTDIR SYSCHECK_DIR);
    }

    if (data->sync_rootcheck) {
        if ((wd_rootcheck = inotify_add_watch(fd, DEFAULTDIR ROOTCHECK_DIR, IN_MODIFY)) < 0)
            merror("%s: ERROR: Couldn't watch Rootcheck directory: %s.", WM_DATABASE_LOGTAG, strerror(errno));

        debug2("%s: DEBUG: wd_rootcheck='%d'", ARGV0, wd_rootcheck);
        wm_scan_directory(DEFAULTDIR ROOTCHECK_DIR);
    }

    // Loop

    while (1) {

        // Wait for changes

        debug1("%s: DEBUG: Waiting for event notification...", WM_DATABASE_LOGTAG);

        do {
            if ((count = read(fd, buffer, IN_BUFFER_SIZE)) < 0) {
                if (errno != EAGAIN)
                    merror("%s: ERROR: read(): %s.", WM_DATABASE_LOGTAG, strerror(errno));

                break;
            }

            buffer[count - 1] = '\0';

            for (i = 0; i < count; i += (ssize_t)(sizeof(struct inotify_event) + event->len)) {
                event = (struct inotify_event*)&buffer[i];
                debug2("%s: DEBUG: inotify: i='%zd', name='%s', mask='%u', wd='%d'", ARGV0, i, event->name, event->mask, event->wd);

                if (event->len > IN_BUFFER_SIZE) {
                    merror("%s: ERROR: Inotify event too large (%u)", WM_DATABASE_LOGTAG, event->len);
                    break;
                }

                if (event->wd == wd_agents) {
                    if (!strcmp(event->name, keysfile))
                        wm_sync_agents();
                }
                else if (event->wd == wd_agentinfo)
                    wm_sync_file(DEFAULTDIR AGENTINFO_DIR, event->name);
                else if (event->wd == wd_syscheck)
                    wm_sync_file(DEFAULTDIR SYSCHECK_DIR, event->name);
                else if (event->wd == wd_rootcheck)
                    wm_sync_file(DEFAULTDIR ROOTCHECK_DIR, event->name);
                else if (event->wd == wd_groups)
                    wm_sync_file(DEFAULTDIR GROUPS_DIR, event->name);
                else if (event->wd == -1 && event->mask == IN_Q_OVERFLOW) {
                    merror("%s: ERROR: Inotify event queue overflowed.", WM_DATABASE_LOGTAG);
                    continue;
                } else
                    merror("%s: ERROR: Unknown watch descriptor '%d', mask='%u'.", WM_DATABASE_LOGTAG, event->wd, event->mask);
            }
        } while (count > 0);
    }

#else

    // Systems that don't support inotify

    while (1) {
        if (data->sync_agents) {
            wm_check_agents();
            wm_scan_directory(DEFAULTDIR AGENTINFO_DIR);
        }

        if (data->sync_syscheck)
            wm_scan_directory(DEFAULTDIR SYSCHECK_DIR);

        if (data->sync_rootcheck)
            wm_scan_directory(DEFAULTDIR ROOTCHECK_DIR);

        sleep(data->sleep);
    }

#endif
    return NULL;
}

// Update manager information
void wm_sync_manager() {
    char hostname[1024];
    const char *os_uname;
    const char *path;
    char *os_name = NULL;
    char *os_major = NULL;
    char *os_minor = NULL;
    char *os_build = NULL;
    char *os_version = NULL;
    char *os_codename = NULL;
    char *os_platform = NULL;
    struct stat buffer;
    regmatch_t match[2];
    int match_size;

    if (gethostname(hostname, 1024) == 0)
        wdb_update_agent_name(0, hostname);
    else
        merror("%s: ERROR: Couldn't get manager's hostname: %s.", WM_DATABASE_LOGTAG, strerror(errno));

    if ((os_uname = getuname())) {
        char *ptr;

        if ((ptr = strstr(os_uname, " - ")))
            *ptr = '\0';

        if (os_name = strstr(os_uname, " ["), os_name){
            *os_name = '\0';
            os_name += 2;
            if (os_version = strstr(os_name, ": "), os_version){
                *os_version = '\0';
                os_version += 2;
                *(os_version + strlen(os_version) - 1) = '\0';

                // os_major.os_minor (os_codename)
                if (os_codename = strstr(os_version, " ("), os_codename){
                    *os_codename = '\0';
                    os_codename += 2;
                    *(os_codename + strlen(os_codename) - 1) = '\0';
                }

                // Get os_major
                if (w_regexec("^([0-9]+)\\.*", os_version, 2, match)) {
                    match_size = match[1].rm_eo - match[1].rm_so;
                    os_major = malloc(match_size +1);
                    snprintf (os_major, match_size +1, "%.*s", match_size, os_version + match[1].rm_so);
                }

                // Get os_minor
                if (w_regexec("^[0-9]+\\.([0-9]+)\\.*", os_version, 2, match)) {
                    match_size = match[1].rm_eo - match[1].rm_so;
                    os_minor = malloc(match_size +1);
                    snprintf (os_minor, match_size +1, "%.*s", match_size, os_version + match[1].rm_so);
                }

            } else
                *(os_name + strlen(os_name) - 1) = '\0';

            // os_name|os_platform
            if (os_platform = strstr(os_name, "|"), os_platform){
                *os_platform = '\0';
                os_platform ++;
            }
        }

<<<<<<< HEAD
        wdb_update_agent_version(0, os_name, os_version, os_major, os_minor, os_codename, os_platform, os_build, os_uname, __ossec_name " " __version, NULL, NULL);
=======
        wdb_update_agent_version(0, os_name, os_version, os_major, os_minor, os_codename, os_platform, os_build, os_uname, __ossec_name " " __ossec_version, NULL);
>>>>>>> 9a9e3a31

        free(os_major);
        free(os_minor);
    }

    // Set starting offset if full_sync disabled

    if (!module->full_sync) {
        path = DEFAULTDIR SYSCHECK_DIR "/syscheck";

        // Don't print error if stat fails bacause syscheck and rootcheck must not exist

        if (!stat(path, &buffer) && buffer.st_size > 0) {
            switch (wdb_get_agent_status(0)) {
            case -1:
                merror("%s: ERROR: Couldn't get database status for manager.", WM_DATABASE_LOGTAG);
                break;
            case WDB_AGENT_EMPTY:
                if (wdb_set_agent_offset(0, WDB_SYSCHECK, buffer.st_size) < 1)
                    merror("%s: ERROR: Couldn't write offset data on database for manager.", WM_DATABASE_LOGTAG);
            }
        }

        if (wdb_set_agent_status(0, WDB_AGENT_UPDATED) < 1) {
            merror("%s: ERROR: Couldn't write agent status on database for manager.", WM_DATABASE_LOGTAG);
        }
    }
}

#ifndef INOTIFY_ENABLED
void wm_check_agents() {
    static time_t timestamp = 0;
    static ino_t inode = 0;
    struct stat buffer;

    if (stat(KEYSFILE_PATH, &buffer) < 0) {
        merror("%s: ERROR: Couldn't get client.keys stat: %s.", WM_DATABASE_LOGTAG, strerror(errno));
    } else {
        if (buffer.st_mtime != timestamp || buffer.st_ino != inode) {
            /* Synchronize */
            wm_sync_agents();
            timestamp = buffer.st_mtime;
            inode = buffer.st_ino;
        }
    }
}
#endif

// Synchronize agents
void wm_sync_agents() {
    unsigned int i;
    char path[PATH_MAX] = "";
    char group[KEYSIZE];
    keystore keys = KEYSTORE_INITIALIZER;
    keyentry *entry;
    int *agents;
    clock_t clock0 = clock();
    struct stat buffer;

    debug1("%s: DEBUG: Synchronizing agents.", WM_DATABASE_LOGTAG);
    OS_PassEmptyKeyfile();
    OS_ReadKeys(&keys, 0, 0);

    /* Insert new entries */

    for (i = 0; i < keys.keysize; i++) {
        entry = keys.keyentries[i];
        int id;

        debug2("%s: DEBUG: Synchronizing agent %s '%s'.", WM_DATABASE_LOGTAG, entry->id, entry->name);

        if (!(id = atoi(entry->id))) {
            merror("%s: ERROR: at wm_sync_agents(): invalid ID number.", WM_DATABASE_LOGTAG);
            continue;
        }

        get_agent_group(entry->id, group, KEYSIZE);

        if (!(wdb_insert_agent(id, entry->name, entry->ip->ip, entry->key, group) || module->full_sync)) {
            // Find files

            snprintf(path, PATH_MAX, "%s/(%s) %s->syscheck", DEFAULTDIR SYSCHECK_DIR, entry->name, entry->ip->ip);

            if (stat(path, &buffer) < 0) {
                if (errno != ENOENT)
                    merror(FSTAT_ERROR, WM_DATABASE_LOGTAG, path, errno, strerror(errno));
            } else if (wdb_set_agent_offset(id, WDB_SYSCHECK, buffer.st_size) < 1)
                merror("%s: ERROR: Couldn't write offset data on database for agent %d (%s).", WM_DATABASE_LOGTAG, id, entry->name);

            snprintf(path, PATH_MAX, "%s/(%s) %s->syscheck-registry", DEFAULTDIR SYSCHECK_DIR, entry->name, entry->ip->ip);

            if (stat(path, &buffer) < 0) {
                if (errno != ENOENT)
                    merror(FSTAT_ERROR, WM_DATABASE_LOGTAG, path, errno, strerror(errno));
            } else if (wdb_set_agent_offset(id, WDB_SYSCHECK_REGISTRY, buffer.st_size) < 1)
                merror("%s: ERROR: Couldn't write offset data on database for agent %d (%s).", WM_DATABASE_LOGTAG, id, entry->name);
        } else {
            // The agent already exists, update group only.
            wm_sync_agent_group(id, entry->id);
        }
    }

    /* Delete old keys */

    if ((agents = wdb_get_all_agents())) {
        char id[9];

        for (i = 0; agents[i] != -1; i++) {
            snprintf(id, 9, "%03d", agents[i]);

            if (OS_IsAllowedID(&keys, id) == -1)
                wdb_remove_agent(agents[i]);
            }

        free(agents);
    }

    OS_FreeKeys(&keys);
    debug1("%s: DEBUG: Agent sync completed.", WM_DATABASE_LOGTAG);
    debug2("%s: DEBUG: wm_sync_agents(): %.3f ms.", WM_DATABASE_LOGTAG, (double)(clock() - clock0) / CLOCKS_PER_SEC * 1000);
}

int wm_sync_agentinfo(int id_agent, const char *path) {
    char header[OS_MAXSTR];
    char files[OS_MAXSTR];
    char *os;
    char *version;
    char *os_name = NULL;
    char *os_major = NULL;
    char *os_minor = NULL;
    char *os_build = NULL;
    char *os_version = NULL;
    char *os_codename = NULL;
    char *os_platform = NULL;
    char *config_sum;
    char *merged_sum;
    char *end;
    char *end_line;
    FILE *fp;
    int result;
    clock_t clock0 = clock();
    regmatch_t match[2];
    int match_size;

    if (!(fp = fopen(path, "r"))) {
        merror(FOPEN_ERROR, WM_DATABASE_LOGTAG, path, errno, strerror(errno));
        return -1;
    }

    os = fgets(header, OS_MAXSTR, fp);

    if (!os) {
        debug1("%s: DEBUG: Empty file '%s'.", WM_DATABASE_LOGTAG, path);
        fclose(fp);
        return -1;
    }

    if (end_line = strstr(os, "\n"), end_line){
        *end_line = '\0';
    } else {
        merror("%s: WARN: Corrupt line found parsing '%s' (incomplete). Returning.", WM_DATABASE_LOGTAG, path);
        fclose(fp);
        return -1;
    }

    if (config_sum = strstr(os, " / "), config_sum){
        *config_sum = '\0';
        config_sum += 3;
    }

    if (version = strstr(os, " - "), version){
        *version = '\0';
        version += 3;
    } else {
        merror("%s: ERROR: Corrupt file '%s'.", WM_DATABASE_LOGTAG, path);
        fclose(fp);
        return -1;
    }

    // [Ver: os_major.os_minor.os_build]
    if (os_version = strstr(os, " [Ver: "), os_version){
        *os_version = '\0';
        os_version += 7;
        os_name = os;
        *(os_version + strlen(os_version) - 1) = '\0';

        // Get os_major

        if (w_regexec("^([0-9]+)\\.*", os_version, 2, match)) {
            match_size = match[1].rm_eo - match[1].rm_so;
            os_major = malloc(match_size +1 );
            snprintf (os_major, match_size + 1, "%.*s", match_size, os_version + match[1].rm_so);
        }

        // Get os_minor

        if (w_regexec("^[0-9]+\\.([0-9]+)\\.*", os_version, 2, match)) {
            match_size = match[1].rm_eo - match[1].rm_so;
            os_minor = malloc(match_size +1);
            snprintf(os_minor, match_size + 1, "%.*s", match_size, os_version + match[1].rm_so);
        }

        // Get os_build

        if (w_regexec("^[0-9]+\\.[0-9]+\\.([0-9]+)\\.*", os_version, 2, match)) {
            match_size = match[1].rm_eo - match[1].rm_so;
            os_build = malloc(match_size +1);
            snprintf(os_build, match_size + 1, "%.*s", match_size, os_version + match[1].rm_so);
        }

        os_platform = "windows";
    }
    else {
        if (os_name = strstr(os, " ["), os_name){
            *os_name = '\0';
            os_name += 2;
            if (os_version = strstr(os_name, ": "), os_version){
                *os_version = '\0';
                os_version += 2;
                *(os_version + strlen(os_version) - 1) = '\0';

                // os_major.os_minor (os_codename)
                if (os_codename = strstr(os_version, " ("), os_codename){
                    *os_codename = '\0';
                    os_codename += 2;
                    *(os_codename + strlen(os_codename) - 1) = '\0';
                }

                // Get os_major
                if (w_regexec("^([0-9]+)\\.*", os_version, 2, match)) {
                    match_size = match[1].rm_eo - match[1].rm_so;
                    os_major = malloc(match_size +1);
                    snprintf(os_major, match_size + 1, "%.*s", match_size, os_version + match[1].rm_so);
                }

                // Get os_minor
                if (w_regexec("^[0-9]+\\.([0-9]+)\\.*", os_version, 2, match)) {
                    match_size = match[1].rm_eo - match[1].rm_so;
                    os_minor = malloc(match_size +1);
                    snprintf(os_minor, match_size + 1, "%.*s", match_size, os_version + match[1].rm_so);
                }

            } else
                *(os_name + strlen(os_name) - 1) = '\0';

            // os_name|os_platform
            if (os_platform = strstr(os_name, "|"), os_platform){
                *os_platform = '\0';
                os_platform ++;
            }
        }
    }

    // Search for merged.mg sum

    while (end = NULL, merged_sum = fgets(files, OS_MAXSTR, fp), merged_sum) {
        if (*merged_sum != '\"' && *merged_sum != '!' && (end = strchr(merged_sum, ' '), end)) {
            *end = '\0';

            if (strcmp(end + 1, SHAREDCFG_FILENAME "\n") == 0) {
                break;
            }
        }
    }

    result = wdb_update_agent_version(id_agent, os_name, os_version, os_major, os_minor, os_codename, os_platform, os_build, os, version, config_sum, end ? merged_sum : NULL);
    debug2("%s: DEBUG: wm_sync_agentinfo(%d): %.3f ms.", WM_DATABASE_LOGTAG, id_agent, (double)(clock() - clock0) / CLOCKS_PER_SEC * 1000);

    free(os_major);
    free(os_minor);
    free(os_build);
    fclose(fp);
    return result;
}

int wm_sync_agent_group(int id_agent, const char *fname) {
    int result = 0;
    char group[KEYSIZE] = "";
    clock_t clock0 = clock();

    get_agent_group(fname, group, KEYSIZE);

    switch (wdb_update_agent_group(id_agent, group)) {
    case -1:
        merror("%s: ERROR: Couldn't sync agent '%s' group.", WM_DATABASE_LOGTAG, fname);
        result = -1;
        break;
    case 0:
        debug1("%s: WARN: No such agent '%s' on DB when updating group.", WM_DATABASE_LOGTAG, fname);
        break;
    default:
        break;
    }

    debug2("%s: DEBUG: wm_sync_agent_group(%d): %.3f ms.", WM_DATABASE_LOGTAG, id_agent, (double)(clock() - clock0) / CLOCKS_PER_SEC * 1000);
    return result;
}

void wm_scan_directory(const char *dirname) {
    char path[PATH_MAX];
    struct dirent *dirent;
    DIR *dir;

    debug1("%s: DEBUG: Scanning directory '%s'.", WM_DATABASE_LOGTAG, dirname);
    snprintf(path, PATH_MAX, "%s", dirname);

    if (!(dir = opendir(path))) {
        merror("%s: ERROR: Couldn't open directory '%s': %s.", WM_DATABASE_LOGTAG, path, strerror(errno));
        return;
    }

    while ((dirent = readdir(dir)))
        if (dirent->d_name[0] != '.')
            wm_sync_file(dirname, dirent->d_name);

    closedir(dir);
}

int wm_sync_file(const char *dirname, const char *fname) {
    char name[FILE_SIZE];
    char addr[FILE_SIZE];
    char path[PATH_MAX] = "";
    struct stat buffer;
    long offset;
    int result = 0;
    int id_agent = -1;
    int is_registry = 0;
    int type;
    sqlite3 *db;

    debug1("%s: DEBUG: Synchronizing file '%s/%s'", WM_DATABASE_LOGTAG, dirname, fname);

    if (snprintf(path, PATH_MAX, "%s/%s", dirname, fname) >= PATH_MAX) {
        merror("%s: ERROR: at wm_sync_file(): Path '%s/%s' exceeded length limit.", WM_DATABASE_LOGTAG, dirname, fname);
        return -1;
    }

    if (!strcmp(dirname, DEFAULTDIR AGENTINFO_DIR))
        type = WDB_AGENTINFO;
    else if (!strcmp(dirname, DEFAULTDIR SYSCHECK_DIR)) {
        type = WDB_SYSCHECK;

        if (!strcmp(fname, "syscheck")) {
            id_agent = 0;
            strcpy(name, "localhost");
        }
    } else if (!strcmp(dirname, DEFAULTDIR ROOTCHECK_DIR)) {
        type = WDB_ROOTCHECK;

        if (!strcmp(fname, "rootcheck")) {
            id_agent = 0;
            strcpy(name, "localhost");
        }
    } else if (!strcmp(dirname, DEFAULTDIR GROUPS_DIR)) {
        type = WDB_GROUPS;
    }else {
        merror("%s: ERROR: Directory name '%s' not recognized.", WM_DATABASE_LOGTAG, dirname);
        return -1;
    }

    if (type != WDB_GROUPS) {

        // If id_agent != 0, then the file corresponds to an agent

        if (id_agent) {
            switch (wm_extract_agent(fname, name, addr, &is_registry)) {
            case 0:
                if ((id_agent = wdb_find_agent(name, addr)) < 0) {
                    debug1("%s: WARN: No such agent at database for file %s/%s", WM_DATABASE_LOGTAG, dirname, fname);
                    return -1;
                }

                if (is_registry)
                    type = WDB_SYSCHECK_REGISTRY;

                break;

            case 1:
                debug1("%s: DEBUG: Ignoring file '%s/%s'", WM_DATABASE_LOGTAG, dirname, fname);
                return 0;

            default:
                merror("%s: WARN: Couldn't extract agent name and address from file %s/%s", WM_DATABASE_LOGTAG, dirname, fname);
                return -1;
            }
        }

        if (stat(path, &buffer) < 0) {
            merror(FSTAT_ERROR, WM_DATABASE_LOGTAG, path, errno, strerror(errno));
            return -1;
        }
    } else {
        id_agent = atoi(fname);

        if (!id_agent) {
            merror("%s: ERROR: Couldn't extract agent ID from file %s/%s", WM_DATABASE_LOGTAG, dirname, fname);
            return -1;
        }
    }

    switch (wdb_get_agent_status(id_agent)) {
    case -1:
        merror("%s: ERROR: Couldn't get database status for agent '%d'.", WM_DATABASE_LOGTAG, id_agent);
        return -1;
    case WDB_AGENT_PENDING:
        merror("%s: WARN: Agent '%d' database status was 'pending'. Data could be lost.", WM_DATABASE_LOGTAG, id_agent);
        wdb_set_agent_status(id_agent, WDB_AGENT_UPDATED);
        break;
    }

    switch (type) {
    case WDB_SYSCHECK:
    case WDB_SYSCHECK_REGISTRY:
        if ((offset = wdb_get_agent_offset(id_agent, type)) < 0) {
            merror("%s: ERROR: Couldn't file offset from database for agent '%d'.", WM_DATABASE_LOGTAG, id_agent);
            return -1;
        }

        if (buffer.st_size < offset) {
            merror("%s: WARN: File '%s' was truncated.", WM_DATABASE_LOGTAG, path);
            offset = 0;
        }

        if (buffer.st_size > offset) {
            if (!(db = wdb_open_agent(id_agent, name))) {
                merror("%s: ERROR: Couldn't open database for file '%s/%s'.", WM_DATABASE_LOGTAG, dirname, fname);
                return -1;
            }

            if (wdb_set_agent_status(id_agent, WDB_AGENT_PENDING) < 1) {
                merror("%s: ERROR: Couldn't write agent status on database for agent %d (%s).", WM_DATABASE_LOGTAG, id_agent, name);
                sqlite3_close_v2(db);
                return -1;
            }

            if (wdb_set_agent_offset(id_agent, type, buffer.st_size) < 1) {
                merror("%s: ERROR: Couldn't write offset data on database for agent %d (%s).", WM_DATABASE_LOGTAG, id_agent, name);
                sqlite3_close_v2(db);
                return -1;
            }

            offset = wm_fill_syscheck(db, path, offset, is_registry);
            sqlite3_close_v2(db);

            if (wdb_set_agent_status(id_agent, WDB_AGENT_UPDATED) < 1) {
                merror("%s: ERROR: Couldn't write agent status on database for agent %d (%s).", WM_DATABASE_LOGTAG, id_agent, name);
                return -1;
            }

            if (offset < 0) {
                merror("%s: ERROR: Couldn't fill syscheck database for file '%s/%s'.", WM_DATABASE_LOGTAG, dirname, fname);
                return -1;
            }

            if (offset != buffer.st_size && wdb_set_agent_offset(id_agent, type, offset) < 1) {
                merror("%s: ERROR: Couldn't write offset data on database for agent %d (%s) (post-fill).", WM_DATABASE_LOGTAG, id_agent, name);
                return -1;
            }
        } else
            debug1("%s: DEBUG: Skipping file '%s/%s' (no new data).", WM_DATABASE_LOGTAG, dirname, fname);

        break;

    case WDB_ROOTCHECK:
        if (!(db = wdb_open_agent(id_agent, name))) {
            merror("%s: ERROR: Couldn't open database for file '%s/%s'.", WM_DATABASE_LOGTAG, dirname, fname);
            return -1;
        }

        if (wdb_set_agent_status(id_agent, WDB_AGENT_PENDING) < 1) {
            merror("%s: ERROR: Couldn't write agent status on database for agent %d (%s).", WM_DATABASE_LOGTAG, id_agent, name);
            sqlite3_close_v2(db);
            return -1;
        }

        result = wm_fill_rootcheck(db, path);
        sqlite3_close_v2(db);

        if (wdb_set_agent_status(id_agent, WDB_AGENT_UPDATED) < 1) {
            merror("%s: ERROR: Couldn't write agent status on database for agent %d (%s).", WM_DATABASE_LOGTAG, id_agent, name);
            return -1;
        }

        if (result < 0) {
            merror("%s: ERROR: Couldn't fill rootcheck database for file '%s/%s'.", WM_DATABASE_LOGTAG, dirname, fname);
            return -1;
        }

        break;

    case WDB_AGENTINFO:
        result = wm_sync_agentinfo(id_agent, path) < 0 || wdb_update_agent_keepalive(id_agent, buffer.st_mtime) < 0 ? -1 : 0;
        break;
    case WDB_GROUPS:
        result = wm_sync_agent_group(id_agent, fname);
    }

    return result;
}

// Fill syscheck database from an offset. Returns offset at last successful read event, or -1 on error.
long wm_fill_syscheck(sqlite3 *db, const char *path, long offset, int is_registry) {
    char buffer[OS_MAXSTR];
    char *end;
    char *event;
    char *c_sum;
    char *timestamp;
    char *f_name;
    int count;
    long last_offset = offset;
    clock_t clock_ini;
    int type = is_registry ? WDB_FILE_TYPE_REGISTRY : WDB_FILE_TYPE_FILE;
    FILE *fp;

    sk_sum_t sum;

    if (!(fp = fopen(path, "r"))) {
        merror(FOPEN_ERROR, WM_DATABASE_LOGTAG, path, errno, strerror(errno));
        return -1;
    }

    if (fseek(fp, offset, SEEK_SET) < 0) {
        merror(FSEEK_ERROR, WM_DATABASE_LOGTAG, path, errno, strerror(errno));
        fclose(fp);
        return -1;
    }

    clock_ini = clock();
    wdb_begin(db);

    for (count = 0; fgets(buffer, OS_MAXSTR, fp); last_offset = ftell(fp)) {
        end = strchr(buffer, '\n');

        if (!end) {
            merror("%s: WARN: Corrupt line found parsing '%s' (incomplete). Breaking.", WM_DATABASE_LOGTAG, path);
            break;
        } else if (end == buffer)
            continue;

        *end = '\0';
        c_sum = buffer + 3;

        if (!(timestamp = strstr(c_sum, " !"))) {
            merror("%s: WARN: Corrupt line found parsing '%s' (no timestamp found).", WM_DATABASE_LOGTAG, path);
            continue;
        }

        *timestamp = '\0';
        timestamp += 2;

        if (!(f_name = strchr(timestamp, ' '))) {
            merror("%s: WARN: Corrupt line found parsing '%s'.", WM_DATABASE_LOGTAG, path);
            continue;
        }

        *(f_name++) = '\0';

        switch (sk_decode_sum(&sum, c_sum)) {
        case 0:
            switch (wdb_get_last_fim(db, f_name, type)) {
            case WDB_FIM_NOT_FOUND:
                event = buffer[0] == '+' || (buffer[0] == '#' && buffer[1] == '+') ? "added" : "modified";
                break;
            case WDB_FIM_ADDED:
            case WDB_FIM_MODIFIED:
            case WDB_FIM_READDED:
                event = "modified";
                break;
            case WDB_FIM_DELETED:
                event = "readded";
                break;
            default:
                merror("%s: ERROR: Couldn't extract FIM data from database.", WM_DATABASE_LOGTAG);
                continue;
            }

            break;
        case 1:
            event = "deleted";
            break;
        default:
            merror("%s: WARN: Corrupt line found parsing '%s'.", WM_DATABASE_LOGTAG, path);
            continue;
        }

        if (wdb_insert_fim(db, type, atol(timestamp), f_name, event, &sum) < 0)
            merror("%s: ERROR: Couldn't insert FIM event into database from file '%s'.", WM_DATABASE_LOGTAG, path);

        count++;
    }

    wdb_commit(db);
    debug2("%s: DEBUG: Syscheck file sync finished. Count: %d. Time: %.3lf ms.", WM_DATABASE_LOGTAG, count, (double)(clock() - clock_ini) / CLOCKS_PER_SEC * 1000);

    fclose(fp);
    return last_offset;
}

// Fill complete rootcheck database. Returns 0 on success or -1 on error.
int wm_fill_rootcheck(sqlite3 *db, const char *path) {
    char buffer[OS_MAXSTR];
    char *end;
    int count = 0;
    rk_event_t event;
    clock_t clock_ini;
    FILE *fp;

    if (!(fp = fopen(path, "r"))) {
        merror(FOPEN_ERROR, WM_DATABASE_LOGTAG, path, errno, strerror(errno));
        return -1;
    }

    clock_ini = clock();
    wdb_begin(db);

    while (fgets(buffer, OS_MAXSTR, fp)) {
        end = strchr(buffer, '\n');

        if (!end) {
            merror("%s: WARN: Corrupt line found parsing '%s' (incomplete). Breaking.", WM_DATABASE_LOGTAG, path);
            break;
        } else if (end == buffer)
            continue;

        *end = '\0';

        if (rk_decode_event(buffer, &event) < 0) {
            merror("%s: WARN: Corrupt line found parsing '%s'.", WM_DATABASE_LOGTAG, path);
            continue;
        }

        switch (wdb_update_pm(db, &event)) {
            case -1:
                merror("%s: ERROR: Updating PM tuple on SQLite database for file '%s'.", WM_DATABASE_LOGTAG, path);
                continue;
            case 0:
                if (wdb_insert_pm(db, &event) < 0) {
                    merror("%s: ERROR: Inserting PM tuple on SQLite database for file '%s'.", WM_DATABASE_LOGTAG, path);
                    continue;
                }

                // Don't break

            default:
                count++;
        }
    }

    wdb_commit(db);
    debug2("%s: DEBUG: Rootcheck file sync finished. Count: %d. Time: %.3lf ms.", WM_DATABASE_LOGTAG, count, (double)(clock() - clock_ini) / CLOCKS_PER_SEC * 1000);

    fclose(fp);
    return 0;
}

/*
 * Extract agent name, IP and whether it's a Windows registry database from the file name.
 * Returns 0 on success, 1 to ignore and -1 on error.
 */
int wm_extract_agent(const char *fname, char *name, char *addr, int *registry) {
    const char *c;
    const char *_name;
    const char *_addr;
    size_t z_name;
    size_t z_addr;

    switch (fname[0]) {
    case '(':
        // Syscheck/Rootcheck
        fname++;

        if (!(c = strchr(fname, ')')))
            return -1;

        z_name = c - fname;
        _name = fname;
        fname = c + 2;

        if (!(c = strstr(fname, "->")))
            return -1;

        z_addr = c - fname;
        _addr = fname;
        fname = c + 2;

        if (!(strcmp(fname, "syscheck") && strcmp(fname, "rootcheck")))
            *registry = 0;
        else if (!strcmp(fname, "syscheck-registry"))
            *registry = 1;
        else
            return -1;

        break;

    case '.':
        // Hidden files or .cpt: ignore
        return 1;

    default:
        // agent-info files

        if (!(c = strrchr(fname, '-')))
            return -1;

        z_name = c - fname;
        _name = fname;
        _addr = c + 1;
        z_addr = strlen(_addr);
    }

    memcpy(name, _name, z_name);
    name[z_name] = '\0';
    memcpy(addr, _addr, z_addr);
    addr[z_addr] = '\0';

    return 0;
}

// Destroy data
void* wm_database_destroy(wm_database *data) {
    free(data);
    return NULL;
}

// Read configuration and return a module (if enabled) or NULL (if disabled)
wmodule* wm_database_read() {
#ifdef CLIENT
    // This module won't be available on agents
    return NULL;
#else
    wm_database data;
    wmodule *module = NULL;

    data.sync_agents = getDefine_Int("wazuh_database", "sync_agents", 0, 1);
    data.sync_syscheck = getDefine_Int("wazuh_database", "sync_syscheck", 0, 1);
    data.sync_rootcheck = getDefine_Int("wazuh_database", "sync_rootcheck", 0, 1);
    data.full_sync = getDefine_Int("wazuh_database", "full_sync", 0, 1);
    data.sleep = getDefine_Int("wazuh_database", "sleep", 0, 86400);
    data.max_queued_events = getDefine_Int("wazuh_database", "max_queued_events", 0, INT_MAX);

    if (data.sync_agents || data.sync_syscheck || data.sync_rootcheck) {
        os_calloc(1, sizeof(wmodule), module);
        os_calloc(1, sizeof(wm_database), module->data);
        module->context = &WM_DATABASE_CONTEXT;
        memcpy(module->data, &data, sizeof(wm_database));
    }

    return module;
#endif
}

#ifdef INOTIFY_ENABLED

/* Get current inotify queued events limit */
int get_max_queued_events() {
    int size;
    int n;
    FILE *fp;

    if (!(fp = fopen(MAX_QUEUED_EVENTS_PATH, "r"))) {
        merror(FOPEN_ERROR, WM_DATABASE_LOGTAG, MAX_QUEUED_EVENTS_PATH, errno, strerror(errno));
        return -1;
    }

    n = fscanf(fp, "%d", &size);
    fclose(fp);

    if (n == 1) {
        return size;
    } else {
        return -1;
    }
}

/* Set current inotify queued events limit */
int set_max_queued_events(int size) {
    FILE *fp;

    if (!(fp = fopen(MAX_QUEUED_EVENTS_PATH, "w"))) {
        merror(FOPEN_ERROR, WM_DATABASE_LOGTAG, MAX_QUEUED_EVENTS_PATH, errno, strerror(errno));
        return -1;
    }

    fprintf(fp, "%d\n", size);
    fclose(fp);
    return 0;
}

#endif

#endif<|MERGE_RESOLUTION|>--- conflicted
+++ resolved
@@ -297,11 +297,7 @@
             }
         }
 
-<<<<<<< HEAD
-        wdb_update_agent_version(0, os_name, os_version, os_major, os_minor, os_codename, os_platform, os_build, os_uname, __ossec_name " " __version, NULL, NULL);
-=======
-        wdb_update_agent_version(0, os_name, os_version, os_major, os_minor, os_codename, os_platform, os_build, os_uname, __ossec_name " " __ossec_version, NULL);
->>>>>>> 9a9e3a31
+        wdb_update_agent_version(0, os_name, os_version, os_major, os_minor, os_codename, os_platform, os_build, os_uname, __ossec_name " " __ossec_version, NULL, NULL);
 
         free(os_major);
         free(os_minor);
