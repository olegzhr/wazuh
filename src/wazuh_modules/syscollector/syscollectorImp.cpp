--- conflicted
+++ resolved
@@ -83,17 +83,7 @@
 {
     if (m_hardware)
     {
-<<<<<<< HEAD
-        const auto& hw{m_info.hardware()};
-        const auto& packages{m_info.packages()};
-        const auto& processes{m_info.processes()};    
-        const auto& networks{m_info.networks()};
-        const auto& os{m_info.os()};
-        const auto& ports{m_info.ports()};
-        std::cout << packages.dump() << std::endl;
-=======
         const auto& hw{m_spInfo->hardware()};
->>>>>>> afd4ae86
         std::cout << hw.dump() << std::endl;
     }
 }
@@ -103,10 +93,6 @@
     {
         const auto& os{m_spInfo->os()};
         std::cout << os.dump() << std::endl;
-<<<<<<< HEAD
-        std::cout << ports.dump() << std::endl;
-        std::this_thread::sleep_for(m_timeout);
-=======
     }
 }
 void Syscollector::scanNetwork()
@@ -132,6 +118,8 @@
 {
     if (m_ports)
     {
+        const auto& ports{m_spInfo->ports()};
+        std::cout << ports.dump() << std::endl;
         if (m_portsAll)
         {
         }
@@ -165,7 +153,6 @@
     while(sleepFor())
     {
         scan();
->>>>>>> afd4ae86
     }
 }
 
