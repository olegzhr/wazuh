/*
 * Wazuh Module to analyze system vulnerabilities
 * Copyright (C) 2015-2019, Wazuh Inc.
 * January 4, 2018.
 *
 * This program is a free software; you can redistribute it
 * and/or modify it under the terms of the GNU General Public
 * License (version 2) as published by the FSF - Free Software
 * Foundation.
 */

#ifndef WM_VUNALIZER_DB
#define WM_VUNALIZER_DB

#define CVE_DBS_PATH            "queue/vulnerabilities/"
#define CVE_DB CVE_DBS_PATH     "cve.db"

#define AGENTS_TABLE            "AGENTS"
#define CVE_TABLE               "VULNERABILITIES"
#define CVE_INFO_TABLE          "VULNERABILITIES_INFO"
#define INFO_STATE_TABLE        "INFO_STATE"
#define METADATA_TABLE          "METADATA"
#define METADATADB_TABLE        "DB_METADATA"
<<<<<<< HEAD
#define CPEH_SOURCE_TABLE       "CPE_HELPER_SOURCE"
#define CPET_TRANSL_TABLE       "CPE_HELPER_TRANSLATION"
#define CPE_HELPER_TABLE        "CPE_HELPER"
=======
#define VARIABLES_TABLE         "VARIABLES"
>>>>>>> ce7d9608
#define MAX_QUERY_SIZE          OS_SIZE_1024
#define MAX_SQL_ATTEMPTS        1000
#define SQL_BUSY_SLEEP_MS       1
#define VU_MAX_PACK_REQ         20

typedef enum vu_query {
    SELECT_QUERY,
    DELETE_QUERY,
    VU_CHECK_UPDATES,
    TIMESTAMP_QUERY,
    VU_INSERT_QUERY,
    VU_INSERT_CVE,
    VU_INSERT_CVE_INFO,
    VU_INSERT_METADATA,
    VU_INSERT_METADATA_DB,
    VU_INSERT_AGENTS,
<<<<<<< HEAD
    VU_INSERT_AGENT_HOTFIXES,
=======
    VU_INSERT_VARIABLES,
>>>>>>> ce7d9608
    VU_UPDATE_CVE,
    VU_UPDATE_CVE_VAL,
    VU_UPDATE_CVE_PACK,
    VU_JOIN_QUERY,
    VU_JOIN_RH_QUERY,
    VU_REMOVE_OS,
    VU_REMOVE_AGENTS_TABLE,
    VU_REMOVE_HOTFIXES_TABLE,
    VU_REMOVE_PATCH,
<<<<<<< HEAD
    VU_GLOBALDB_REQUEST,
    // WAZUH DB REQUESTS
    VU_HOTFIXES_REQUEST,
=======
    VU_REMOVE_UNUSED_VULS,
>>>>>>> ce7d9608
    VU_SOFTWARE_REQUEST,
    VU_SOFTWARE_FULL_REQ,
    VU_SYSC_SCAN_REQUEST,
    VU_SYSC_UPDATE_SCAN,
    VU_SYSC_UPDATE_CPE,
    VU_SYSC_CLEAN_CPES,
    VU_SYSC_OSWIN_INFO,
    // CPE INDEX
    VU_INSERT_CPE,
    VU_REMOVE_CPE,
    VU_REMOVE_AGENT_CPE,
    VU_SEARCH_AGENT_CPE,
    VU_MIN_CPEINDEX,
    VU_GET_PACK_WITHOUT_CPE,
    VU_GET_AGENT_CPES,
    VU_UPDATE_AGENT_CPE,
    // NVD
    VU_GET_NVD_LASTMOD,
    VU_REP_NVD_METADATA,
    VU_INSERT_NVD_CVE,
    VU_GET_MAX_NVD_CVE_ID,
    VU_INSERT_NVD_METRIC_CVSS,
    VU_INSERT_NVD_REFERENCE,
    VU_INSERT_NVD_CVE_CONFIGURATION,
    VU_GET_MAX_CONFIGURATION_ID,
    VU_INSERT_NVD_CVE_MATCHES,
    VU_INSERT_NVD_CPE,
    VU_GET_AN_CPE_ID,
    VU_GET_MAX_NVD_CPE_ID,
    VU_GET_OFFLINE_UPDATE,
    // NVD CLEAN
    VU_REMOVE_NVD_METADATA,
    VU_GET_NVD_CVE_YEAR,
    VU_REMOVE_CVE_TABLE_REFS,
    VU_REMOVE_CVE_MATCHES,
    VU_REMOVE_NVD_CPE,
    VU_REMOVE_NVD_CVE,
    VU_GET_NVD_CONFIG,
    // NVD REPORT
    VU_GET_CVE_INFO,
    VU_GET_CVE,
    VU_GET_REFERENCE,
    VU_GET_SCORING,
    // NVD VULNERABILITY CHECK
    VU_GET_DICT_CPE,
    VU_GET_NVD_CPE,
    VU_GET_NVD_MATCHES,
    VU_GET_CONF,
    VU_GET_CONF_AND,
    VU_GET_MATCHES_AND,
    VU_GET_CPE_AND,
    VU_GET_AGENTCPE_AND,
    // SQL OPERATIONS
    VU_REMOVE_SQUENCE,
    // WAZUH CPE DICTIONARY
    VU_REMOVE_CPE_DIC,
    VU_INSERT_CPE_HELPER,
    VU_INSERT_CPE_SOURCE,
    VU_INSERT_CPE_TRANSLATION,
    VU_GET_DIC_MATCHES,
    VU_GET_EXACT_TERM,
    VU_GET_TRANSLATION_TERM,
    // MSU
    VU_REMOVE_MSU,
    VU_INSERT_MSU,
    VU_NECESSARY_HOTFX,
    VU_NECESSARY_HOTFX_WITHOUT_R2,
    VU_CHECK_AGENT_HOTFIX,
    // TRANSACTIONS
    BEGIN_T,
    END_T
} vu_query;

static const char *vu_queries[] = {
    "SELECT %s FROM %s WHERE %s;",
    "DELETE FROM %s;",
    "SELECT COUNT(*) FROM METADATA;",
    "SELECT TIMESTAMP FROM " METADATA_TABLE " WHERE TARGET = ?;",
    "INSERT INTO ",
    "INSERT INTO " CVE_TABLE " VALUES(?,?,?,?,?,?,?,?);",
    "INSERT INTO " CVE_INFO_TABLE " VALUES(?,?,?,?,?,?,?,?,?,?,?,?,?,?);",
    "INSERT INTO " METADATA_TABLE " VALUES(?,?,?,?,?);",
    "INSERT INTO " METADATADB_TABLE " VALUES(?);",
<<<<<<< HEAD
    "INSERT INTO " AGENTS_TABLE " VALUES(?,?,?,?,?,?,?,?);",
    "INSERT INTO AGENT_HOTFIXES VALUES(?,?);",
    "UPDATE " CVE_TABLE " SET PACKAGE = ?, OPERATION = ? WHERE OPERATION = ?;",
    "UPDATE " CVE_TABLE " SET OPERATION = ?, OPERATION_VALUE = ? WHERE OPERATION = ?;",
    "UPDATE " CVE_TABLE " SET PACKAGE = ? WHERE PACKAGE = ?;",
    "SELECT ID, PACKAGE_NAME, TITLE, SEVERITY, PUBLISHED, UPDATED, REFERENCE, RATIONALE, VERSION, ARCH, OPERATION, OPERATION_VALUE, PENDING, CVSS, CVSS3 FROM " CVE_INFO_TABLE " INNER JOIN " CVE_TABLE " ON ID = CVEID AND " CVE_INFO_TABLE ".TARGET = " CVE_TABLE ".TARGET INNER JOIN " AGENTS_TABLE " ON PACKAGE_NAME = PACKAGE WHERE VULNERABILITIES_INFO.TARGET = ? AND AGENT_ID = ? ORDER BY ID, PACKAGE_NAME, VERSION, ARCH;",
    "SELECT ID, PACKAGE_NAME, TITLE, SEVERITY, PUBLISHED, UPDATED, REFERENCE, RATIONALE, VERSION, ARCH, OPERATION, OPERATION_VALUE, PENDING, CVSS, CVSS3, CVSS_VECTOR, BUGZILLA_REFERENCE, CWE, ADVISORIES FROM VULNERABILITIES_INFO INNER JOIN VULNERABILITIES ON ID = CVEID AND VULNERABILITIES_INFO.TARGET = 'REDHAT' AND (VULNERABILITIES.TARGET = ? OR VULNERABILITIES.TARGET = ? OR VULNERABILITIES.TARGET = ?) INNER JOIN AGENTS ON AGENT_ID = ? AND PACKAGE_NAME = PACKAGE AND (VULNERABILITIES.TARGET = TARGET_MAJOR OR VULNERABILITIES.TARGET IS NULL OR (TARGET_MAJOR IS NULL AND VULNERABILITIES.TARGET IS ?)) AND (VULNERABILITIES.TARGET_MINOR = AGENTS.TARGET_MINOR OR VULNERABILITIES.TARGET_MINOR IS NULL OR AGENTS.TARGET_MINOR IS NULL) ORDER BY ID, PACKAGE_NAME, VERSION, ARCH;",
    "DELETE FROM %s WHERE TARGET = ?;",
=======
    "INSERT INTO " AGENTS_TABLE " VALUES(?,?,?,?,?,?);",
    "INSERT INTO " VARIABLES_TABLE " VALUES(?,?,?);",
    "UPDATE " CVE_TABLE " SET PACKAGE = ?, OPERATION = ? WHERE OPERATION = ?;",
    "UPDATE " CVE_TABLE " SET OPERATION = ?, OPERATION_VALUE = ? WHERE OPERATION = ?;",
    "UPDATE " CVE_TABLE " SET PACKAGE = ?, CHECK_VARS = ? WHERE PACKAGE = ?;",
    "SELECT CVEID, (CASE WHEN VALUE IS NOT NULL THEN VALUE ELSE PACKAGE_NAME END), TITLE, SEVERITY, PUBLISHED, UPDATED, REFERENCE, RATIONALE, VERSION, ARCH, OPERATION, OPERATION_VALUE, PENDING, CVSS, CVSS3 FROM VULNERABILITIES_INFO INNER JOIN VULNERABILITIES ON VULNERABILITIES_INFO.ID = CVEID AND VULNERABILITIES_INFO.OS = VULNERABILITIES.OS LEFT JOIN VARIABLES ON VARIABLES.ID = VULNERABILITIES.PACKAGE AND VARIABLES.OS = VULNERABILITIES.OS INNER JOIN AGENTS ON PACKAGE_NAME = (CASE WHEN VALUE IS NOT NULL THEN VALUE ELSE PACKAGE END) WHERE VULNERABILITIES_INFO.OS = ? AND AGENT_ID = ? GROUP BY CVEID, PACKAGE, VERSION, ARCH ORDER BY CVEID, PACKAGE_NAME, VERSION, ARCH;",
    "SELECT ID, PACKAGE_NAME, TITLE, SEVERITY, PUBLISHED, UPDATED, REFERENCE, RATIONALE, VERSION, ARCH, OPERATION, OPERATION_VALUE, PENDING, CVSS, CVSS3, CVSS_VECTOR, BUGZILLA_REFERENCE, CWE, ADVISORIES FROM VULNERABILITIES_INFO INNER JOIN VULNERABILITIES ON ID = CVEID AND VULNERABILITIES_INFO.OS = 'REDHAT' AND (VULNERABILITIES.OS = ? OR VULNERABILITIES.OS = ? OR VULNERABILITIES.OS = ?) INNER JOIN AGENTS ON AGENT_ID = ? AND PACKAGE_NAME = PACKAGE AND (VULNERABILITIES.OS = TARGET_MAJOR OR VULNERABILITIES.OS IS NULL OR (TARGET_MAJOR IS NULL AND VULNERABILITIES.OS IS ?)) AND (VULNERABILITIES.OS_MINOR = TARGET_MINOR OR VULNERABILITIES.OS_MINOR IS NULL OR TARGET_MINOR IS NULL)ORDER BY ID, PACKAGE_NAME, VERSION, ARCH;",
    "DELETE FROM %s WHERE OS = ?;",
>>>>>>> ce7d9608
    "DELETE FROM " AGENTS_TABLE ";",
    "DELETE FROM AGENT_HOTFIXES;",
    "DELETE FROM " CVE_TABLE " WHERE CVEID = ?;",
<<<<<<< HEAD
    "SELECT OS_NAME, OS_MAJOR, NAME, ID, IP, REGISTER_IP, OS_ARCH, OS_BUILD FROM AGENT WHERE (STRFTIME('%s', 'NOW', 'LOCALTIME') - STRFTIME('%s', LAST_KEEPALIVE)) < ?;",
    // WAZUH DB REQUESTS
    "agent %s sql SELECT HOTFIX FROM SYS_HOTFIXES;",
    "agent %s sql SELECT DISTINCT NAME, VERSION, ARCHITECTURE, VENDOR, CPE, MSU_NAME FROM SYS_PROGRAMS WHERE TRIAGED != 1 AND SCAN_ID = '%s' LIMIT %i OFFSET %i;",
    "agent %s sql SELECT DISTINCT NAME, VERSION, ARCHITECTURE, VENDOR, CPE, MSU_NAME FROM SYS_PROGRAMS WHERE SCAN_ID = '%s' LIMIT %i OFFSET %i;",
=======
    "DELETE FROM " CVE_TABLE " WHERE PACKAGE LIKE '%:tst:%';",
    "agent %s sql SELECT DISTINCT NAME, VERSION, ARCHITECTURE FROM SYS_PROGRAMS WHERE TRIAGED = 0 AND SCAN_ID = '%s' LIMIT %i OFFSET %i;",
    "agent %s sql SELECT DISTINCT NAME, VERSION, ARCHITECTURE FROM SYS_PROGRAMS WHERE SCAN_ID = '%s' LIMIT %i OFFSET %i;",
>>>>>>> ce7d9608
    "agent %s sql SELECT SCAN_ID FROM SYS_PROGRAMS WHERE SCAN_TIME = (SELECT SCAN_TIME FROM SYS_PROGRAMS S1 WHERE NOT EXISTS (SELECT SCAN_TIME FROM SYS_PROGRAMS S2 WHERE S2.SCAN_TIME > S1.SCAN_TIME)) LIMIT 1;",
    "agent %s sql UPDATE SYS_PROGRAMS SET TRIAGED = 1 WHERE SCAN_ID = '%s';",
    "agent %s sql UPDATE SYS_PROGRAMS SET CPE = '%s:%s:%s:%s:%s:%s:%s:%s:%s:%s:%s', MSU_NAME = '%s' WHERE VENDOR = '%s' AND NAME = '%s' AND VERSION = '%s' AND ARCHITECTURE = '%s';",
    "agent %s sql UPDATE SYS_PROGRAMS SET CPE = NULL, MSU_NAME = NULL;",
    "agent %s sql SELECT OS_RELEASE FROM SYS_OSINFO;",
    // CPE INDEX
    "INSERT INTO CPE_INDEX VALUES(?,?,?,?,?,?,?,?,?,?,?,?,?,?);",
    "DELETE FROM CPE_INDEX;",
    "DELETE FROM CPE_INDEX WHERE ID < 0;",
    "SELECT DISTINCT PART FROM CPE_INDEX WHERE PART = 'a' AND VENDOR = ? AND PRODUCT = ?;",
    "SELECT MIN(ID) FROM CPE_INDEX;",
    "SELECT VENDOR, PACKAGE_NAME, VERSION, ARCH FROM AGENTS WHERE AGENT_ID = ? AND CPE_INDEX_ID = 0;",
    "SELECT PART, CPE_INDEX.VENDOR, PRODUCT, CPE_INDEX.VERSION, UPDATEV, EDITION, LANGUAGE, SW_EDITION, TARGET_SW, TARGET_HW, OTHER, MSU_NAME, AGENTS.VENDOR, PACKAGE_NAME, AGENTS.VERSION, ARCH FROM AGENTS JOIN CPE_INDEX ON CPE_INDEX_ID = ID WHERE AGENT_ID = ?;",
    "UPDATE AGENTS SET CPE_INDEX_ID = ? WHERE AGENT_ID = ? AND VENDOR IS ? AND PACKAGE_NAME = ? AND VERSION = ? AND ARCH = ?;",
    // NVD
    "SELECT LAST_MODIFIED FROM NVD_METADATA WHERE YEAR = ?;",
    "REPLACE INTO NVD_METADATA VALUES(?,?,?,?,?,?,?,?);",
    "INSERT INTO NVD_CVE VALUES(NULL,?,?,?,?,?,?);",
    "SELECT MAX(ID) FROM NVD_CVE;",
    "INSERT INTO NVD_METRIC_CVSS VALUES(NULL,?,?,?,?,?,?);",
    "INSERT INTO NVD_REFERENCE VALUES(NULL,?,?,?);",
    "INSERT INTO NVD_CVE_CONFIGURATION VALUES(NULL,?,?,?);",
    "SELECT MAX(ID) FROM NVD_CVE_CONFIGURATION;",
    "INSERT INTO NVD_CVE_MATCH VALUES(NULL,?,?,?,?,?,?,?,?);",
    "INSERT INTO NVD_CPE VALUES(?,?,?,?,?,?,?,?,?,?,?,?);",
    "SELECT ID FROM NVD_CPE WHERE PART = ? AND VENDOR = ? AND PRODUCT = ? AND VERSION = ? AND UPDATED = ? AND EDITION = ? AND LANGUAGE = ? AND SW_EDITION = ? AND TARGET_SW = ? AND TARGET_HW = ? AND OTHER = ?;",
    "SELECT MAX(ID) FROM NVD_CPE;",
    "SELECT * FROM NVD_METADATA WHERE ALTERNATIVE = 1;",
    // NVD CLEAN
    "DELETE FROM NVD_METADATA WHERE YEAR = ?;",
    "SELECT ID FROM NVD_CVE WHERE NVD_METADATA_YEAR = ?;",
    "DELETE FROM NVD_METRIC_CVSS WHERE NVD_CVE_ID = ?; DELETE FROM NVD_REFERENCE WHERE NVD_CVE_ID = ?; DELETE FROM NVD_CVE_CONFIGURATION WHERE NVD_CVE_ID = ?;",
    "DELETE FROM NVD_CVE_MATCH WHERE NVD_CVE_CONFIGURATION_ID = ?;",
    "DELETE FROM NVD_CPE WHERE ID NOT IN (SELECT DISTINCT ID_CPE FROM NVD_CVE_MATCH);",
    "DELETE FROM NVD_CVE WHERE NVD_METADATA_YEAR = ?;",
    "SELECT ID FROM NVD_CVE_CONFIGURATION WHERE NVD_CVE_ID = ?;",
    // NVD REPORT
    "SELECT CVE_ID, CWE_ID, DESCRIPTION, PUBLISHED, LAST_MODIFIED FROM NVD_CVE WHERE ID = ?;",
    "SELECT CVE_ID FROM NVD_CVE WHERE ID = ?;",
    "SELECT URL, REF_SOURCE FROM NVD_REFERENCE WHERE NVD_CVE_ID = ? LIMIT 1;",
    "SELECT VECTOR_STRING, BASE_SCORE, EXPLOITABILITY_SCORE, IMPACT_SCORE, VERSION FROM NVD_METRIC_CVSS WHERE NVD_CVE_ID = ?;",
    // NVD VULNERABILITY CHECK
    "SELECT CPE_INDEX.PART, CPE_INDEX.VENDOR, CPE_INDEX.PRODUCT, CPE_INDEX.VERSION, CPE_INDEX.UPDATEV, CPE_INDEX.EDITION, CPE_INDEX.LANGUAGE, CPE_INDEX.SW_EDITION, CPE_INDEX.TARGET_SW, CPE_INDEX.TARGET_HW, CPE_INDEX.MSU_NAME, AGENTS.PACKAGE_NAME, AGENTS.VERSION, AGENTS.ARCH FROM AGENTS INNER JOIN CPE_INDEX ON AGENTS.AGENT_ID = ? AND AGENTS.CPE_INDEX_ID < 0 AND CPE_INDEX.ID = AGENTS.CPE_INDEX_ID;",
    "SELECT NVD_CPE.ID FROM NVD_CPE WHERE NVD_CPE.PART = ? AND NVD_CPE.VENDOR = ? AND NVD_CPE.PRODUCT = ? AND (NVD_CPE.VERSION = ? OR NVD_CPE.VERSION = '*' OR NVD_CPE.VERSION = '-') AND (NVD_CPE.UPDATED = '*' OR NVD_CPE.UPDATED = ?) AND (NVD_CPE.EDITION = '*' OR NVD_CPE.EDITION = ? OR NVD_CPE.EDITION = '') AND (NVD_CPE.LANGUAGE = '*' OR NVD_CPE.LANGUAGE = ? OR NVD_CPE.LANGUAGE = '') AND (NVD_CPE.SW_EDITION = '*' OR NVD_CPE.SW_EDITION = ? OR NVD_CPE.SW_EDITION = '') AND (NVD_CPE.TARGET_SW = '*' OR NVD_CPE.TARGET_SW = '-' OR NVD_CPE.TARGET_SW = '') AND (NVD_CPE.TARGET_HW = '*' OR NVD_CPE.TARGET_HW = '-' OR NVD_CPE.TARGET_HW = ?);",
    "SELECT NVD_CVE_MATCH.NVD_CVE_CONFIGURATION_ID, NVD_CVE_MATCH.URI, NVD_CVE_MATCH.VULNERABLE, NVD_CVE_MATCH.VERSION_START_INCLUDING, NVD_CVE_MATCH.VERSION_START_EXCLUDING, NVD_CVE_MATCH.VERSION_END_INCLUDING, NVD_CVE_MATCH.VERSION_END_EXCLUDING FROM NVD_CVE_MATCH WHERE NVD_CVE_MATCH.ID_CPE = ?;",
    "SELECT NVD_CVE_CONFIGURATION.NVD_CVE_ID, NVD_CVE_CONFIGURATION.OPERATOR, NVD_CVE_CONFIGURATION.PARENT FROM NVD_CVE_CONFIGURATION WHERE NVD_CVE_CONFIGURATION.ID = ?;",
    "SELECT ID FROM NVD_CVE_CONFIGURATION WHERE PARENT=(SELECT ID FROM NVD_CVE_CONFIGURATION WHERE ID=? AND OPERATOR='AND') AND ID!=?;",
    "SELECT ID FROM NVD_CVE_MATCH WHERE NVD_CVE_CONFIGURATION_ID = ?;",
    "SELECT VENDOR, PRODUCT FROM NVD_CPE WHERE ID = ?;",
    "SELECT CPEI.ID INNER JOIN CPE_INDEX CPEI ON CPEI.VENDOR=? AND CPEI.PRODUCT=? AND CPEI.ID<0 INNER JOIN AGENTS AG ON AG.CPE_INDEX_ID = CPEI.ID AND AG.AGENT_ID=?;",
    // SQL OPERATIONS
    "DELETE FROM SQLITE_SEQUENCE WHERE NAME = ?;",
    // WAZUH CPE DICTIONARY
    "DELETE FROM CPE_HELPER; DELETE FROM CPE_HELPER_SOURCE; DELETE FROM CPE_HELPER_TRANSLATION;",
    "INSERT INTO CPE_HELPER VALUES(?,?,?);",
    "INSERT INTO CPE_HELPER_SOURCE VALUES(?,?,?,?);",
    "INSERT INTO CPE_HELPER_TRANSLATION VALUES(?,?,?,?,?,?);",
    "SELECT DISTINCT VENDOR, PACKAGE_NAME, VERSION, ARCH, ID, ACTION FROM AGENTS INNER JOIN CPE_HELPER_SOURCE T1 ON AGENT_ID = ? AND T1.TYPE = 'vendor' AND (VENDOR REGEXP T1.TERM OR (T1.TERM IS NULL AND VENDOR IS NULL)) INNER JOIN CPE_HELPER ON ID = T1.ID_HELPER INNER JOIN CPE_HELPER_SOURCE T2 ON ID = T2.ID_HELPER AND T2.TYPE = 'product' AND PACKAGE_NAME REGEXP T2.TERM;",
    "SELECT TERM, CORRELATION_ID FROM CPE_HELPER_SOURCE WHERE ID_HELPER = ? AND TYPE = ? AND CASE WHEN ? = '' THEN TERM ELSE ? END REGEXP TERM ORDER BY CORRELATION_ID;",
    "SELECT TERM, COMPARE_FIELD, CONDITION FROM CPE_HELPER_TRANSLATION WHERE ID_HELPER = ? AND TYPE = ? AND CORRELATION_ID = ?;",
    // MSU
    "DELETE FROM MSU;",
    "INSERT INTO MSU VALUES(?,?,?,?,?,?,?);",
    "SELECT DISTINCT PATCH FROM MSU WHERE CVEID = ? AND PRODUCT REGEXP ?;",
    "SELECT DISTINCT PATCH FROM MSU WHERE CVEID = ? AND PRODUCT REGEXP ? AND NOT PRODUCT REGEXP ' R2 ';",
    "SELECT HOTFIX FROM AGENT_HOTFIXES WHERE AGENT_ID = ? AND HOTFIX REGEXP ?;",
    // TRANSACTIONS
    "BEGIN TRANSACTION;",
    "END TRANSACTION;"
};

extern char *schema_vuln_detector_sql;

#endif<|MERGE_RESOLUTION|>--- conflicted
+++ resolved
@@ -21,13 +21,10 @@
 #define INFO_STATE_TABLE        "INFO_STATE"
 #define METADATA_TABLE          "METADATA"
 #define METADATADB_TABLE        "DB_METADATA"
-<<<<<<< HEAD
 #define CPEH_SOURCE_TABLE       "CPE_HELPER_SOURCE"
 #define CPET_TRANSL_TABLE       "CPE_HELPER_TRANSLATION"
 #define CPE_HELPER_TABLE        "CPE_HELPER"
-=======
 #define VARIABLES_TABLE         "VARIABLES"
->>>>>>> ce7d9608
 #define MAX_QUERY_SIZE          OS_SIZE_1024
 #define MAX_SQL_ATTEMPTS        1000
 #define SQL_BUSY_SLEEP_MS       1
@@ -44,11 +41,8 @@
     VU_INSERT_METADATA,
     VU_INSERT_METADATA_DB,
     VU_INSERT_AGENTS,
-<<<<<<< HEAD
     VU_INSERT_AGENT_HOTFIXES,
-=======
     VU_INSERT_VARIABLES,
->>>>>>> ce7d9608
     VU_UPDATE_CVE,
     VU_UPDATE_CVE_VAL,
     VU_UPDATE_CVE_PACK,
@@ -58,13 +52,10 @@
     VU_REMOVE_AGENTS_TABLE,
     VU_REMOVE_HOTFIXES_TABLE,
     VU_REMOVE_PATCH,
-<<<<<<< HEAD
     VU_GLOBALDB_REQUEST,
+    VU_REMOVE_UNUSED_VULS,
     // WAZUH DB REQUESTS
     VU_HOTFIXES_REQUEST,
-=======
-    VU_REMOVE_UNUSED_VULS,
->>>>>>> ce7d9608
     VU_SOFTWARE_REQUEST,
     VU_SOFTWARE_FULL_REQ,
     VU_SYSC_SCAN_REQUEST,
@@ -148,39 +139,24 @@
     "INSERT INTO " CVE_INFO_TABLE " VALUES(?,?,?,?,?,?,?,?,?,?,?,?,?,?);",
     "INSERT INTO " METADATA_TABLE " VALUES(?,?,?,?,?);",
     "INSERT INTO " METADATADB_TABLE " VALUES(?);",
-<<<<<<< HEAD
     "INSERT INTO " AGENTS_TABLE " VALUES(?,?,?,?,?,?,?,?);",
     "INSERT INTO AGENT_HOTFIXES VALUES(?,?);",
-    "UPDATE " CVE_TABLE " SET PACKAGE = ?, OPERATION = ? WHERE OPERATION = ?;",
-    "UPDATE " CVE_TABLE " SET OPERATION = ?, OPERATION_VALUE = ? WHERE OPERATION = ?;",
-    "UPDATE " CVE_TABLE " SET PACKAGE = ? WHERE PACKAGE = ?;",
-    "SELECT ID, PACKAGE_NAME, TITLE, SEVERITY, PUBLISHED, UPDATED, REFERENCE, RATIONALE, VERSION, ARCH, OPERATION, OPERATION_VALUE, PENDING, CVSS, CVSS3 FROM " CVE_INFO_TABLE " INNER JOIN " CVE_TABLE " ON ID = CVEID AND " CVE_INFO_TABLE ".TARGET = " CVE_TABLE ".TARGET INNER JOIN " AGENTS_TABLE " ON PACKAGE_NAME = PACKAGE WHERE VULNERABILITIES_INFO.TARGET = ? AND AGENT_ID = ? ORDER BY ID, PACKAGE_NAME, VERSION, ARCH;",
-    "SELECT ID, PACKAGE_NAME, TITLE, SEVERITY, PUBLISHED, UPDATED, REFERENCE, RATIONALE, VERSION, ARCH, OPERATION, OPERATION_VALUE, PENDING, CVSS, CVSS3, CVSS_VECTOR, BUGZILLA_REFERENCE, CWE, ADVISORIES FROM VULNERABILITIES_INFO INNER JOIN VULNERABILITIES ON ID = CVEID AND VULNERABILITIES_INFO.TARGET = 'REDHAT' AND (VULNERABILITIES.TARGET = ? OR VULNERABILITIES.TARGET = ? OR VULNERABILITIES.TARGET = ?) INNER JOIN AGENTS ON AGENT_ID = ? AND PACKAGE_NAME = PACKAGE AND (VULNERABILITIES.TARGET = TARGET_MAJOR OR VULNERABILITIES.TARGET IS NULL OR (TARGET_MAJOR IS NULL AND VULNERABILITIES.TARGET IS ?)) AND (VULNERABILITIES.TARGET_MINOR = AGENTS.TARGET_MINOR OR VULNERABILITIES.TARGET_MINOR IS NULL OR AGENTS.TARGET_MINOR IS NULL) ORDER BY ID, PACKAGE_NAME, VERSION, ARCH;",
-    "DELETE FROM %s WHERE TARGET = ?;",
-=======
-    "INSERT INTO " AGENTS_TABLE " VALUES(?,?,?,?,?,?);",
     "INSERT INTO " VARIABLES_TABLE " VALUES(?,?,?);",
     "UPDATE " CVE_TABLE " SET PACKAGE = ?, OPERATION = ? WHERE OPERATION = ?;",
     "UPDATE " CVE_TABLE " SET OPERATION = ?, OPERATION_VALUE = ? WHERE OPERATION = ?;",
     "UPDATE " CVE_TABLE " SET PACKAGE = ?, CHECK_VARS = ? WHERE PACKAGE = ?;",
-    "SELECT CVEID, (CASE WHEN VALUE IS NOT NULL THEN VALUE ELSE PACKAGE_NAME END), TITLE, SEVERITY, PUBLISHED, UPDATED, REFERENCE, RATIONALE, VERSION, ARCH, OPERATION, OPERATION_VALUE, PENDING, CVSS, CVSS3 FROM VULNERABILITIES_INFO INNER JOIN VULNERABILITIES ON VULNERABILITIES_INFO.ID = CVEID AND VULNERABILITIES_INFO.OS = VULNERABILITIES.OS LEFT JOIN VARIABLES ON VARIABLES.ID = VULNERABILITIES.PACKAGE AND VARIABLES.OS = VULNERABILITIES.OS INNER JOIN AGENTS ON PACKAGE_NAME = (CASE WHEN VALUE IS NOT NULL THEN VALUE ELSE PACKAGE END) WHERE VULNERABILITIES_INFO.OS = ? AND AGENT_ID = ? GROUP BY CVEID, PACKAGE, VERSION, ARCH ORDER BY CVEID, PACKAGE_NAME, VERSION, ARCH;",
-    "SELECT ID, PACKAGE_NAME, TITLE, SEVERITY, PUBLISHED, UPDATED, REFERENCE, RATIONALE, VERSION, ARCH, OPERATION, OPERATION_VALUE, PENDING, CVSS, CVSS3, CVSS_VECTOR, BUGZILLA_REFERENCE, CWE, ADVISORIES FROM VULNERABILITIES_INFO INNER JOIN VULNERABILITIES ON ID = CVEID AND VULNERABILITIES_INFO.OS = 'REDHAT' AND (VULNERABILITIES.OS = ? OR VULNERABILITIES.OS = ? OR VULNERABILITIES.OS = ?) INNER JOIN AGENTS ON AGENT_ID = ? AND PACKAGE_NAME = PACKAGE AND (VULNERABILITIES.OS = TARGET_MAJOR OR VULNERABILITIES.OS IS NULL OR (TARGET_MAJOR IS NULL AND VULNERABILITIES.OS IS ?)) AND (VULNERABILITIES.OS_MINOR = TARGET_MINOR OR VULNERABILITIES.OS_MINOR IS NULL OR TARGET_MINOR IS NULL)ORDER BY ID, PACKAGE_NAME, VERSION, ARCH;",
-    "DELETE FROM %s WHERE OS = ?;",
->>>>>>> ce7d9608
+    "SELECT ID, (CASE WHEN VALUE IS NOT NULL THEN VALUE ELSE PACKAGE_NAME END), TITLE, SEVERITY, PUBLISHED, UPDATED, REFERENCE, RATIONALE, VERSION, ARCH, OPERATION, OPERATION_VALUE, PENDING, CVSS, CVSS3 FROM " CVE_INFO_TABLE " INNER JOIN " CVE_TABLE " ON ID = CVEID AND " CVE_INFO_TABLE ".TARGET = " CVE_TABLE ".TARGET LEFT JOIN VARIABLES ON VARIABLES.ID = VULNERABILITIES.PACKAGE AND VARIABLES.OS = VULNERABILITIES.OS INNER JOIN " AGENTS_TABLE " ON PACKAGE_NAME = (CASE WHEN VALUE IS NOT NULL THEN VALUE ELSE PACKAGE END) WHERE VULNERABILITIES_INFO.TARGET = ? AND AGENT_ID = ? ORDER BY ID, PACKAGE_NAME, VERSION, ARCH ORDER BY CVEID, PACKAGE_NAME, VERSION, ARCH;",
+    "SELECT ID, PACKAGE_NAME, TITLE, SEVERITY, PUBLISHED, UPDATED, REFERENCE, RATIONALE, VERSION, ARCH, OPERATION, OPERATION_VALUE, PENDING, CVSS, CVSS3, CVSS_VECTOR, BUGZILLA_REFERENCE, CWE, ADVISORIES FROM VULNERABILITIES_INFO INNER JOIN VULNERABILITIES ON ID = CVEID AND VULNERABILITIES_INFO.TARGET = 'REDHAT' AND (VULNERABILITIES.TARGET = ? OR VULNERABILITIES.TARGET = ? OR VULNERABILITIES.TARGET = ?) INNER JOIN AGENTS ON AGENT_ID = ? AND PACKAGE_NAME = PACKAGE AND (VULNERABILITIES.TARGET = TARGET_MAJOR OR VULNERABILITIES.TARGET IS NULL OR (TARGET_MAJOR IS NULL AND VULNERABILITIES.TARGET IS ?)) AND (VULNERABILITIES.TARGET_MINOR = AGENTS.TARGET_MINOR OR VULNERABILITIES.TARGET_MINOR IS NULL OR AGENTS.TARGET_MINOR IS NULL) ORDER BY ID, PACKAGE_NAME, VERSION, ARCH;",
+    "DELETE FROM %s WHERE TARGET = ?;",
     "DELETE FROM " AGENTS_TABLE ";",
     "DELETE FROM AGENT_HOTFIXES;",
     "DELETE FROM " CVE_TABLE " WHERE CVEID = ?;",
-<<<<<<< HEAD
     "SELECT OS_NAME, OS_MAJOR, NAME, ID, IP, REGISTER_IP, OS_ARCH, OS_BUILD FROM AGENT WHERE (STRFTIME('%s', 'NOW', 'LOCALTIME') - STRFTIME('%s', LAST_KEEPALIVE)) < ?;",
+    "DELETE FROM " CVE_TABLE " WHERE PACKAGE LIKE '%:tst:%';",
     // WAZUH DB REQUESTS
     "agent %s sql SELECT HOTFIX FROM SYS_HOTFIXES;",
     "agent %s sql SELECT DISTINCT NAME, VERSION, ARCHITECTURE, VENDOR, CPE, MSU_NAME FROM SYS_PROGRAMS WHERE TRIAGED != 1 AND SCAN_ID = '%s' LIMIT %i OFFSET %i;",
     "agent %s sql SELECT DISTINCT NAME, VERSION, ARCHITECTURE, VENDOR, CPE, MSU_NAME FROM SYS_PROGRAMS WHERE SCAN_ID = '%s' LIMIT %i OFFSET %i;",
-=======
-    "DELETE FROM " CVE_TABLE " WHERE PACKAGE LIKE '%:tst:%';",
-    "agent %s sql SELECT DISTINCT NAME, VERSION, ARCHITECTURE FROM SYS_PROGRAMS WHERE TRIAGED = 0 AND SCAN_ID = '%s' LIMIT %i OFFSET %i;",
-    "agent %s sql SELECT DISTINCT NAME, VERSION, ARCHITECTURE FROM SYS_PROGRAMS WHERE SCAN_ID = '%s' LIMIT %i OFFSET %i;",
->>>>>>> ce7d9608
     "agent %s sql SELECT SCAN_ID FROM SYS_PROGRAMS WHERE SCAN_TIME = (SELECT SCAN_TIME FROM SYS_PROGRAMS S1 WHERE NOT EXISTS (SELECT SCAN_TIME FROM SYS_PROGRAMS S2 WHERE S2.SCAN_TIME > S1.SCAN_TIME)) LIMIT 1;",
     "agent %s sql UPDATE SYS_PROGRAMS SET TRIAGED = 1 WHERE SCAN_ID = '%s';",
     "agent %s sql UPDATE SYS_PROGRAMS SET CPE = '%s:%s:%s:%s:%s:%s:%s:%s:%s:%s:%s', MSU_NAME = '%s' WHERE VENDOR = '%s' AND NAME = '%s' AND VERSION = '%s' AND ARCHITECTURE = '%s';",
