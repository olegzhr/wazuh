--- conflicted
+++ resolved
@@ -15,15 +15,11 @@
 #include "os_crypto/sha256/sha256_op.h"
 #include "shared.h"
 
-<<<<<<< HEAD
 #ifdef UNIT_TESTING
 #define static
 #endif
 
-static void* wm_gcp_main(const wm_gcp *gcp_config);                        // Module main function. It won't return
-=======
 static void* wm_gcp_main(wm_gcp *gcp_config);                        // Module main function. It won't return
->>>>>>> 53924824
 static void wm_gcp_run(const wm_gcp *data);                                // Running python script
 static void wm_gcp_destroy(wm_gcp *gcp_config);                      // Destroy data
 cJSON *wm_gcp_dump(const wm_gcp *gcp_config);                        // Read config
@@ -49,7 +45,7 @@
 
     do {
         const time_t time_sleep = sched_scan_get_next_time(&(data->scan_config), WM_GCP_LOGTAG, data->pull_on_start);
-        
+
         if (time_sleep) {
             mtdebug1(WM_GCP_LOGTAG, "Sleeping for %li seconds", time_sleep);
             wm_delay(1000 * time_sleep);
@@ -62,69 +58,12 @@
     } while (FOREVER());
 
     return NULL;
-}
-
-<<<<<<< HEAD
-time_t wm_gcp_get_next_run_time(const wm_gcp *data){
-    if (data->pull_on_start && !time_start){
-        // If pull on start then initial waiting time is 0
-        return 0;
-    }
-
-    if (data->scan_day) {
-        // Option 1: Day of the month
-        int status = -1;
-
-        while (status < 0) {
-            status = check_day_to_scan(data->scan_day, data->scan_time);
-            if (status == 0) {
-                // Correct day, sleep until scan_time and then run
-                return (time_t) get_time_to_hour(data->scan_time);
-            } else {
-                // Sleep until next day and re-evaluate
-                wm_delay(1000); // Sleep one second to avoid an infinite loop
-                const time_t sleep_until_tomorrow = get_time_to_hour("00:00");
-
-                mtdebug2(WM_GCP_LOGTAG, "Sleeping for %d seconds.", (int)sleep_until_tomorrow);
-                wm_delay(1000 * sleep_until_tomorrow);
-            }
-        }
-    } else if (data->scan_wday >= 0) {
-        // Option 2: Day of the week
-        return (time_t) get_time_to_day(data->scan_wday, data->scan_time);
-
-    } else if (data->scan_time) {
-        // Option 3: Time of the day [hh:mm]
-        return (time_t) get_time_to_hour(data->scan_time);
-    } else if (data->interval) {
-        // Option 4: Interval of time
-
-        if(!time_start){
-            // First time
-            return 0;
-        }
-        const time_t last_run_time = time(NULL) - time_start;
-
-        if ((time_t)data->interval >= last_run_time) {
-            return  (time_t)data->interval - last_run_time;
-        } else {
-            mtwarn(WM_GCP_LOGTAG, "Interval overtaken.");
-            return 0;
-        }
-    } else {
-        mtinfo(WM_GCP_LOGTAG, "Invalid Scheduling option. Exiting.");
-        pthread_exit(NULL);
-
-    }
-    return 0;
 }
 
 #ifdef UNIT_TESTING
 // Replace pthread_exit for testing purposes
 #define pthread_exit(a) return
 #endif
-=======
->>>>>>> 53924824
 void wm_gcp_run(const wm_gcp *data) {
     int status;
     char *output = NULL;
@@ -274,7 +213,7 @@
     if (data->project_id) cJSON_AddStringToObject(wm_wd, "project_id", data->project_id);
     if (data->subscription_name) cJSON_AddStringToObject(wm_wd, "subscription_name", data->subscription_name);
     if (data->credentials_file) cJSON_AddStringToObject(wm_wd, "credentials_file", data->credentials_file);
-    
+
     switch (data->logging) {
         case 0:
             cJSON_AddStringToObject(wm_wd, "logging", "disabled");
