--- conflicted
+++ resolved
@@ -242,11 +242,8 @@
 #define FIM_DIFF_FOLDER_SIZE                "(6348): Size of '%s' folder: %.5f KB."
 #define FIM_BIG_FILE_REPORT_CHANGES         "(6349): File '%s' is too big for configured maximum size to perform diff operation."
 #define FIM_DISK_QUOTA_LIMIT_REACHED        "(6350): The maximum configured size for the '%s' folder has been reached, the diff operation cannot be performed."
-<<<<<<< HEAD
 #define FIM_DIFF_FILE_SIZE_LIMIT            "(6351): Maximum file size limit to generate diff information configured to '%d KB' for '%s'."
 #define FIM_DISK_QUOTA_LIMIT                "(6352): Maximum disk quota size limit configured to '%d KB'."
-=======
 #define FIM_DIFF_FOLDER_DELETED             "(6351): Folder '%s' has been deleted."
->>>>>>> fab3ec99
 
 #endif /* DEBUG_MESSAGES_H */