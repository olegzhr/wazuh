#!/bin/sh

# Wazuh Installer Functions
# Copyright (C) 2015-2020, Wazuh Inc.
# November 18, 2016.
#
# This program is free software; you can redistribute it
# and/or modify it under the terms of the GNU General Public
# License (version 2) as published by the FSF - Free Software
# Foundation.

# File dependencies:
# ./src/init/shared.sh
# ./src/init/template-select.sh

## Templates
. ./src/init/template-select.sh

HEADER_TEMPLATE="./etc/templates/config/generic/header-comments.template"
GLOBAL_TEMPLATE="./etc/templates/config/generic/global.template"
GLOBAL_AR_TEMPLATE="./etc/templates/config/generic/global-ar.template"
RULES_TEMPLATE="./etc/templates/config/generic/rules.template"
RULE_TEST_TEMPLATE="./etc/templates/config/generic/rule_test.template"
AR_COMMANDS_TEMPLATE="./etc/templates/config/generic/ar-commands.template"
AR_DEFINITIONS_TEMPLATE="./etc/templates/config/generic/ar-definitions.template"
ALERTS_TEMPLATE="./etc/templates/config/generic/alerts.template"
LOGGING_TEMPLATE="./etc/templates/config/generic/logging.template"
REMOTE_SEC_TEMPLATE="./etc/templates/config/generic/remote-secure.template"

LOCALFILES_TEMPLATE="./etc/templates/config/generic/localfile-logs/*.template"

AUTH_TEMPLATE="./etc/templates/config/generic/auth.template"
CLUSTER_TEMPLATE="./etc/templates/config/generic/cluster.template"

CISCAT_TEMPLATE="./etc/templates/config/generic/wodle-ciscat.template"
VULN_TEMPLATE="./etc/templates/config/generic/wodle-vulnerability-detector.manager.template"

SECURITY_CONFIGURATION_ASSESSMENT_TEMPLATE="./etc/templates/config/generic/sca.template"

##########
# WriteSyscheck()
##########
WriteSyscheck()
{
    # Adding to the config file
    if [ "X$SYSCHECK" = "Xyes" ]; then
      SYSCHECK_TEMPLATE=$(GetTemplate "syscheck.$1.template" ${DIST_NAME} ${DIST_VER} ${DIST_SUBVER})
      if [ "$SYSCHECK_TEMPLATE" = "ERROR_NOT_FOUND" ]; then
        SYSCHECK_TEMPLATE=$(GetTemplate "syscheck.template" ${DIST_NAME} ${DIST_VER} ${DIST_SUBVER})
      fi
      cat ${SYSCHECK_TEMPLATE} >> $NEWCONFIG
      echo "" >> $NEWCONFIG
    else
      if [ "$1" = "manager" ]; then
        echo "  <syscheck>" >> $NEWCONFIG
        echo "    <disabled>yes</disabled>" >> $NEWCONFIG
        echo "" >> $NEWCONFIG
        echo "    <scan_on_start>yes</scan_on_start>" >> $NEWCONFIG
        echo "" >> $NEWCONFIG
        echo "    <!-- Generate alert when new file detected -->" >> $NEWCONFIG
        echo "    <alert_new_files>yes</alert_new_files>" >> $NEWCONFIG
        echo "" >> $NEWCONFIG
        echo "  </syscheck>" >> $NEWCONFIG
        echo "" >> $NEWCONFIG
      else
        echo "  <syscheck>" >> $NEWCONFIG
        echo "    <disabled>yes</disabled>" >> $NEWCONFIG
        echo "  </syscheck>" >> $NEWCONFIG
        echo "" >> $NEWCONFIG
      fi
    fi
}

##########
# DisableAuthd()
##########
DisableAuthd()
{
    echo "  <!-- Configuration for ossec-authd -->" >> $NEWCONFIG
    echo "  <auth>" >> $NEWCONFIG
    echo "    <disabled>yes</disabled>" >> $NEWCONFIG
    echo "    <port>1515</port>" >> $NEWCONFIG
    echo "    <use_source_ip>no</use_source_ip>" >> $NEWCONFIG
    echo "    <force_insert>yes</force_insert>" >> $NEWCONFIG
    echo "    <force_time>0</force_time>" >> $NEWCONFIG
    echo "    <purge>yes</purge>" >> $NEWCONFIG
    echo "    <use_password>no</use_password>" >> $NEWCONFIG
    echo "    <ciphers>HIGH:!ADH:!EXP:!MD5:!RC4:!3DES:!CAMELLIA:@STRENGTH</ciphers>" >> $NEWCONFIG
    echo "    <!-- <ssl_agent_ca></ssl_agent_ca> -->" >> $NEWCONFIG
    echo "    <ssl_verify_host>no</ssl_verify_host>" >> $NEWCONFIG
    echo "    <ssl_manager_cert>${INSTALLDIR}/etc/sslmanager.cert</ssl_manager_cert>" >> $NEWCONFIG
    echo "    <ssl_manager_key>${INSTALLDIR}/etc/sslmanager.key</ssl_manager_key>" >> $NEWCONFIG
    echo "    <ssl_auto_negotiate>no</ssl_auto_negotiate>" >> $NEWCONFIG
    echo "  </auth>" >> $NEWCONFIG
    echo "" >> $NEWCONFIG
}

##########
# WriteRootcheck()
##########
WriteRootcheck()
{
    # Adding to the config file
    if [ "X$ROOTCHECK" = "Xyes" ]; then
      ROOTCHECK_TEMPLATE=$(GetTemplate "rootcheck.$1.template" ${DIST_NAME} ${DIST_VER} ${DIST_SUBVER})
      if [ "$ROOTCHECK_TEMPLATE" = "ERROR_NOT_FOUND" ]; then
        ROOTCHECK_TEMPLATE=$(GetTemplate "rootcheck.template" ${DIST_NAME} ${DIST_VER} ${DIST_SUBVER})
      fi
      sed -e "s|\${INSTALLDIR}|$INSTALLDIR|g" "${ROOTCHECK_TEMPLATE}" >> $NEWCONFIG
      echo "" >> $NEWCONFIG
    else
      echo "  <rootcheck>" >> $NEWCONFIG
      echo "    <disabled>yes</disabled>" >> $NEWCONFIG
      echo "  </rootcheck>" >> $NEWCONFIG
      echo "" >> $NEWCONFIG
    fi
}

##########
# Syscollector()
##########
WriteSyscollector()
{
    # Adding to the config file
    if [ "X$SYSCOLLECTOR" = "Xyes" ]; then
      SYSCOLLECTOR_TEMPLATE=$(GetTemplate "wodle-syscollector.$1.template" ${DIST_NAME} ${DIST_VER} ${DIST_SUBVER})
      if [ "$SYSCOLLECTOR_TEMPLATE" = "ERROR_NOT_FOUND" ]; then
        SYSCOLLECTOR_TEMPLATE=$(GetTemplate "wodle-syscollector.template" ${DIST_NAME} ${DIST_VER} ${DIST_SUBVER})
      fi
      cat ${SYSCOLLECTOR_TEMPLATE} >> $NEWCONFIG
      echo "" >> $NEWCONFIG
    fi
}

##########
# Osquery()
##########
WriteOsquery()
{
    # Adding to the config file
    OSQUERY_TEMPLATE=$(GetTemplate "osquery.$1.template" ${DIST_NAME} ${DIST_VER} ${DIST_SUBVER})
    if [ "$OSQUERY_TEMPLATE" = "ERROR_NOT_FOUND" ]; then
        OSQUERY_TEMPLATE=$(GetTemplate "osquery.template" ${DIST_NAME} ${DIST_VER} ${DIST_SUBVER})
    fi
    sed -e "s|\${INSTALLDIR}|$INSTALLDIR|g" "${OSQUERY_TEMPLATE}" >> $NEWCONFIG
    echo "" >> $NEWCONFIG
}

##########
# WriteCISCAT()
##########
WriteCISCAT()
{
    # Adding to the config file
    CISCAT_TEMPLATE=$(GetTemplate "wodle-ciscat.$1.template" ${DIST_NAME} ${DIST_VER} ${DIST_SUBVER})
    if [ "$CISCAT_TEMPLATE" = "ERROR_NOT_FOUND" ]; then
        CISCAT_TEMPLATE=$(GetTemplate "wodle-ciscat.template" ${DIST_NAME} ${DIST_VER} ${DIST_SUBVER})
    fi
    sed -e "s|\${INSTALLDIR}|$INSTALLDIR|g" "${CISCAT_TEMPLATE}" >> $NEWCONFIG
    echo "" >> $NEWCONFIG
}

##########
# WriteConfigurationAssessment()
##########
WriteConfigurationAssessment()
{
    # Adding to the config file
    if [ "X$SECURITY_CONFIGURATION_ASSESSMENT" = "Xyes" ]; then
      SECURITY_CONFIGURATION_ASSESSMENT_TEMPLATE=$(GetTemplate "sca.template" ${DIST_NAME} ${DIST_VER} ${DIST_SUBVER})
      cat ${SECURITY_CONFIGURATION_ASSESSMENT_TEMPLATE} >> $NEWCONFIG
      echo "" >> $NEWCONFIG
    fi
}

##########
# InstallSecurityConfigurationAssessmentFiles()
##########
InstallSecurityConfigurationAssessmentFiles()
{

    cd ..

    CONFIGURATION_ASSESSMENT_FILES_PATH=$(GetTemplate "sca.files" ${DIST_NAME} ${DIST_VER} ${DIST_SUBVER})

    if [ "X$1" = "Xmanager" ]; then
        CONFIGURATION_ASSESSMENT_MANAGER_FILES_PATH=$(GetTemplate "sca.$1.files" ${DIST_NAME} ${DIST_VER} ${DIST_SUBVER})
    fi
    cd ./src
    if [ "$CONFIGURATION_ASSESSMENT_FILES_PATH" = "ERROR_NOT_FOUND" ]; then
        echo "SCA policies are not available for this OS version ${DIST_NAME} ${DIST_VER} ${DIST_SUBVER}."
    else
        echo "Removing old SCA policies..."
        rm -f ${PREFIX}/ruleset/sca/*

        echo "Installing SCA policies..."
        CONFIGURATION_ASSESSMENT_FILES=$(cat .$CONFIGURATION_ASSESSMENT_FILES_PATH)
        for FILE in $CONFIGURATION_ASSESSMENT_FILES; do
            if [ -f "../etc/sca/$FILE" ]; then
                ${INSTALL} -m 0640 -o root -g ${OSSEC_GROUP} ../etc/sca/$FILE ${PREFIX}/ruleset/sca
            else
                echo "ERROR: SCA policy not found: ./etc/sca/$FILE"
            fi
        done
    fi

    if [ "X$1" = "Xmanager" ]; then
        echo "Installing additional SCA policies..."
        CONFIGURATION_ASSESSMENT_FILES=$(cat .$CONFIGURATION_ASSESSMENT_MANAGER_FILES_PATH)
        for FILE in $CONFIGURATION_ASSESSMENT_FILES; do
            FILENAME=$(basename $FILE)
            if [ -f "../etc/sca/$FILE" ] && [ ! -f "${PREFIX}/ruleset/sca/$FILENAME" ]; then
                ${INSTALL} -m 0640 -o root -g ${OSSEC_GROUP} ../etc/sca/$FILE ${PREFIX}/ruleset/sca/
                mv ${PREFIX}/ruleset/sca/$FILENAME ${PREFIX}/ruleset/sca/$FILENAME.disabled
            fi
        done
    fi
}

##########
# GenerateAuthCert()
##########
GenerateAuthCert()
{
    if [ "X$SSL_CERT" = "Xyes" ]; then
        # Generation auto-signed certificate if not exists
        if [ ! -f "${INSTALLDIR}/etc/sslmanager.key" ] && [ ! -f "${INSTALLDIR}/etc/sslmanager.cert" ]; then
            if [ ! "X${USER_GENERATE_AUTHD_CERT}" = "Xn" ]; then
                if type openssl >/dev/null 2>&1; then
                    echo "Generating self-signed certificate for ossec-authd..."
                    openssl req -x509 -batch -nodes -days 365 -newkey rsa:2048 -subj "/C=US/ST=California/CN=Wazuh/" -keyout ${INSTALLDIR}/etc/sslmanager.key -out ${INSTALLDIR}/etc/sslmanager.cert 2>/dev/null
                    chmod 640 ${INSTALLDIR}/etc/sslmanager.key
                    chmod 640 ${INSTALLDIR}/etc/sslmanager.cert
                else
                    echo "ERROR: OpenSSL not found. Cannot generate certificate for ossec-authd."
                fi
            fi
        fi
    fi
}

##########
# WriteLogs()
##########
WriteLogs()
{
  LOCALFILES_TMP=`cat ${LOCALFILES_TEMPLATE}`
  for i in ${LOCALFILES_TMP}; do
      field1=$(echo $i | cut -d\: -f1)
      field2=$(echo $i | cut -d\: -f2)
      field3=$(echo $i | cut -d\: -f3)
      if [ "X$field1" = "Xskip_check_exist" ]; then
          SKIP_CHECK_FILE="yes"
          LOG_FORMAT="$field2"
          FILE="$field3"
      else
          SKIP_CHECK_FILE="no"
          LOG_FORMAT="$field1"
          FILE="$field2"
      fi

      # Check installation directory
      if [ $(echo $FILE | grep "INSTALL_DIR") ]; then
        FILE=$(echo $FILE | sed -e "s|INSTALL_DIR|${INSTALLDIR}|g")
      fi

      # If log file present or skip file
      if [ -f "$FILE" ] || [ "X$SKIP_CHECK_FILE" = "Xyes" ]; then
        if [ "$1" = "echo" ]; then
          echo "    -- $FILE"
        elif [ "$1" = "add" ]; then
          echo "  <localfile>" >> $NEWCONFIG
          if [ "$FILE" = "snort" ]; then
            head -n 1 $FILE|grep "\[**\] "|grep -v "Classification:" > /dev/null
            if [ $? = 0 ]; then
              echo "    <log_format>snort-full</log_format>" >> $NEWCONFIG
            else
              echo "    <log_format>snort-fast</log_format>" >> $NEWCONFIG
            fi
          else
            echo "    <log_format>$LOG_FORMAT</log_format>" >> $NEWCONFIG
          fi
          echo "    <location>$FILE</location>" >>$NEWCONFIG
          echo "  </localfile>" >> $NEWCONFIG
          echo "" >> $NEWCONFIG
        fi
      fi
  done
}

##########
# SetHeaders() 1-agent|manager|local
##########
SetHeaders()
{
    HEADERS_TMP="/tmp/wazuh-headers.tmp"
    if [ "$DIST_VER" = "0" ]; then
        sed -e "s/TYPE/$1/g; s/DISTRIBUTION/${DIST_NAME}/g; s/VERSION//g" "$HEADER_TEMPLATE" > $HEADERS_TMP
    else
      if [ "$DIST_SUBVER" = "0" ]; then
        sed -e "s/TYPE/$1/g; s/DISTRIBUTION/${DIST_NAME}/g; s/VERSION/${DIST_VER}/g" "$HEADER_TEMPLATE" > $HEADERS_TMP
      else
        sed -e "s/TYPE/$1/g; s/DISTRIBUTION/${DIST_NAME}/g; s/VERSION/${DIST_VER}.${DIST_SUBVER}/g" "$HEADER_TEMPLATE" > $HEADERS_TMP
      fi
    fi
    cat $HEADERS_TMP
    rm -f $HEADERS_TMP
}

##########
# Generate the ossec-init.conf
##########
GenerateInitConf()
{
    NEWINIT="./ossec-init.conf.temp"
    echo "DIRECTORY=\"${INSTALLDIR}\"" > ${NEWINIT}
    echo "NAME=\"${NAME}\"" >> ${NEWINIT}
    echo "VERSION=\"${VERSION}\"" >> ${NEWINIT}
    echo "REVISION=\"${REVISION}\"" >> ${NEWINIT}
    echo "DATE=\"`date`\"" >> ${NEWINIT}
    echo "TYPE=\"${INSTYPE}\"" >> ${NEWINIT}
    cat "$NEWINIT"
    rm "$NEWINIT"
}

##########
# WriteAgent() $1="no_locafiles" or empty
##########
WriteAgent()
{
    NO_LOCALFILES=$1

    HEADERS=$(SetHeaders "Agent")
    echo "$HEADERS" > $NEWCONFIG
    echo "" >> $NEWCONFIG

    echo "<ossec_config>" >> $NEWCONFIG
    echo "  <client>" >> $NEWCONFIG
    echo "    <server>" >> $NEWCONFIG
    if [ "X${HNAME}" = "X" ]; then
      echo "      <address>$SERVER_IP</address>" >> $NEWCONFIG
    else
      echo "      <address>$HNAME</address>" >> $NEWCONFIG
    fi
    echo "      <port>1514</port>" >> $NEWCONFIG
    echo "      <protocol>tcp</protocol>" >> $NEWCONFIG
    echo "    </server>" >> $NEWCONFIG
    if [ "X${USER_AGENT_CONFIG_PROFILE}" != "X" ]; then
         PROFILE=${USER_AGENT_CONFIG_PROFILE}
         echo "    <config-profile>$PROFILE</config-profile>" >> $NEWCONFIG
    else
      if [ "$DIST_VER" = "0" ]; then
        echo "    <config-profile>$DIST_NAME</config-profile>" >> $NEWCONFIG
      else
        if [ "$DIST_SUBVER" = "0" ]; then
          echo "    <config-profile>$DIST_NAME, $DIST_NAME$DIST_VER</config-profile>" >> $NEWCONFIG
        else
          echo "    <config-profile>$DIST_NAME, $DIST_NAME$DIST_VER, $DIST_NAME$DIST_VER.$DIST_SUBVER</config-profile>" >> $NEWCONFIG
        fi
      fi
    fi
    echo "    <notify_time>10</notify_time>" >> $NEWCONFIG
    echo "    <time-reconnect>60</time-reconnect>" >> $NEWCONFIG
    echo "    <auto_restart>yes</auto_restart>" >> $NEWCONFIG
    echo "    <crypto_method>aes</crypto_method>" >> $NEWCONFIG
    echo "  </client>" >> $NEWCONFIG
    echo "" >> $NEWCONFIG

    echo "  <client_buffer>" >> $NEWCONFIG
    echo "    <!-- Agent buffer options -->" >> $NEWCONFIG
    echo "    <disabled>no</disabled>" >> $NEWCONFIG
    echo "    <queue_size>5000</queue_size>" >> $NEWCONFIG
    echo "    <events_per_second>500</events_per_second>" >> $NEWCONFIG
    echo "  </client_buffer>" >> $NEWCONFIG
    echo "" >> $NEWCONFIG

    # Rootcheck
    WriteRootcheck "agent"

    # CIS-CAT configuration
    if [ "X$DIST_NAME" !=  "Xdarwin" ]; then
        WriteCISCAT "agent"
    fi

    # Write osquery
    WriteOsquery "agent"

    # Syscollector configuration
    WriteSyscollector "agent"

    # Configuration assessment configuration
    WriteConfigurationAssessment

    # Syscheck
    WriteSyscheck "agent"

    # Write the log files
    if [ "X${NO_LOCALFILES}" = "X" ]; then
      echo "  <!-- Log analysis -->" >> $NEWCONFIG
      WriteLogs "add"
    else
      echo "  <!-- Log analysis -->" >> $NEWCONFIG
    fi

    # Localfile commands
    LOCALFILE_COMMANDS_TEMPLATE=$(GetTemplate "localfile-commands.agent.template" ${DIST_NAME} ${DIST_VER} ${DIST_SUBVER})
    if [ "$LOCALFILE_COMMANDS_TEMPLATE" = "ERROR_NOT_FOUND" ]; then
      LOCALFILE_COMMANDS_TEMPLATE=$(GetTemplate "localfile-commands.template" ${DIST_NAME} ${DIST_VER} ${DIST_SUBVER})
    fi
    cat ${LOCALFILE_COMMANDS_TEMPLATE} >> $NEWCONFIG
    echo "" >> $NEWCONFIG

    echo "  <!-- Active response -->" >> $NEWCONFIG

    echo "  <active-response>" >> $NEWCONFIG
    if [ "X$ACTIVERESPONSE" = "Xyes" ]; then
        echo "    <disabled>no</disabled>" >> $NEWCONFIG
    else
        echo "    <disabled>yes</disabled>" >> $NEWCONFIG
    fi
    echo "    <ca_store>${INSTALLDIR}/etc/wpk_root.pem</ca_store>" >> $NEWCONFIG

    if [ -n "$CA_STORE" ]
    then
        echo "    <ca_store>${CA_STORE}</ca_store>" >> $NEWCONFIG
    fi

    echo "    <ca_verification>yes</ca_verification>" >> $NEWCONFIG
    echo "  </active-response>" >> $NEWCONFIG
    echo "" >> $NEWCONFIG

    # Logging format
    cat ${LOGGING_TEMPLATE} >> $NEWCONFIG
    echo "" >> $NEWCONFIG

    echo "</ossec_config>" >> $NEWCONFIG
}


##########
# WriteManager() $1="no_locafiles" or empty
##########
WriteManager()
{
    NO_LOCALFILES=$1

    HEADERS=$(SetHeaders "Manager")
    echo "$HEADERS" > $NEWCONFIG
    echo "" >> $NEWCONFIG

    echo "<ossec_config>" >> $NEWCONFIG

    if [ "$EMAILNOTIFY" = "yes"   ]; then
        sed -e "s|<email_notification>no</email_notification>|<email_notification>yes</email_notification>|g; \
        s|<smtp_server>smtp.example.wazuh.com</smtp_server>|<smtp_server>${SMTP}</smtp_server>|g; \
        s|<email_from>ossecm@example.wazuh.com</email_from>|<email_from>ossecm@${HOST}</email_from>|g; \
        s|<email_to>recipient@example.wazuh.com</email_to>|<email_to>${EMAIL}</email_to>|g;" "${GLOBAL_TEMPLATE}" >> $NEWCONFIG
    else
        cat ${GLOBAL_TEMPLATE} >> $NEWCONFIG
    fi
    echo "" >> $NEWCONFIG

    # Alerts level
    cat ${ALERTS_TEMPLATE} >> $NEWCONFIG
    echo "" >> $NEWCONFIG

    # Logging format
    cat ${LOGGING_TEMPLATE} >> $NEWCONFIG
    echo "" >> $NEWCONFIG

    # Remote connection secure
    if [ "X$SLOG" = "Xyes" ]; then
      cat ${REMOTE_SEC_TEMPLATE} >> $NEWCONFIG
      echo "" >> $NEWCONFIG
    fi

    # Write rootcheck
    WriteRootcheck "manager"

    # CIS-CAT configuration
    if [ "X$DIST_NAME" !=  "Xdarwin" ]; then
        WriteCISCAT "manager"
    fi

    # Write osquery
    WriteOsquery "manager"

    # Syscollector configuration
    WriteSyscollector "manager"

    # Configuration assessment
    WriteConfigurationAssessment

    # Vulnerability Detector
    cat ${VULN_TEMPLATE} >> $NEWCONFIG
    echo "" >> $NEWCONFIG

    # Write syscheck
    WriteSyscheck "manager"

    # Active response
    if [ "$SET_WHITE_LIST"="true" ]; then
       sed -e "/  <\/global>/d" "${GLOBAL_AR_TEMPLATE}" >> $NEWCONFIG
      # Nameservers in /etc/resolv.conf
      for ip in ${NAMESERVERS} ${NAMESERVERS2};
        do
          if [ ! "X${ip}" = "X" -a ! "${ip}" = "0.0.0.0" ]; then
              echo "    <white_list>${ip}</white_list>" >>$NEWCONFIG
          fi
      done
      # Read string
      for ip in ${IPS};
        do
          if [ ! "X${ip}" = "X" -a ! "${ip}" = "0.0.0.0" ]; then
            echo $ip | grep -E "^[0-9./]{5,20}$" > /dev/null 2>&1
            if [ $? = 0 ]; then
              echo "    <white_list>${ip}</white_list>" >>$NEWCONFIG
            fi
          fi
        done
        echo "  </global>" >> $NEWCONFIG
        echo "" >> $NEWCONFIG
    else
      cat ${GLOBAL_AR_TEMPLATE} >> $NEWCONFIG
      echo "" >> $NEWCONFIG
    fi

    cat ${AR_COMMANDS_TEMPLATE} >> $NEWCONFIG
    echo "" >> $NEWCONFIG
    cat ${AR_DEFINITIONS_TEMPLATE} >> $NEWCONFIG
    echo "" >> $NEWCONFIG

    # Write the log files
    if [ "X${NO_LOCALFILES}" = "X" ]; then
      echo "  <!-- Log analysis -->" >> $NEWCONFIG
      WriteLogs "add"
    else
      echo "  <!-- Log analysis -->" >> $NEWCONFIG
    fi

    # Localfile commands
    LOCALFILE_COMMANDS_TEMPLATE=$(GetTemplate "localfile-commands.manager.template" ${DIST_NAME} ${DIST_VER} ${DIST_SUBVER})
    if [ "$LOCALFILE_COMMANDS_TEMPLATE" = "ERROR_NOT_FOUND" ]; then
      LOCALFILE_COMMANDS_TEMPLATE=$(GetTemplate "localfile-commands.template" ${DIST_NAME} ${DIST_VER} ${DIST_SUBVER})
    fi
    cat ${LOCALFILE_COMMANDS_TEMPLATE} >> $NEWCONFIG
    echo "" >> $NEWCONFIG

    # Writting rules configuration
    cat ${RULES_TEMPLATE} >> $NEWCONFIG
    echo "" >> $NEWCONFIG

    # Writting wazuh-logtest configuration
    cat ${RULE_TEST_TEMPLATE} >> $NEWCONFIG
    echo "" >> $NEWCONFIG

    # Writting auth configuration
    if [ "X${AUTHD}" = "Xyes" ]; then
        sed -e "s|\${INSTALLDIR}|$INSTALLDIR|g" "${AUTH_TEMPLATE}" >> $NEWCONFIG
        echo "" >> $NEWCONFIG
    else
        DisableAuthd
    fi

    # Writting cluster configuration
    cat ${CLUSTER_TEMPLATE} >> $NEWCONFIG
    echo "" >> $NEWCONFIG

    echo "</ossec_config>" >> $NEWCONFIG

}

##########
# WriteLocal() $1="no_locafiles" or empty
##########
WriteLocal()
{
    NO_LOCALFILES=$1

    HEADERS=$(SetHeaders "Local")
    echo "$HEADERS" > $NEWCONFIG
    echo "" >> $NEWCONFIG

    echo "<ossec_config>" >> $NEWCONFIG

    if [ "$EMAILNOTIFY" = "yes"   ]; then
        sed -e "s|<email_notification>no</email_notification>|<email_notification>yes</email_notification>|g; \
        s|<smtp_server>smtp.example.wazuh.com</smtp_server>|<smtp_server>${SMTP}</smtp_server>|g; \
        s|<email_from>ossecm@example.wazuh.com</email_from>|<email_from>ossecm@${HOST}</email_from>|g; \
        s|<email_to>recipient@example.wazuh.com</email_to>|<email_to>${EMAIL}</email_to>|g;" "${GLOBAL_TEMPLATE}" >> $NEWCONFIG
    else
        cat ${GLOBAL_TEMPLATE} >> $NEWCONFIG
    fi
    echo "" >> $NEWCONFIG

    # Alerts level
    cat ${ALERTS_TEMPLATE} >> $NEWCONFIG
    echo "" >> $NEWCONFIG

    # Logging format
    cat ${LOGGING_TEMPLATE} >> $NEWCONFIG
    echo "" >> $NEWCONFIG

    # Write rootcheck
    WriteRootcheck "manager"

    # CIS-CAT configuration
    if [ "X$DIST_NAME" !=  "Xdarwin" ]; then
        WriteCISCAT "agent"
    fi

    # Write osquery
    WriteOsquery "manager"

    # Vulnerability Detector
    cat ${VULN_TEMPLATE} >> $NEWCONFIG
    echo "" >> $NEWCONFIG

    # Write syscheck
    WriteSyscheck "manager"

    # Active response
    if [ "$SET_WHITE_LIST"="true" ]; then
       sed -e "/  <\/global>/d" "${GLOBAL_AR_TEMPLATE}" >> $NEWCONFIG
      # Nameservers in /etc/resolv.conf
      for ip in ${NAMESERVERS} ${NAMESERVERS2};
        do
          if [ ! "X${ip}" = "X" ]; then
              echo "    <white_list>${ip}</white_list>" >>$NEWCONFIG
          fi
      done
      # Read string
      for ip in ${IPS};
        do
          if [ ! "X${ip}" = "X" ]; then
            echo $ip | grep -E "^[0-9./]{5,20}$" > /dev/null 2>&1
            if [ $? = 0 ]; then
              echo "    <white_list>${ip}</white_list>" >>$NEWCONFIG
            fi
          fi
        done
        echo "  </global>" >> $NEWCONFIG
        echo "" >> $NEWCONFIG
    else
      cat ${GLOBAL_AR_TEMPLATE} >> $NEWCONFIG
      echo "" >> $NEWCONFIG
    fi

    cat ${AR_COMMANDS_TEMPLATE} >> $NEWCONFIG
    echo "" >> $NEWCONFIG
    cat ${AR_DEFINITIONS_TEMPLATE} >> $NEWCONFIG
    echo "" >> $NEWCONFIG

    # Write the log files
    if [ "X${NO_LOCALFILES}" = "X" ]; then
      echo "  <!-- Log analysis -->" >> $NEWCONFIG
      WriteLogs "add"
    else
      echo "  <!-- Log analysis -->" >> $NEWCONFIG
    fi

    # Localfile commands
    LOCALFILE_COMMANDS_TEMPLATE=$(GetTemplate "localfile-commands.manager.template" ${DIST_NAME} ${DIST_VER} ${DIST_SUBVER})
    if [ "$LOCALFILE_COMMANDS_TEMPLATE" = "ERROR_NOT_FOUND" ]; then
      LOCALFILE_COMMANDS_TEMPLATE=$(GetTemplate "localfile-commands.template" ${DIST_NAME} ${DIST_VER} ${DIST_SUBVER})
    fi
    cat ${LOCALFILE_COMMANDS_TEMPLATE} >> $NEWCONFIG
    echo "" >> $NEWCONFIG

    # Writting rules configuration
    cat ${RULES_TEMPLATE} >> $NEWCONFIG
    echo "" >> $NEWCONFIG

    # Writting wazuh-logtest configuration
    cat ${RULE_TEST_TEMPLATE} >> $NEWCONFIG
    echo "" >> $NEWCONFIG

    echo "</ossec_config>" >> $NEWCONFIG
}

InstallCommon()
{

    PREFIX='/var/ossec'
    OSSEC_GROUP='ossec'
    OSSEC_USER='ossec'
    OSSEC_USER_MAIL='ossecm'
    OSSEC_USER_REM='ossecr'
    INSTALL="install"

    if [ ${INSTYPE} = 'server' ]; then
        OSSEC_CONTROL_SRC='./init/wazuh-server.sh'
        OSSEC_CONF_SRC='../etc/ossec-server.conf'
    elif [ ${INSTYPE} = 'agent' ]; then
        OSSEC_CONTROL_SRC='./init/wazuh-client.sh'
        OSSEC_CONF_SRC='../etc/ossec-agent.conf'
    elif [ ${INSTYPE} = 'local' ]; then
        OSSEC_CONTROL_SRC='./init/wazuh-local.sh'
        OSSEC_CONF_SRC='../etc/ossec-local.conf'
    fi

    if [ ! ${PREFIX} = ${INSTALLDIR} ]; then
        PREFIX=${INSTALLDIR}
    fi

    if [ ${DIST_NAME} = "sunos" ]; then
        INSTALL="ginstall"
    elif [ ${DIST_NAME} = "HP-UX" ]; then
        INSTALL="/usr/local/coreutils/bin/install"
   elif [ ${DIST_NAME} = "AIX" ]; then
        INSTALL="/opt/freeware/bin/install"
    fi

    ./init/adduser.sh ${OSSEC_USER} ${OSSEC_USER_MAIL} ${OSSEC_USER_REM} ${OSSEC_GROUP} ${PREFIX} ${INSTYPE}

  ${INSTALL} -d -m 0750 -o root -g ${OSSEC_GROUP} ${PREFIX}/
  ${INSTALL} -d -m 0770 -o ${OSSEC_USER} -g ${OSSEC_GROUP} ${PREFIX}/logs
  ${INSTALL} -d -m 0750 -o ${OSSEC_USER} -g ${OSSEC_GROUP} ${PREFIX}/logs/ossec
  ${INSTALL} -m 0660 -o ${OSSEC_USER} -g ${OSSEC_GROUP} /dev/null ${PREFIX}/logs/ossec.log
  ${INSTALL} -m 0660 -o ${OSSEC_USER} -g ${OSSEC_GROUP} /dev/null ${PREFIX}/logs/ossec.json
  ${INSTALL} -m 0660 -o ${OSSEC_USER} -g ${OSSEC_GROUP} /dev/null ${PREFIX}/logs/active-responses.log

    if [ ${INSTYPE} = 'agent' ]; then
        ${INSTALL} -d -m 0750 -o root -g 0 ${PREFIX}/bin
    else
        ${INSTALL} -d -m 0750 -o root -g ${OSSEC_GROUP} ${PREFIX}/bin
    fi

  ${INSTALL} -d -m 0750 -o root -g ${OSSEC_GROUP} ${PREFIX}/lib

    if [ ${NUNAME} = 'Darwin' ]
    then
        if [ -f libwazuhext.dylib ]
        then
            ${INSTALL} -m 0750 -o root -g 0 libwazuhext.dylib ${PREFIX}/lib
        fi
    elif [ -f libwazuhext.so ]
    then
        ${INSTALL} -m 0750 -o root -g ${OSSEC_GROUP} libwazuhext.so ${PREFIX}/lib

        if ([ "X${DIST_NAME}" = "Xrhel" ] || [ "X${DIST_NAME}" = "Xcentos" ] || [ "X${DIST_NAME}" = "XCentOS" ]) && [ ${DIST_VER} -le 5 ]; then
            chcon -t textrel_shlib_t ${PREFIX}/lib/libwazuhext.so
        fi
    fi

  ${INSTALL} -m 0750 -o root -g 0 ossec-logcollector ${PREFIX}/bin
  ${INSTALL} -m 0750 -o root -g 0 ossec-syscheckd ${PREFIX}/bin
  ${INSTALL} -m 0750 -o root -g 0 ossec-execd ${PREFIX}/bin
  ${INSTALL} -m 0750 -o root -g 0 manage_agents ${PREFIX}/bin
  ${INSTALL} -m 0750 -o root -g 0 ${OSSEC_CONTROL_SRC} ${PREFIX}/bin/wazuh-control
  ${INSTALL} -m 0750 -o root -g 0 wazuh-modulesd ${PREFIX}/bin/

  ${INSTALL} -d -m 0750 -o root -g ${OSSEC_GROUP} ${PREFIX}/queue
  ${INSTALL} -d -m 0770 -o ${OSSEC_USER} -g ${OSSEC_GROUP} ${PREFIX}/queue/alerts
  ${INSTALL} -d -m 0770 -o ${OSSEC_USER} -g ${OSSEC_GROUP} ${PREFIX}/queue/ossec
  ${INSTALL} -d -m 0750 -o ${OSSEC_USER} -g ${OSSEC_GROUP} ${PREFIX}/queue/diff
  ${INSTALL} -d -m 0750 -o ${OSSEC_USER} -g ${OSSEC_GROUP} ${PREFIX}/queue/fim
  ${INSTALL} -d -m 0750 -o ${OSSEC_USER} -g ${OSSEC_GROUP} ${PREFIX}/queue/fim/db

  ${INSTALL} -d -m 0750 -o root -g ${OSSEC_GROUP} ${PREFIX}/ruleset
  ${INSTALL} -d -m 0750 -o root -g ${OSSEC_GROUP} ${PREFIX}/ruleset/sca

  ${INSTALL} -d -m 0750 -o root -g ${OSSEC_GROUP} ${PREFIX}/wodles
  ${INSTALL} -d -m 0770 -o root -g ${OSSEC_GROUP} ${PREFIX}/var/wodles

  ${INSTALL} -d -m 0770 -o ${OSSEC_USER} -g ${OSSEC_GROUP} ${PREFIX}/etc

    if [ -f /etc/localtime ]
    then
         ${INSTALL} -m 0640 -o root -g ${OSSEC_GROUP} /etc/localtime ${PREFIX}/etc
    fi

  ${INSTALL} -d -m 1770 -o root -g ${OSSEC_GROUP} ${PREFIX}/tmp

    if [ -f /etc/TIMEZONE ]; then
         ${INSTALL} -m 0640 -o root -g ${OSSEC_GROUP} /etc/TIMEZONE ${PREFIX}/etc/
    fi
    # Solaris Needs some extra files
    if [ ${DIST_NAME} = "SunOS" ]; then
      ${INSTALL} -d -m 0750 -o root -g ${OSSEC_GROUP} ${PREFIX}/usr/share/lib/zoneinfo/
        cp -rf /usr/share/lib/zoneinfo/* ${PREFIX}/usr/share/lib/zoneinfo/
        chown root:${OSSEC_GROUP} ${PREFIX}/usr/share/lib/zoneinfo/*
        find ${PREFIX}/usr/share/lib/zoneinfo/ -type d -exec chmod 0750 {} +
        find ${PREFIX}/usr/share/lib/zoneinfo/ -type f -exec chmod 0640 {} +
    fi

    ${INSTALL} -m 0640 -o root -g ${OSSEC_GROUP} -b ../etc/internal_options.conf ${PREFIX}/etc/

    if [ ! -f ${PREFIX}/etc/local_internal_options.conf ]; then
        ${INSTALL} -m 0640 -o root -g ${OSSEC_GROUP} ../etc/local_internal_options.conf ${PREFIX}/etc/local_internal_options.conf
    fi

    if [ ! -f ${PREFIX}/etc/client.keys ]; then
        if [ ${INSTYPE} = 'agent' ]; then
            ${INSTALL} -m 0640 -o root -g ${OSSEC_GROUP} /dev/null ${PREFIX}/etc/client.keys
        else
            ${INSTALL} -m 0640 -o ossec -g ${OSSEC_GROUP} /dev/null ${PREFIX}/etc/client.keys
        fi
    fi

    if [ ! -f ${PREFIX}/etc/ossec.conf ]; then
        if [ -f  ../etc/ossec.mc ]; then
            ${INSTALL} -m 0660 -o root -g ${OSSEC_GROUP} ../etc/ossec.mc ${PREFIX}/etc/ossec.conf
        else
            ${INSTALL} -m 0660 -o root -g ${OSSEC_GROUP} ${OSSEC_CONF_SRC} ${PREFIX}/etc/ossec.conf
        fi
    fi

  ${INSTALL} -d -m 0770 -o root -g ${OSSEC_GROUP} ${PREFIX}/etc/shared
  ${INSTALL} -d -m 0750 -o root -g ${OSSEC_GROUP} ${PREFIX}/active-response
  ${INSTALL} -d -m 0750 -o root -g ${OSSEC_GROUP} ${PREFIX}/active-response/bin
  ${INSTALL} -d -m 0750 -o root -g ${OSSEC_GROUP} ${PREFIX}/agentless
  ${INSTALL} -m 0750 -o root -g ${OSSEC_GROUP} agentlessd/scripts/* ${PREFIX}/agentless/

  ${INSTALL} -d -m 0770 -o root -g ${OSSEC_GROUP} ${PREFIX}/.ssh

  ./init/fw-check.sh execute
  ${INSTALL} -m 0750 -o root -g ${OSSEC_GROUP} ../active-response/*.sh ${PREFIX}/active-response/bin/
  ${INSTALL} -m 0750 -o root -g ${OSSEC_GROUP} ../active-response/*.py ${PREFIX}/active-response/bin/
  ${INSTALL} -m 0750 -o root -g ${OSSEC_GROUP} ../active-response/firewalls/*.sh ${PREFIX}/active-response/bin/

  ${INSTALL} -d -m 0750 -o root -g ${OSSEC_GROUP} ${PREFIX}/var
  ${INSTALL} -d -m 0770 -o root -g ${OSSEC_GROUP} ${PREFIX}/var/run
  ${INSTALL} -d -m 0770 -o root -g ${OSSEC_GROUP} ${PREFIX}/var/upgrade
  ${INSTALL} -d -m 0770 -o root -g ${OSSEC_GROUP} ${PREFIX}/var/selinux

  if [ -f selinux/wazuh.pp ]
  then
    ${INSTALL} -m 0640 -o root -g ${OSSEC_GROUP} selinux/wazuh.pp ${PREFIX}/var/selinux/
    InstallSELinuxPolicyPackage
  fi

  ${INSTALL} -d -m 0750 -o root -g ${OSSEC_GROUP} ${PREFIX}/backup

}

InstallLocal()
{

    InstallCommon

    ${INSTALL} -d -m 0770 -o root -g ${OSSEC_GROUP} ${PREFIX}/etc/decoders
    ${INSTALL} -d -m 0770 -o root -g ${OSSEC_GROUP} ${PREFIX}/etc/rules
    ${INSTALL} -d -m 0770 -o ${OSSEC_USER} -g ${OSSEC_GROUP} ${PREFIX}/var/multigroups
    ${INSTALL} -d -m 0770 -o root -g ${OSSEC_GROUP} ${PREFIX}/var/db
    ${INSTALL} -d -m 0770 -o root -g ${OSSEC_GROUP} ${PREFIX}/var/db/agents
    ${INSTALL} -d -m 0770 -o root -g ${OSSEC_GROUP} ${PREFIX}/var/download
    ${INSTALL} -d -m 0750 -o ${OSSEC_USER} -g ${OSSEC_GROUP} ${PREFIX}/logs/archives
    ${INSTALL} -d -m 0750 -o ${OSSEC_USER} -g ${OSSEC_GROUP} ${PREFIX}/logs/alerts
    ${INSTALL} -d -m 0750 -o ${OSSEC_USER} -g ${OSSEC_GROUP} ${PREFIX}/logs/firewall
    ${INSTALL} -d -m 0750 -o ${OSSEC_USER} -g ${OSSEC_GROUP} ${PREFIX}/logs/api
    ${INSTALL} -d -m 0770 -o root -g ${OSSEC_GROUP} ${PREFIX}/etc/rootcheck

    ${INSTALL} -m 0750 -o root -g 0 ossec-agentlessd ${PREFIX}/bin
    ${INSTALL} -m 0750 -o root -g 0 ossec-analysisd ${PREFIX}/bin
    ${INSTALL} -m 0750 -o root -g 0 ossec-monitord ${PREFIX}/bin
    ${INSTALL} -m 0750 -o root -g 0 ossec-reportd ${PREFIX}/bin
    ${INSTALL} -m 0750 -o root -g 0 ossec-maild ${PREFIX}/bin
    ${INSTALL} -m 0750 -o root -g 0 ossec-csyslogd ${PREFIX}/bin
    ${INSTALL} -m 0750 -o root -g 0 ossec-dbd ${PREFIX}/bin
    ${INSTALL} -m 0750 -o root -g ${OSSEC_GROUP} verify-agent-conf ${PREFIX}/bin/
    ${INSTALL} -m 0750 -o root -g 0 clear_stats ${PREFIX}/bin/
<<<<<<< HEAD
    ${INSTALL} -m 0750 -o root -g 0 ossec-regex ${PREFIX}/bin/
=======
    ${INSTALL} -m 0750 -o root -g 0 wazuh-regex ${PREFIX}/bin/
    ${INSTALL} -m 0750 -o root -g 0 syscheck_update ${PREFIX}/bin/
>>>>>>> d339e6fa
    ${INSTALL} -m 0750 -o root -g 0 agent_control ${PREFIX}/bin/
    ${INSTALL} -m 0750 -o root -g 0 ossec-integratord ${PREFIX}/bin/
    ${INSTALL} -m 0750 -o root -g 0 wazuh-db ${PREFIX}/bin/

    ${INSTALL} -d -m 0750 -o ${OSSEC_USER} -g ${OSSEC_GROUP} ${PREFIX}/stats
    ${INSTALL} -d -m 0750 -o root -g ${OSSEC_GROUP} ${PREFIX}/ruleset/decoders
    ${INSTALL} -d -m 0750 -o root -g ${OSSEC_GROUP} ${PREFIX}/ruleset/rules

    ${INSTALL} -m 0640 -o root -g ${OSSEC_GROUP} -b update/ruleset/RULESET_VERSION ${PREFIX}/ruleset/VERSION
    ${INSTALL} -m 0640 -o root -g ${OSSEC_GROUP} -b ../etc/rules/*.xml ${PREFIX}/ruleset/rules
    ${INSTALL} -m 0640 -o root -g ${OSSEC_GROUP} -b ../etc/decoders/*.xml ${PREFIX}/ruleset/decoders
    ${INSTALL} -m 0660 -o root -g ${OSSEC_GROUP} rootcheck/db/*.txt ${PREFIX}/etc/rootcheck

    InstallSecurityConfigurationAssessmentFiles "manager"

    # Build SQLite library for CentOS 6
    if ([ "X${DIST_NAME}" = "Xrhel" ] || [ "X${DIST_NAME}" = "Xcentos" ]) && [ ${DIST_VER} -le 6 ]; then
        LIB_FLAG="yes"
    else
        LIB_FLAG="no"
    fi

    if [ ! -f ${PREFIX}/etc/decoders/local_decoder.xml ]; then
        ${INSTALL} -m 0660 -o ossec -g ${OSSEC_GROUP} -b ../etc/local_decoder.xml ${PREFIX}/etc/decoders/local_decoder.xml
    fi
    if [ ! -f ${PREFIX}/etc/rules/local_rules.xml ]; then
        ${INSTALL} -m 0660 -o ossec -g ${OSSEC_GROUP} -b ../etc/local_rules.xml ${PREFIX}/etc/rules/local_rules.xml
    fi
    if [ ! -f ${PREFIX}/etc/lists ]; then
        ${INSTALL} -d -m 0770 -o root -g ${OSSEC_GROUP} ${PREFIX}/etc/lists
    fi
    if [ ! -f ${PREFIX}/etc/lists/amazon ]; then
        ${INSTALL} -d -m 0770 -o ossec -g ${OSSEC_GROUP} ${PREFIX}/etc/lists/amazon
        ${INSTALL} -m 0660 -o ossec -g ${OSSEC_GROUP} -b ../etc/lists/amazon/* ${PREFIX}/etc/lists/amazon/
    fi
    if [ ! -f ${PREFIX}/etc/lists/audit-keys ]; then
        ${INSTALL} -m 0660 -o ossec -g ${OSSEC_GROUP} -b ../etc/lists/audit-keys ${PREFIX}/etc/lists/audit-keys
    fi
    if [ ! -f ${PREFIX}/etc/lists/security-eventchannel ]; then
        ${INSTALL} -m 0660 -o ossec -g ${OSSEC_GROUP} -b ../etc/lists/security-eventchannel ${PREFIX}/etc/lists/security-eventchannel
    fi

    ${INSTALL} -d -m 0750 -o ${OSSEC_USER} -g ${OSSEC_GROUP} ${PREFIX}/queue/fts
    ${INSTALL} -d -m 0750 -o ${OSSEC_USER} -g ${OSSEC_GROUP} ${PREFIX}/queue/agentless
    ${INSTALL} -d -m 0750 -o ${OSSEC_USER} -g ${OSSEC_GROUP} ${PREFIX}/queue/db

    ${INSTALL} -d -m 0750 -o root -g ${OSSEC_GROUP} ${PREFIX}/integrations
    ${INSTALL} -m 750 -o root -g ${OSSEC_GROUP} ../integrations/pagerduty ${PREFIX}/integrations/pagerduty
    ${INSTALL} -m 750 -o root -g ${OSSEC_GROUP} ../integrations/slack ${PREFIX}/integrations/slack.py
    ${INSTALL} -m 750 -o root -g ${OSSEC_GROUP} ../integrations/virustotal ${PREFIX}/integrations/virustotal.py
    touch ${PREFIX}/logs/integrations.log
    chmod 640 ${PREFIX}/logs/integrations.log
    chown ${OSSEC_USER_MAIL}:${OSSEC_GROUP} ${PREFIX}/logs/integrations.log

    if [ "X${OPTIMIZE_CPYTHON}" = "Xy" ]; then
        CPYTHON_FLAGS="OPTIMIZE_CPYTHON=yes"
    fi

    # Install Vulnerability Detector files
    ${INSTALL} -d -m 0660 -o root -g ${OSSEC_GROUP} ${PREFIX}/queue/vulnerabilities
    ${INSTALL} -d -m 0440 -o root -g ${OSSEC_GROUP} ${PREFIX}/queue/vulnerabilities/dictionaries
    ${INSTALL} -m 0440 -o root -g ${OSSEC_GROUP} wazuh_modules/vulnerability_detector/cpe_helper.json ${PREFIX}/queue/vulnerabilities/dictionaries

    # Install Task Manager files
    ${INSTALL} -d -m 0770 -o ${OSSEC_USER} -g ${OSSEC_GROUP} ${PREFIX}/queue/tasks

    ### Install Python
    ${MAKEBIN} wpython PREFIX=${PREFIX} TARGET=${INSTYPE}

    ${MAKEBIN} --quiet -C ../framework install PREFIX=${PREFIX} USE_FRAMEWORK_LIB=${LIB_FLAG}

    ### Backup old API
    if [ "X${update_only}" = "Xyes" ]; then
      ${MAKEBIN} --quiet -C ../api backup PREFIX=${PREFIX} REVISION=${REVISION}
    fi

    ### Install API
    ${MAKEBIN} --quiet -C ../api install PREFIX=${PREFIX}

    ### Restore old API
    if [ "X${update_only}" = "Xyes" ]; then
      ${MAKEBIN} --quiet -C ../api restore PREFIX=${PREFIX} REVISION=${REVISION}
    fi
}

TransferShared()
{
    rm -f ${PREFIX}/etc/shared/merged.mg
    find ${PREFIX}/etc/shared -maxdepth 1 -type f -not -name ar.conf -not -name files.yml -exec cp -pf {} ${PREFIX}/backup/shared \;
    find ${PREFIX}/etc/shared -maxdepth 1 -type f -not -name ar.conf -not -name files.yml -exec mv -f {} ${PREFIX}/etc/shared/default \;
}

InstallServer()
{

    InstallLocal

    # Install cluster files
    ${INSTALL} -d -m 0770 -o ${OSSEC_USER} -g ${OSSEC_GROUP} ${PREFIX}/queue/cluster
    ${INSTALL} -d -m 0750 -o ${OSSEC_USER} -g ${OSSEC_GROUP} ${PREFIX}/logs/cluster

    ${INSTALL} -d -m 0770 -o ossec -g ${OSSEC_GROUP} ${PREFIX}/etc/shared/default
    ${INSTALL} -d -m 0750 -o root -g ${OSSEC_GROUP} ${PREFIX}/backup/shared

    TransferShared

    ${INSTALL} -m 0750 -o root -g 0 ossec-remoted ${PREFIX}/bin
    ${INSTALL} -m 0750 -o root -g 0 ossec-authd ${PREFIX}/bin

    ${INSTALL} -d -m 0770 -o ${OSSEC_USER_REM} -g ${OSSEC_GROUP} ${PREFIX}/queue/rids
    ${INSTALL} -d -m 0770 -o root -g ${OSSEC_GROUP} ${PREFIX}/queue/agent-groups

    if [ ! -f ${PREFIX}/queue/agents-timestamp ]; then
        ${INSTALL} -m 0600 -o root -g ${OSSEC_GROUP} /dev/null ${PREFIX}/queue/agents-timestamp
    fi

    ${INSTALL} -d -m 0750 -o ${OSSEC_USER} -g ${OSSEC_GROUP} ${PREFIX}/backup/agents
    ${INSTALL} -d -m 0750 -o ${OSSEC_USER} -g ${OSSEC_GROUP} ${PREFIX}/backup/groups

    ${INSTALL} -m 0660 -o ossec -g ${OSSEC_GROUP} rootcheck/db/*.txt ${PREFIX}/etc/shared/default

    if [ ! -f ${PREFIX}/etc/shared/default/agent.conf ]; then
        ${INSTALL} -m 0660 -o ossec -g ${OSSEC_GROUP} ../etc/agent.conf ${PREFIX}/etc/shared/default
    fi

    if [ ! -f ${PREFIX}/etc/shared/agent-template.conf ]; then
        ${INSTALL} -m 0660 -o ossec -g ${OSSEC_GROUP} ../etc/agent.conf ${PREFIX}/etc/shared/agent-template.conf
    fi

    # Install the plugins files
    ${INSTALL} -d -m 0750 -o root -g ${OSSEC_GROUP} ${PREFIX}/wodles/aws
    ${INSTALL} -m 0750 -o root -g ${OSSEC_GROUP} ../wodles/aws/aws_s3.py ${PREFIX}/wodles/aws/aws-s3.py
    ${INSTALL} -m 0750 -o root -g ${OSSEC_GROUP} ../framework/wrappers/generic_wrapper.sh ${PREFIX}/wodles/aws/aws-s3

    ${INSTALL} -d -m 0750 -o root -g ${OSSEC_GROUP} ${PREFIX}/wodles/gcloud
    ${INSTALL} -m 0750 -o root -g ${OSSEC_GROUP} ../wodles/gcloud/gcloud.py ${PREFIX}/wodles/gcloud/gcloud.py
    ${INSTALL} -m 0750 -o root -g ${OSSEC_GROUP} ../wodles/gcloud/integration.py ${PREFIX}/wodles/gcloud/integration.py
    ${INSTALL} -m 0750 -o root -g ${OSSEC_GROUP} ../wodles/gcloud/tools.py ${PREFIX}/wodles/gcloud/tools.py
    ${INSTALL} -m 0750 -o root -g ${OSSEC_GROUP} ../framework/wrappers/generic_wrapper.sh ${PREFIX}/wodles/gcloud/gcloud

    ${INSTALL} -d -m 0750 -o root -g ${OSSEC_GROUP} ${PREFIX}/wodles/docker
    ${INSTALL} -m 0750 -o root -g ${OSSEC_GROUP} ../wodles/docker-listener/DockerListener.py ${PREFIX}/wodles/docker/DockerListener.py
    ${INSTALL} -m 0750 -o root -g ${OSSEC_GROUP} ../framework/wrappers/generic_wrapper.sh ${PREFIX}/wodles/docker/DockerListener

    # Add Azure script (for manager only)
    ${INSTALL} -d -m 0750 -o root -g ${OSSEC_GROUP} ${PREFIX}/wodles/azure
    ${INSTALL} -m 0750 -o root -g ${OSSEC_GROUP} ../wodles/azure/azure-logs.py ${PREFIX}/wodles/azure/azure-logs.py
    ${INSTALL} -m 0750 -o root -g ${OSSEC_GROUP} ../framework/wrappers/generic_wrapper.sh ${PREFIX}/wodles/azure/azure-logs

    GenerateAuthCert

    # Add the wrappers for python script in active-response
    ${INSTALL} -m 0750 -o root -g ${OSSEC_GROUP} ../framework/wrappers/generic_wrapper.sh ${PREFIX}/integrations/slack
    ${INSTALL} -m 0750 -o root -g ${OSSEC_GROUP} ../framework/wrappers/generic_wrapper.sh ${PREFIX}/integrations/virustotal

}

InstallAgent()
{

    InstallCommon

    InstallSecurityConfigurationAssessmentFiles "agent"

    ${INSTALL} -m 0750 -o root -g 0 ossec-agentd ${PREFIX}/bin
    ${INSTALL} -m 0750 -o root -g 0 agent-auth ${PREFIX}/bin

    ${INSTALL} -d -m 0750 -o ${OSSEC_USER} -g ${OSSEC_GROUP} ${PREFIX}/queue/rids
    ${INSTALL} -d -m 0770 -o root -g ${OSSEC_GROUP} ${PREFIX}/var/incoming
    ${INSTALL} -m 0660 -o root -g ${OSSEC_GROUP} rootcheck/db/*.txt ${PREFIX}/etc/shared/
    ${INSTALL} -m 0640 -o root -g ${OSSEC_GROUP} ../etc/wpk_root.pem ${PREFIX}/etc/

    # Install the plugins files
    # Don't install the plugins if they are already installed. This check affects
    # hybrid installation mode
    if [ ! -d ${PREFIX}/wodles/aws ]; then
        ${INSTALL} -d -m 0750 -o root -g ${OSSEC_GROUP} ${PREFIX}/wodles/aws
        ${INSTALL} -m 0750 -o root -g ${OSSEC_GROUP} ../wodles/aws/aws_s3.py ${PREFIX}/wodles/aws/aws-s3
    fi

    if [ ! -d ${PREFIX}/wodles/gcloud ]; then
        ${INSTALL} -d -m 0750 -o root -g ${OSSEC_GROUP} ${PREFIX}/wodles/gcloud
        ${INSTALL} -m 0750 -o root -g ${OSSEC_GROUP} ../wodles/gcloud/gcloud.py ${PREFIX}/wodles/gcloud/gcloud
        ${INSTALL} -m 0750 -o root -g ${OSSEC_GROUP} ../wodles/gcloud/integration.py ${PREFIX}/wodles/gcloud/integration.py
        ${INSTALL} -m 0750 -o root -g ${OSSEC_GROUP} ../wodles/gcloud/tools.py ${PREFIX}/wodles/gcloud/tools.py
    fi

    if [ ! -d ${PREFIX}/wodles/docker ]; then
        ${INSTALL} -d -m 0750 -o root -g ${OSSEC_GROUP} ${PREFIX}/wodles/docker
        ${INSTALL} -m 0750 -o root -g ${OSSEC_GROUP} ../wodles/docker-listener/DockerListener.py ${PREFIX}/wodles/docker/DockerListener
    fi

}

InstallWazuh()
{
    if [ "X$INSTYPE" = "Xagent" ]; then
        InstallAgent
    elif [ "X$INSTYPE" = "Xserver" ]; then
        InstallServer
    elif [ "X$INSTYPE" = "Xlocal" ]; then
        InstallLocal
    fi

}<|MERGE_RESOLUTION|>--- conflicted
+++ resolved
@@ -860,12 +860,7 @@
     ${INSTALL} -m 0750 -o root -g 0 ossec-dbd ${PREFIX}/bin
     ${INSTALL} -m 0750 -o root -g ${OSSEC_GROUP} verify-agent-conf ${PREFIX}/bin/
     ${INSTALL} -m 0750 -o root -g 0 clear_stats ${PREFIX}/bin/
-<<<<<<< HEAD
-    ${INSTALL} -m 0750 -o root -g 0 ossec-regex ${PREFIX}/bin/
-=======
     ${INSTALL} -m 0750 -o root -g 0 wazuh-regex ${PREFIX}/bin/
-    ${INSTALL} -m 0750 -o root -g 0 syscheck_update ${PREFIX}/bin/
->>>>>>> d339e6fa
     ${INSTALL} -m 0750 -o root -g 0 agent_control ${PREFIX}/bin/
     ${INSTALL} -m 0750 -o root -g 0 ossec-integratord ${PREFIX}/bin/
     ${INSTALL} -m 0750 -o root -g 0 wazuh-db ${PREFIX}/bin/
