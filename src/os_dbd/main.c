--- conflicted
+++ resolved
@@ -52,13 +52,8 @@
     print_out("    -f          Run in foreground");
     print_out("    -u <user>   User to run as (default: %s)", MAILUSER);
     print_out("    -g <group>  Group to run as (default: %s)", GROUPGLOBAL);
-<<<<<<< HEAD
-    print_out("    -c <config> Configuration file to use (default: %s)", DEFAULTCPATH_MANAGER);
-    print_out("    -D <dir>    Directory to chroot into (default: %s)", DEFAULTDIR);
-=======
-    print_out("    -c <config> Configuration file to use (default: %s)", OSSECCONF);
+    print_out("    -c <config> Configuration file to use (default: %s)", WAZUHCONF_MANAGER);
     print_out("    -D <dir>    Directory to chroot and chdir into (default: %s)", home_path);
->>>>>>> 5a2c3b8d
     print_out(" ");
     print_out("  Database Support:");
     print_db_info();
@@ -77,12 +72,8 @@
     /* Use MAILUSER (read only) */
     const char *user = MAILUSER;
     const char *group = GROUPGLOBAL;
-<<<<<<< HEAD
-    const char *cfg = DEFAULTCPATH_MANAGER;
-=======
-    const char *cfg = OSSECCONF;
+    const char *cfg = WAZUHCONF_MANAGER;
     char *home_path = w_homedir(argv[0]);
->>>>>>> 5a2c3b8d
 
     /* Database Structure */
     DBConfig db_config;
@@ -158,7 +149,7 @@
 
     /* Read configuration */
     if ((c = OS_ReadDBConf(test_config, cfg, &db_config)) < 0) {
-        merror_exit(CONFIG_ERROR, OSSECCONF);
+        merror_exit(CONFIG_ERROR, WAZUHCONF_MANAGER);
     }
 
     /* Exit here if test config is set */
@@ -228,7 +219,7 @@
     /* If after the maxreconnect attempts, it still didn't work, exit here */
     if (!db_config.conn) {
         merror(DB_CONFIGERR);
-        merror_exit(CONFIG_ERROR, OSSECCONF);
+        merror_exit(CONFIG_ERROR, WAZUHCONF_MANAGER);
     }
 
     /* We must notify that we connected -- easy debugging */
@@ -257,12 +248,12 @@
     /* Insert server info into the db */
     db_config.server_id = OS_Server_ReadInsertDB(&db_config);
     if (db_config.server_id <= 0) {
-        merror_exit(CONFIG_ERROR, OSSECCONF);
+        merror_exit(CONFIG_ERROR, WAZUHCONF_MANAGER);
     }
 
     /* Read rules and insert into the db */
     if (OS_InsertRulesDB(&db_config) < 0) {
-        merror_exit(CONFIG_ERROR, OSSECCONF);
+        merror_exit(CONFIG_ERROR, WAZUHCONF_MANAGER);
     }
 
     /* Change user */
