/*
 * Copyright (C) 2015-2020, Wazuh Inc.
 *
 * This program is free software; you can redistribute it
 * and/or modify it under the terms of the GNU General Public
 * License (version 2) as published by the FSF - Free Software
 * Foundation.
 */

#include <stdarg.h>
#include <stddef.h>
#include <setjmp.h>
#include <cmocka.h>
#include <stdio.h>

#include "../../headers/shared.h"
#include "../../analysisd/logtest.h"
#include "../wrappers/wazuh/shared/debug_op_wrappers.h"

int w_logtest_init_parameters();
void * w_logtest_init();
void w_logtest_remove_session(char * token);
void w_logtest_register_session(w_logtest_connection_t * connection, w_logtest_session_t * session);
void w_logtest_remove_old_session(w_logtest_connection_t * connection);
void * w_logtest_check_inactive_sessions(w_logtest_connection_t * connection);
int w_logtest_fts_init(OSList ** fts_list, OSHash ** fts_store);
w_logtest_session_t * w_logtest_initialize_session(OSList * list_msg);
char * w_logtest_generate_token();
void w_logtest_add_msg_response(cJSON * response, OSList * list_msg, int * error_code);
int w_logtest_check_input(char * input_json, cJSON ** req, char ** command_value, char ** msg, OSList * list_msg);
int w_logtest_check_input_request(cJSON * root, char ** msg, OSList * list_msg);
int w_logtest_check_input_remove_session(cJSON * root, char ** msg);
char * w_logtest_process_request(char * raw_request, w_logtest_connection_t * connection);
char * w_logtest_generate_error_response(char * msg);
int w_logtest_preprocessing_phase(Eventinfo * lf, cJSON * request);
void w_logtest_decoding_phase(Eventinfo * lf, w_logtest_session_t * session);
int w_logtest_rulesmatching_phase(Eventinfo * lf, w_logtest_session_t * session, OSList * list_msg);
cJSON *w_logtest_process_log(cJSON * request, w_logtest_session_t * session, bool * alert_generated, OSList * list_msg);
int w_logtest_process_request_remove_session(cJSON * json_request, cJSON * json_response, OSList * list_msg,
                                             w_logtest_connection_t * connection);
void * w_logtest_clients_handler(w_logtest_connection_t * connection);
int w_logtest_process_request_log_processing(cJSON * json_request, cJSON * json_response, OSList * list_msg,
                                             w_logtest_connection_t * connection);

int logtest_enabled = 1;

int w_logtest_conf_threads = 1;

int random_bytes_result = 0;

char * cJSON_error_ptr = NULL;

bool session_load_acm_store = false;

bool refill_OS_CleanMSG =  false;
OSDecoderInfo * decoder_CleanMSG;

Eventinfo * event_OS_AddEvent = NULL;

w_logtest_session_t * stored_session = NULL;
bool store_session = false;
/* setup/teardown */



/* wraps */

int __wrap_OS_BindUnixDomain(const char *path, int type, int max_msg_size) {
    return mock();
}

int __wrap_accept(int __fd, __SOCKADDR_ARG __addr, socklen_t *__restrict __addr_len) {
    return mock_type(int);
}

void __wrap__os_analysisd_add_logmsg(OSList * list, int level, int line, const char * func,
                                    const char * file, char * msg, ...) {
    char formatted_msg[OS_MAXSTR];
    va_list args;

    va_start(args, msg);
    vsnprintf(formatted_msg, OS_MAXSTR, msg, args);
    va_end(args);

    check_expected(level);
    check_expected_ptr(list);
    check_expected(formatted_msg);
}

int __wrap_CreateThreadJoinable(pthread_t *lthread, void * (*function_pointer)(void *), void *data)
{
    return mock_type(int);
}

int __wrap_CreateThread(void * (*function_pointer)(void *), void *data)
{
    return mock_type(int);
}

int __wrap_pthread_join (pthread_t __th, void **__thread_return) {
    return mock_type(int);
}

int __wrap_unlink(const char *file) {
    check_expected_ptr(file);
    return mock();
}

int __wrap_pthread_mutex_init() {
    return mock();
}

int __wrap_pthread_mutex_lock(pthread_mutex_t * mutex) {
    return mock_type(int);
}

int __wrap_pthread_mutex_unlock(pthread_mutex_t * mutex) {
    return mock_type(int);
}

int __wrap_pthread_mutex_destroy() {
    return mock();
}

int __wrap_pthread_mutex_trylock(pthread_mutex_t *mutex) {
    return mock();
}

int __wrap_pthread_rwlock_init() {
    return mock();
}

int __wrap_pthread_rwlock_wrlock(pthread_rwlock_t * mutex) {
    return mock_type(int);
}

int __wrap_pthread_rwlock_rdlock(pthread_rwlock_t * mutex) {
    return mock_type(int);
}

int __wrap_pthread_rwlock_unlock(pthread_rwlock_t * mutex) {
    return mock_type(int);
}

int __wrap_ReadConfig(int modules, const char *cfgfile, void *d1, void *d2) {
    if (!logtest_enabled) {
        w_logtest_conf.enabled = false;
    }
    w_logtest_conf.threads = w_logtest_conf_threads;
    return mock();
}

OSHash *__wrap_OSHash_Create() {
    return mock_type(OSHash *);
}

int __wrap_OSHash_setSize(OSHash *self, unsigned int new_size) {
    if (new_size) check_expected(new_size);
    return mock();
}

int __wrap_OSHash_SetFreeDataPointer(OSHash *self, void (free_data_function)(void *)) {
    return mock_type(int);
}

OSList *__wrap_OSList_Create() {
    return mock_type(OSList *);
}

OSListNode *__wrap_OSList_GetFirstNode(OSList * list) {
    return mock_type(OSListNode *);
}

int __wrap_OSList_SetMaxSize() {
    return mock();
}

void __wrap_w_mutex_init() {
    return;
}

void __wrap_w_mutex_destroy() {
    return;
}

void __wrap_w_create_thread() {
    return;
}

int __wrap_close (int __fd) {
    return mock();
}

int __wrap_getDefine_Int() {
    return mock();
}

void * __wrap_OSHash_Delete_ex(OSHash *self, const char *key) {
    if (key) check_expected(key);
    return mock_type(void *);
}

void * __wrap_OSHash_Delete(OSHash *self, const char *key) {
    if (key) check_expected(key);
    return mock_type(void *);
}

int __wrap_OSHash_Add_ex(OSHash *hash, const char *key, void *data) {

    if (key) check_expected(key);
    if (data) check_expected(data);
    if (data && store_session) stored_session = (w_logtest_session_t *) data;
    return mock_type(int);
}

int __wrap_OSHash_Add(OSHash *hash, const char *key, void *data) {

    if (key) check_expected(key);
    if (data) check_expected(data);
    if (data && store_session) stored_session = (w_logtest_session_t *) data;
    return mock_type(int);
}

void * __wrap_OSHash_Get_ex(OSHash *self, const char *key) {
    if (key) check_expected(key);
    return mock_type(void *);
}

void * __wrap_OSHash_Get(OSHash *self, const char *key) {
    if (key) check_expected(key);
    return mock_type(void *);
}

void __wrap_os_remove_rules_list(RuleNode *node) {
    return;
}

void * __wrap_OSHash_Free(OSHash *self) {
    return mock_type(void *);
}

void __wrap_os_remove_decoders_list(OSDecoderNode *decoderlist_pn, OSDecoderNode *decoderlist_npn) {
    return;
}

void __wrap_os_remove_cdblist(ListNode **l_node) {
    return;
}

void __wrap_os_remove_cdbrules(ListRule **l_rule) {
    os_free(*l_rule);
    return;
}

void __wrap_os_remove_eventlist(EventList *list) {
    os_free(list);
    return;
}

unsigned int __wrap_sleep (unsigned int __seconds) {
    return mock_type(unsigned int);
}

OSHashNode *__wrap_OSHash_Begin(const OSHash *self, unsigned int *i) {
    return mock_type(OSHashNode *);
}

double __wrap_difftime (time_t __time1, time_t __time0) {
    return mock();
}

OSHashNode *__wrap_OSHash_Next(const OSHash *self, unsigned int *i, OSHashNode *current) {
    return mock_type(OSHashNode *);
}

OSStore *__wrap_OSStore_Free(OSStore *list) {
    return mock_type(OSStore *);
}

void __wrap_OS_CreateEventList(int maxsize, EventList *list) {
    return;
}

int __wrap_ReadDecodeXML(const char *file, OSDecoderNode **decoderlist_pn,
                        OSDecoderNode **decoderlist_nopn, OSStore **decoder_list,
                        OSList* log_msg) {
    return mock_type(int);
}

int __wrap_SetDecodeXML(OSList* log_msg, OSStore **decoder_list,
                        OSDecoderNode **decoderlist_npn, OSDecoderNode **decoderlist_pn) {
    return mock_type(int);
}

int __wrap_Lists_OP_LoadList(char * files, ListNode ** cdblistnode, OSList * msg) {
    return mock_type(int);
}

void __wrap_Lists_OP_MakeAll(int force, int show_message, ListNode **lnode) {
    return;
}

int __wrap_Rules_OP_ReadRules(char * file, RuleNode ** rule_list, ListNode ** cbd , EventList ** evet, OSList * msg) {
    return mock_type(int);
}

void __wrap_OS_ListLoadRules(ListNode **l_node, ListRule **lrule) {
    return;
}

int __wrap__setlevels(RuleNode *node, int nnode) {
    return mock_type(int);
}

int __wrap_AddHash_Rule(RuleNode *node) {
    return mock_type(int);
}

int __wrap_Accumulate_Init(OSHash **acm_store, int *acm_lookups, time_t *acm_purge_ts) {
    if (session_load_acm_store) {
        *acm_store = (OSHash *) 1;
    }
    return mock_type(int);
}

void __wrap_randombytes(void * ptr, size_t length) {
    check_expected(length);
    *((int32_t *) ptr) = random_bytes_result;
    return;
}

cJSON * __wrap_cJSON_ParseWithOpts(const char *value, const char **return_parse_end,
                                   cJSON_bool require_null_terminated) {
    *return_parse_end = cJSON_error_ptr;
    return mock_type(cJSON *);
}

cJSON* __wrap_cJSON_AddStringToObject(cJSON * const object, const char * const name, const char * const string) {
    return mock_type(cJSON *);
}

cJSON * __wrap_cJSON_GetObjectItemCaseSensitive(const cJSON * const object, const char * const string) {
    return mock_type(cJSON *);
}

cJSON * __wrap_cJSON_GetObjectItem(const cJSON * const object, const char * const string) {
    return mock_type(cJSON *);
}

char * __wrap_cJSON_GetStringValue(cJSON *item) {
    return mock_type(char *);
}

int __wrap_OS_CleanMSG(char *msg, Eventinfo *lf) {
    if (refill_OS_CleanMSG) {
        lf->program_name = strdup ("test program name");
        lf->is_a_copy = 1;
        lf->log = msg;
        lf->decoder_info = decoder_CleanMSG;
    }

    return mock_type(int);
}

Eventinfo * __wrap_Accumulate(Eventinfo *lf, OSHash **acm_store, int *acm_lookups, time_t *acm_purge_ts) {
    return lf;
}

char* __wrap_ParseRuleComment(Eventinfo *lf) {
    return mock_type(char *);
}

cJSON* __wrap_cJSON_AddBoolToObject(cJSON * const object, const char * const name, const cJSON_bool boolean) {
    return mock_type(cJSON *);
}

cJSON_bool __wrap_cJSON_IsNumber(const cJSON * const item) {
    return mock_type(cJSON_bool);
}

cJSON_bool __wrap_cJSON_IsObject(const cJSON * const item) {
    return mock_type(cJSON_bool);
}

cJSON * __wrap_cJSON_CreateArray() {
    return mock_type(cJSON *);
}

cJSON * __wrap_cJSON_CreateObject() {
    return mock_type(cJSON *);
}

cJSON * __wrap_cJSON_AddNumberToObject(cJSON * const object, const char * const name, const double number) {
    check_expected(number);
    check_expected(name);
    return mock_type(cJSON *);
}

char * __wrap_cJSON_PrintUnformatted(const cJSON *item){
    return mock_type(char *);
}

void __wrap_cJSON_Delete(cJSON *item){
    return;
}

cJSON_bool __wrap_cJSON_IsString(const cJSON * const item) {
    return mock_type(cJSON_bool);
}

void __wrap_cJSON_DeleteItemFromObjectCaseSensitive(cJSON *object, const char *string){
    return;
}

void __wrap_cJSON_AddItemToObject(cJSON *object, const char *string, cJSON *item){
    check_expected(object);
    check_expected(string);
    return;
}

cJSON * __wrap_cJSON_CreateString(const char *string){
    return mock_type(cJSON *);
}

void __wrap_cJSON_AddItemToArray(cJSON *array, cJSON *item) {
    return;
}

cJSON * __wrap_cJSON_Parse(const char *value) {
    return mock_type(cJSON *);
}

char *__wrap_Eventinfo_to_jsonstr(const Eventinfo *lf, bool force_full_log){
    return mock_type(char *);
}

void __wrap_os_analysisd_free_log_msg(os_analysisd_log_msg_t ** log_msg) {
    os_free((*log_msg)->file);
    os_free((*log_msg)->func);
    os_free((*log_msg)->msg);
    os_free(*log_msg);
    return;
}

char * __wrap_os_analysisd_string_log_msg(os_analysisd_log_msg_t * log_msg) {
    return mock_type(char *);
}

void __wrap_OSList_DeleteCurrentlyNode(OSList *list) {
    if (list) {
        os_free(list->cur_node)
    }
    return;
}

int __wrap_wm_strcat(char **str1, const char *str2, char sep) {
    if(*str1 == NULL){
        os_calloc(4 , sizeof(char), *str1);
    }
    check_expected(str2);
    return mock_type(int);
}

void __wrap_DecodeEvent(struct _Eventinfo *lf, OSHash *rules_hash, regex_matching *decoder_match, OSDecoderNode *node) {
    check_expected(node);
}

RuleInfo * __wrap_OS_CheckIfRuleMatch(struct _Eventinfo *lf, EventList *last_events,
                                      ListNode **cdblists, RuleNode *curr_node,
                                      regex_matching *rule_match, OSList **fts_list,
                                      OSHash **fts_store) {
    return mock_type(RuleInfo *);
}

void __wrap_OS_AddEvent(Eventinfo *lf, EventList *list) {
    event_OS_AddEvent = lf;
    return;
}

int __wrap_IGnore(Eventinfo *lf, int pos) {
    return mock_type(int);
}

void * __wrap_OSList_AddData(OSList *list, void *data) {
    return mock_type(void *);
}

int __wrap_OS_RecvSecureTCP(int sock, char * ret,uint32_t size) {
       return mock_type(int);
}

int __wrap_OS_SendSecureTCP(int sock, uint32_t size, const void * msg) {
    return mock_type(int);
}

/* tests */

/* w_logtest_init_parameters */
void test_w_logtest_init_parameters_invalid(void **state)
{
    will_return(__wrap_ReadConfig, OS_INVALID);

    int ret = w_logtest_init_parameters();
    assert_int_equal(ret, OS_INVALID);

}

void test_w_logtest_init_parameters_done(void **state)
{
    will_return(__wrap_ReadConfig, 0);

    int ret = w_logtest_init_parameters();
    assert_int_equal(ret, OS_SUCCESS);

}

/* w_logtest_init */
void test_w_logtest_init_error_parameters(void **state)
{
    will_return(__wrap_ReadConfig, OS_INVALID);

    expect_string(__wrap__merror, formatted_msg, "(7304): Invalid wazuh-logtest configuration");

    w_logtest_init();

}


void test_w_logtest_init_logtest_disabled(void **state)
{
    will_return(__wrap_ReadConfig, 0);

    logtest_enabled = 0;

    expect_string(__wrap__minfo, formatted_msg, "(7201): Logtest disabled");

    w_logtest_init();

    logtest_enabled = 1;

}

void test_w_logtest_init_conection_fail(void **state)
{
    will_return(__wrap_ReadConfig, 0);

    will_return(__wrap_OS_BindUnixDomain, OS_SOCKTERR);

<<<<<<< HEAD
    expect_string(__wrap__merror, formatted_msg, "(7300): Unable to bind to socket 'queue/ossec/logtest'. Errno: (0) Success");
=======
    expect_string(__wrap__merror, formatted_msg, "(7300): Unable to bind to socket '/queue/sockets/logtest'. Errno: (0) Success");
>>>>>>> 564f122c

    w_logtest_init();

}

void test_w_logtest_init_OSHash_create_fail(void **state)
{
    will_return(__wrap_ReadConfig, 0);

    will_return(__wrap_OS_BindUnixDomain, OS_SUCCESS);

    will_return(__wrap_OSHash_Create, NULL);

    expect_string(__wrap__merror, formatted_msg, "(7303): Failure to initialize all_sessions hash");

    w_logtest_init();

}

void test_w_logtest_init_OSHash_setSize_fail(void **state)
{
    will_return(__wrap_ReadConfig, 0);

    will_return(__wrap_OS_BindUnixDomain, OS_SUCCESS);

    will_return(__wrap_OSHash_Create, 1);

    expect_in_range(__wrap_OSHash_setSize, new_size, 1, 400);
    will_return(__wrap_OSHash_setSize, NULL);

    expect_string(__wrap__merror, formatted_msg, "(7305): Failure to resize all_sessions hash");

    w_logtest_init();

}

void test_w_logtest_init_pthread_fail(void **state)
{
    w_logtest_conf_threads = 2;
    will_return(__wrap_ReadConfig, 0);

    will_return(__wrap_OS_BindUnixDomain, OS_SUCCESS);

    will_return(__wrap_OSHash_Create, 1);

    expect_in_range(__wrap_OSHash_setSize, new_size, 1, 400);
    will_return(__wrap_OSHash_setSize, 1);

    will_return(__wrap_pthread_mutex_init, 0);

    expect_string(__wrap__minfo, formatted_msg, "(7200): Logtest started");

    will_return(__wrap_CreateThreadJoinable, -1);

    expect_string(__wrap__merror_exit, formatted_msg, "(1109): Unable to create new pthread.");

    will_return(__wrap_CreateThread, 1);

    //w_logtest_clients_handler
    will_return(__wrap_FOREVER, 1);

    will_return(__wrap_pthread_mutex_lock, 0);

    will_return(__wrap_accept, 5);

    will_return(__wrap_pthread_mutex_unlock, 0);

    will_return(__wrap_OS_RecvSecureTCP, 0);

    expect_string(__wrap__mdebug1, formatted_msg, "(7314): Failure to receive message: empty or reception timeout");

    will_return(__wrap_close, 0);
    will_return(__wrap_FOREVER, 0);


    will_return(__wrap_pthread_join, 0);
    will_return(__wrap_close, 0);

    expect_string(__wrap_unlink, file, LOGTEST_SOCK);
    will_return(__wrap_unlink, 0);

    will_return(__wrap_pthread_mutex_destroy, 0);

    w_logtest_init();
    w_logtest_conf_threads = 1;

}

void test_w_logtest_init_unlink_fail(void **state)
{
    w_logtest_conf_threads = 1;
    will_return(__wrap_ReadConfig, 0);

    will_return(__wrap_OS_BindUnixDomain, OS_SUCCESS);

    will_return(__wrap_OSHash_Create, 1);

    expect_in_range(__wrap_OSHash_setSize, new_size, 1, 400);
    will_return(__wrap_OSHash_setSize, 1);

    will_return(__wrap_pthread_mutex_init, 0);

    expect_string(__wrap__minfo, formatted_msg, "(7200): Logtest started");

    will_return(__wrap_CreateThread, 1);

    //w_logtest_clients_handler
    will_return(__wrap_FOREVER, 1);

    will_return(__wrap_pthread_mutex_lock, 0);

    will_return(__wrap_accept, 5);

    will_return(__wrap_pthread_mutex_unlock, 0);

    will_return(__wrap_OS_RecvSecureTCP, 0);

    expect_string(__wrap__mdebug1, formatted_msg, "(7314): Failure to receive message: empty or reception timeout");

    will_return(__wrap_close, 0);
    will_return(__wrap_FOREVER, 0);


    will_return(__wrap_close, 0);

    expect_string(__wrap_unlink, file, LOGTEST_SOCK);
    will_return(__wrap_unlink, 1);

    char msg[OS_SIZE_4096];
    errno = EBUSY;
    snprintf(msg, OS_SIZE_4096, "(1129): Could not unlink file '%s' due to [(%d)-(%s)].",
            LOGTEST_SOCK, errno, strerror(errno));

    expect_string(__wrap__merror, formatted_msg, msg);

    will_return(__wrap_pthread_mutex_destroy, 0);

    w_logtest_init();
    w_logtest_conf_threads = 1;

}

void test_w_logtest_init_done(void **state)
{
    w_logtest_conf_threads = 1;
    will_return(__wrap_ReadConfig, 0);

    will_return(__wrap_OS_BindUnixDomain, OS_SUCCESS);

    will_return(__wrap_OSHash_Create, 1);

    expect_in_range(__wrap_OSHash_setSize, new_size, 1, 400);
    will_return(__wrap_OSHash_setSize, 1);

    will_return(__wrap_pthread_mutex_init, 0);

    expect_string(__wrap__minfo, formatted_msg, "(7200): Logtest started");

    will_return(__wrap_CreateThread, 1);

    //w_logtest_clients_handler
    will_return(__wrap_FOREVER, 1);

    will_return(__wrap_pthread_mutex_lock, 0);

    will_return(__wrap_accept, 5);

    will_return(__wrap_pthread_mutex_unlock, 0);

    will_return(__wrap_OS_RecvSecureTCP, 0);

    expect_string(__wrap__mdebug1, formatted_msg, "(7314): Failure to receive message: empty or reception timeout");

    will_return(__wrap_close, 0);
    will_return(__wrap_FOREVER, 0);


    will_return(__wrap_close, 0);

    expect_string(__wrap_unlink, file, LOGTEST_SOCK);
    will_return(__wrap_unlink, 0);


    will_return(__wrap_pthread_mutex_destroy, 0);

    w_logtest_init();
    w_logtest_conf_threads = 1;

}

/* w_logtest_fts_init */
void test_w_logtest_fts_init_create_list_failure(void **state)
{
    OSList *fts_list;
    OSHash *fts_store;

    will_return(__wrap_getDefine_Int, 5);

    will_return(__wrap_OSList_Create, NULL);

    expect_string(__wrap__merror, formatted_msg, "(1290): Unable to create a new list (calloc).");

    int ret = w_logtest_fts_init(&fts_list, &fts_store);
    assert_int_equal(ret, 0);

}

void test_w_logtest_fts_init_SetMaxSize_failure(void **state)
{
    OSList *fts_list;
    OSHash *fts_store;
    OSList *list = (OSList *) 1;

    will_return(__wrap_getDefine_Int, 5);

    will_return(__wrap_OSList_Create, list);

    will_return(__wrap_OSList_SetMaxSize, 0);

    expect_string(__wrap__merror, formatted_msg, "(1292): Error setting error size.");

    int ret = w_logtest_fts_init(&fts_list, &fts_store);
    assert_int_equal(ret, 0);

}

void test_w_logtest_fts_init_create_hash_failure(void **state)
{
    OSList *fts_list;
    OSHash *fts_store;
    OSList *list = (OSList *) 1;

    will_return(__wrap_getDefine_Int, 5);

    will_return(__wrap_OSList_Create, list);

    will_return(__wrap_OSList_SetMaxSize, 1);

    will_return(__wrap_OSHash_Create, NULL);

    expect_string(__wrap__merror, formatted_msg, "(1295): Unable to create a new hash (calloc).");

    int ret = w_logtest_fts_init(&fts_list, &fts_store);
    assert_int_equal(ret, 0);

}

void test_w_logtest_fts_init_setSize_failure(void **state)
{
    OSList *fts_list;
    OSHash *fts_store;
    OSList *list = (OSList *) 1;
    OSHash *hash = (OSHash *) 1;

    will_return(__wrap_getDefine_Int, 5);

    will_return(__wrap_OSList_Create, list);

    will_return(__wrap_OSList_SetMaxSize, 1);

    will_return(__wrap_OSHash_Create, hash);

    expect_value(__wrap_OSHash_setSize, new_size, 2048);
    will_return(__wrap_OSHash_setSize, 0);

    expect_string(__wrap__merror, formatted_msg, "(1292): Error setting error size.");

    int ret = w_logtest_fts_init(&fts_list, &fts_store);
    assert_int_equal(ret, 0);

}

void test_w_logtest_fts_init_success(void **state)
{
    OSList *fts_list;
    OSHash *fts_store;
    OSList *list = (OSList *) 1;
    OSHash *hash = (OSHash *) 1;

    will_return(__wrap_getDefine_Int, 5);

    will_return(__wrap_OSList_Create, list);

    will_return(__wrap_OSList_SetMaxSize, 1);

    will_return(__wrap_OSHash_Create, hash);

    expect_value(__wrap_OSHash_setSize, new_size, 2048);
    will_return(__wrap_OSHash_setSize, 1);
    will_return(__wrap_OSHash_SetFreeDataPointer, 1);

    int ret = w_logtest_fts_init(&fts_list, &fts_store);
    assert_int_equal(ret, 1);

}

/* w_logtest_remove_session */
void test_w_logtest_remove_session_fail(void **state)
{
    char * key = "test";

    expect_value(__wrap_OSHash_Delete, key, "test");
    will_return(__wrap_OSHash_Delete, NULL);

    w_logtest_remove_session(key);

}

void test_w_logtest_remove_session_OK(void **state)
{
    char * key = "test";
    w_logtest_session_t *session;
    os_calloc(1, sizeof(w_logtest_session_t), session);

    expect_value(__wrap_OSHash_Delete, key, "test");
    will_return(__wrap_OSHash_Delete, session);

    will_return(__wrap_OSStore_Free, session->decoder_store);

    will_return(__wrap_OSHash_Free, session);

    will_return(__wrap_OSHash_Free, session);

    will_return(__wrap_OSHash_Free, session);

    will_return(__wrap_pthread_mutex_destroy, 0);

    expect_string(__wrap__mdebug1, formatted_msg, "(7206): The session 'test' was closed successfully");

    w_logtest_remove_session(key);

}

/* w_logtest_check_inactive_sessions */
void test_w_logtest_check_inactive_sessions_no_remove(void **state)
{

    w_logtest_connection_t connection;
    const int active_session = 5;
    connection.active_client = active_session;

    w_logtest_session_t *session;
    os_calloc(1, sizeof(w_logtest_session_t), session);
    session->last_connection = 1;

    OSHashNode *hash_node;
    os_calloc(1, sizeof(OSHashNode), hash_node);
    hash_node->key = "test";
    hash_node->data = session;

    will_return(__wrap_FOREVER, 1);

    will_return(__wrap_sleep, 0);

    will_return(__wrap_pthread_rwlock_wrlock, 0);

    will_return(__wrap_OSHash_Begin, hash_node);

    will_return(__wrap_time, NULL);

    will_return(__wrap_difftime, 1);

    will_return(__wrap_OSHash_Next, NULL);

    will_return(__wrap_pthread_rwlock_unlock, 0);

    will_return(__wrap_FOREVER, 0);

    w_logtest_check_inactive_sessions(&connection);

    assert_int_equal(connection.active_client, active_session);

    os_free(session);
    os_free(hash_node);

}

void test_w_logtest_check_inactive_sessions_remove(void **state)
{

    w_logtest_connection_t connection;
    const int active_session = 5;
    connection.active_client = active_session;

    w_logtest_session_t *session;
    os_calloc(1, sizeof(w_logtest_session_t), session);
    session->last_connection = 1;

    OSHashNode *hash_node;
    os_calloc(1, sizeof(OSHashNode), hash_node);
    hash_node->key = "test";
    hash_node->data = session;

    will_return(__wrap_FOREVER, 1);

    will_return(__wrap_sleep, 0);

    will_return(__wrap_pthread_rwlock_wrlock, 0);

    will_return(__wrap_OSHash_Begin, hash_node);

    will_return(__wrap_time, NULL);

    will_return(__wrap_difftime, 1000000);

    will_return(__wrap_pthread_mutex_trylock, 0);

    will_return(__wrap_pthread_mutex_unlock, 0);

    will_return(__wrap_OSHash_Next, NULL);

    // test_w_logtest_remove_session_ok
    char * key = "test";

    expect_value(__wrap_OSHash_Delete, key, "test");
    will_return(__wrap_OSHash_Delete, session);

    will_return(__wrap_OSStore_Free, NULL);

    will_return(__wrap_OSHash_Free, session);

    will_return(__wrap_OSHash_Free, session);

    will_return(__wrap_OSHash_Free, session);

    will_return(__wrap_pthread_mutex_destroy, 0);

    expect_string(__wrap__mdebug1, formatted_msg, "(7206): The session 'test' was closed successfully");

    will_return(__wrap_FOREVER, 0);

    will_return(__wrap_pthread_rwlock_unlock, 0);


    w_logtest_check_inactive_sessions(&connection);

    assert_int_equal(connection.active_client, active_session - 1);

    os_free(hash_node);

}

/* w_logtest_remove_old_session */
void test_w_logtest_remove_old_session_Begin_fail(void ** state) {

    w_logtest_connection_t connection;

    connection.active_client = 2;
    w_logtest_conf.max_sessions = 1;

    will_return(__wrap_OSHash_Begin, NULL);

    w_logtest_remove_old_session(&connection);

}

void test_w_logtest_remove_old_session_one(void ** state) {

    w_logtest_connection_t connection;

    connection.active_client = 2;
    w_logtest_conf.max_sessions = 1;

    /* Oldest session */
    w_logtest_session_t * old_session;
    os_calloc(1, sizeof(w_logtest_session_t), old_session);
    old_session->last_connection = 100;
    w_strdup("old_session", old_session->token);
    OSHashNode * hash_node_old;
    os_calloc(1, sizeof(OSHashNode), hash_node_old);
    w_strdup("old_session", hash_node_old->key);
    hash_node_old->data = old_session;

    will_return(__wrap_OSHash_Begin, hash_node_old);
    will_return(__wrap_OSHash_Next, NULL);

    will_return(__wrap_pthread_mutex_lock, 0);
    will_return(__wrap_pthread_mutex_unlock, 0);

    /* Remove session */
    expect_string(__wrap_OSHash_Delete, key, "old_session");
    will_return(__wrap_OSHash_Delete, old_session);

    will_return(__wrap_OSStore_Free, old_session->decoder_store);

    will_return(__wrap_OSHash_Free, old_session);

    will_return(__wrap_OSHash_Free, old_session);

    will_return(__wrap_OSHash_Free, old_session);

    will_return(__wrap_pthread_mutex_destroy, 0);

    expect_string(__wrap__mdebug1, formatted_msg, "(7206): The session 'old_session' was closed successfully");


    w_logtest_remove_old_session(&connection);

    assert_int_equal(connection.active_client, w_logtest_conf.max_sessions);

    os_free(hash_node_old->key);
    os_free(hash_node_old);
}

void test_w_logtest_remove_old_session_many(void ** state) {

    w_logtest_connection_t connection;

    connection.active_client = 3;
    w_logtest_conf.max_sessions = 2;

    /* Oldest session */
    w_logtest_session_t * old_session;
    os_calloc(1, sizeof(w_logtest_session_t), old_session);
    old_session->last_connection = 100;
    w_strdup("old_session", old_session->token);
    OSHashNode * hash_node_old;
    os_calloc(1, sizeof(OSHashNode), hash_node_old);
    w_strdup("old_session", hash_node_old->key);
    hash_node_old->data = old_session;

    /* Other session */
    w_logtest_session_t other_session;
    other_session.last_connection = 300;
    OSHashNode * hash_node_other;
    os_calloc(1, sizeof(OSHashNode), hash_node_other);
    w_strdup("other_session", hash_node_other->key);
    hash_node_other->data = &other_session;

    will_return(__wrap_OSHash_Begin, hash_node_other);
    will_return(__wrap_OSHash_Next, hash_node_old);

    will_return(__wrap_OSHash_Next, NULL);

    will_return(__wrap_pthread_mutex_lock, 0);
    will_return(__wrap_pthread_mutex_unlock, 0);
    /* w_logtest_remove_session */
    expect_value(__wrap_OSHash_Delete, key, old_session->token);
    will_return(__wrap_OSHash_Delete, old_session);

    will_return(__wrap_OSStore_Free, NULL);

    will_return(__wrap_OSHash_Free, old_session);

    will_return(__wrap_OSHash_Free, old_session);

    will_return(__wrap_OSHash_Free, old_session);

    will_return(__wrap_pthread_mutex_destroy, 0);

    expect_string(__wrap__mdebug1, formatted_msg, "(7206): The session 'old_session' was closed successfully");

    w_logtest_remove_old_session(&connection);
    assert_int_equal(connection.active_client, w_logtest_conf.max_sessions);

    os_free(hash_node_other->key);
    os_free(hash_node_old->key);
    os_free(hash_node_other);
    os_free(hash_node_old);
}

/* w_logtest_register_session */
void test_w_logtest_register_session_dont_remove(void ** state) {
    w_logtest_connection_t connection;
    const int active_session = 5;

    connection.active_client = active_session;
    w_logtest_conf.max_sessions = active_session + 1;

    w_logtest_session_t session;
    w_strdup("test", session.token);

    expect_value(__wrap_OSHash_Add, key, session.token);
    expect_value(__wrap_OSHash_Add, data, &session);
    will_return(__wrap_OSHash_Add, 0);

    w_logtest_register_session(&connection, &session);

    assert_int_equal(connection.active_client, active_session + 1);

    os_free(session.token)
}

void test_w_logtest_register_session_remove_old(void ** state) {
    w_logtest_connection_t connection;
    const int active_session = 5;

    connection.active_client = active_session;
    w_logtest_conf.max_sessions = active_session;

    /* New session */
    w_logtest_session_t session;
    w_strdup("new_session", session.token);

    /* Oldest session */
    w_logtest_session_t * old_session;
    os_calloc(1, sizeof(w_logtest_session_t), old_session);
    old_session->last_connection = 100;
    w_strdup("old_session", old_session->token);
    OSHashNode * hash_node_old;
    os_calloc(1, sizeof(OSHashNode), hash_node_old);
    w_strdup("old_session", hash_node_old->key);
    hash_node_old->data = old_session;

    /* Other session */
    w_logtest_session_t other_session;
    other_session.last_connection = 300;
    OSHashNode * hash_node_other;
    os_calloc(1, sizeof(OSHashNode), hash_node_other);
    w_strdup("other_session", hash_node_other->key);
    hash_node_other->data = &other_session;

    will_return(__wrap_OSHash_Begin, hash_node_other);
    will_return(__wrap_OSHash_Next, hash_node_old);

    will_return(__wrap_OSHash_Next, NULL);

    will_return(__wrap_pthread_mutex_lock, 0);
    will_return(__wrap_pthread_mutex_unlock, 0);

    /* w_logtest_remove_session */
    expect_value(__wrap_OSHash_Delete, key, old_session->token);
    will_return(__wrap_OSHash_Delete, old_session);

    will_return(__wrap_OSStore_Free, NULL);

    will_return(__wrap_OSHash_Free, old_session);

    will_return(__wrap_OSHash_Free, old_session);

    will_return(__wrap_OSHash_Free, old_session);

    will_return(__wrap_pthread_mutex_destroy, 0);

    expect_string(__wrap__mdebug1, formatted_msg, "(7206): The session 'old_session' was closed successfully");

    expect_value(__wrap_OSHash_Add, key, session.token);
    expect_value(__wrap_OSHash_Add, data, &session);
    will_return(__wrap_OSHash_Add, 0);


    w_logtest_register_session(&connection, &session);
    assert_int_equal(connection.active_client, active_session);

    os_free(session.token);
    os_free(hash_node_other->key);
    os_free(hash_node_old->key);
    os_free(hash_node_other);
    os_free(hash_node_old);
}

/* w_logtest_initialize_session */
void test_w_logtest_initialize_session_error_decoders(void ** state) {

    char * token = strdup("test");
    OSList * msg = (OSList *) 1;
    w_logtest_session_t * session;

    char * decoder_file = "test.xml";
    Config.decoders = calloc(2, sizeof(char *));
    Config.decoders[0] = decoder_file;

    random_bytes_result = 1234565555; // 0x49_95_f9_b3
    expect_value(__wrap_randombytes, length, W_LOGTEST_TOKEN_LENGH >> 1);

    expect_string(__wrap_OSHash_Get_ex, key, "4995f9b3");
    will_return(__wrap_OSHash_Get_ex, NULL);

    will_return(__wrap_time, 0);
    will_return(__wrap_pthread_mutex_init, 0);
    will_return(__wrap_ReadDecodeXML, 0);

    // test_w_logtest_remove_session_ok_error_load_decoder_cbd_rules_hash
    will_return(__wrap_OSStore_Free, (OSStore *) 1);

    will_return(__wrap_pthread_mutex_destroy, 0);

    session = w_logtest_initialize_session(msg);

    assert_null(session);

    os_free(Config.decoders);
    os_free(token);
}

void test_w_logtest_initialize_session_error_cbd_list(void ** state) {

    char * token = strdup("test");
    OSList * msg = (OSList *) 1;
    w_logtest_session_t * session;

    char * decoder_file = "test.xml";
    Config.decoders = calloc(2, sizeof(char *));
    Config.decoders[0] = decoder_file;

    char * cbd_file = "test.xml";
    Config.lists = calloc(2, sizeof(char *));
    Config.lists[0] = cbd_file;

    random_bytes_result = 1234565555; // 0x49_95_f9_b3
    expect_value(__wrap_randombytes, length, W_LOGTEST_TOKEN_LENGH >> 1);

    expect_string(__wrap_OSHash_Get_ex, key, "4995f9b3");
    will_return(__wrap_OSHash_Get_ex, NULL);

    will_return(__wrap_time, 0);
    will_return(__wrap_pthread_mutex_init, 0);
    will_return(__wrap_ReadDecodeXML, 1);
    will_return(__wrap_SetDecodeXML, 0);
    will_return(__wrap_Lists_OP_LoadList, -1);

    // test_w_logtest_remove_session_ok_error_load_decoder_cbd_rules_hash
    will_return(__wrap_OSStore_Free, (OSStore *) 1);

    will_return(__wrap_pthread_mutex_destroy, 0);

    session = w_logtest_initialize_session(msg);

    assert_null(session);

    os_free(Config.decoders);
    os_free(Config.lists);
    os_free(token);
}

void test_w_logtest_initialize_session_error_rules(void ** state) {

    char * token = strdup("test");
    OSList * msg = (OSList *) 1;
    w_logtest_session_t * session;

    char * decoder_file = "test.xml";
    Config.decoders = calloc(2, sizeof(char *));
    Config.decoders[0] = decoder_file;

    char * cbd_file = "test.xml";
    Config.lists = calloc(2, sizeof(char *));
    Config.lists[0] = cbd_file;

    char * include_file = "test.xml";
    Config.includes = calloc(2, sizeof(char *));
    Config.includes[0] = include_file;

    random_bytes_result = 1234565555; // 0x49_95_f9_b3
    expect_value(__wrap_randombytes, length, W_LOGTEST_TOKEN_LENGH >> 1);

    expect_string(__wrap_OSHash_Get_ex, key, "4995f9b3");
    will_return(__wrap_OSHash_Get_ex, NULL);

    will_return(__wrap_time, 0);
    will_return(__wrap_pthread_mutex_init, 0);
    will_return(__wrap_ReadDecodeXML, 1);
    will_return(__wrap_SetDecodeXML, 0);
    will_return(__wrap_Lists_OP_LoadList, 0);
    will_return(__wrap_Rules_OP_ReadRules, -1);

    // test_w_logtest_remove_session_ok_error_load_decoder_cbd_rules_hash
    will_return(__wrap_OSStore_Free, (OSStore *) 1);

    will_return(__wrap_pthread_mutex_destroy, 0);

    session = w_logtest_initialize_session(msg);

    assert_null(session);

    os_free(Config.includes);
    os_free(Config.decoders);
    os_free(Config.lists);
    os_free(token);
}

void test_w_logtest_initialize_session_error_hash_rules(void ** state) {

    char * token = strdup("test");
    OSList * msg = (OSList *) 1;
    w_logtest_session_t * session;

    char * decoder_file = "test.xml";
    Config.decoders = calloc(2, sizeof(char *));
    Config.decoders[0] = decoder_file;

    char * cbd_file = "test.xml";
    Config.lists = calloc(2, sizeof(char *));
    Config.lists[0] = cbd_file;

    char * include_file = "test.xml";
    Config.includes = calloc(2, sizeof(char *));
    Config.includes[0] = include_file;

    random_bytes_result = 1234565555; // 0x49_95_f9_b3
    expect_value(__wrap_randombytes, length, W_LOGTEST_TOKEN_LENGH >> 1);

    expect_string(__wrap_OSHash_Get_ex, key, "4995f9b3");
    will_return(__wrap_OSHash_Get_ex, NULL);

    will_return(__wrap_time, 0);
    will_return(__wrap_pthread_mutex_init, 0);
    will_return(__wrap_ReadDecodeXML, 1);
    will_return(__wrap_SetDecodeXML, 0);
    will_return(__wrap_Lists_OP_LoadList, 0);
    will_return(__wrap_Rules_OP_ReadRules, 0);
    will_return(__wrap__setlevels, 0);
    will_return(__wrap_OSHash_Create, 0);

    // test_w_logtest_remove_session_ok_error_load_decoder_cbd_rules_hash
    will_return(__wrap_OSStore_Free, (OSStore *) 1);

    will_return(__wrap_pthread_mutex_destroy, 0);

    session = w_logtest_initialize_session(msg);

    assert_null(session);

    os_free(Config.includes);
    os_free(Config.decoders);
    os_free(Config.lists);
    os_free(token);
}

void test_w_logtest_initialize_session_error_fts_init(void ** state) {

    char * token = strdup("test");
    OSList * msg = (OSList *) 1;
    w_logtest_session_t * session;

    char * decoder_file = "test.xml";
    Config.decoders = calloc(2, sizeof(char *));
    Config.decoders[0] = decoder_file;

    char * cbd_file = "test.xml";
    Config.lists = calloc(2, sizeof(char *));
    Config.lists[0] = cbd_file;

    char * include_file = "test.xml";
    Config.includes = calloc(2, sizeof(char *));
    Config.includes[0] = include_file;

    random_bytes_result = 1234565555; // 0x49_95_f9_b3
    expect_value(__wrap_randombytes, length, W_LOGTEST_TOKEN_LENGH >> 1);

    expect_string(__wrap_OSHash_Get_ex, key, "4995f9b3");
    will_return(__wrap_OSHash_Get_ex, NULL);

    will_return(__wrap_time, 0);
    will_return(__wrap_pthread_mutex_init, 0);
    will_return(__wrap_ReadDecodeXML, 1);
    will_return(__wrap_SetDecodeXML, 0);
    will_return(__wrap_Lists_OP_LoadList, 0);
    will_return(__wrap_Rules_OP_ReadRules, 0);
    will_return(__wrap__setlevels, 0);
    will_return(__wrap_OSHash_Create, 1);
    will_return(__wrap_AddHash_Rule, 0);

    /* FTS init fail */
    OSList * fts_list;
    OSHash * fts_store;
    will_return(__wrap_getDefine_Int, 5);
    will_return(__wrap_OSList_Create, NULL);
    expect_string(__wrap__merror, formatted_msg, "(1290): Unable to create a new list (calloc).");

    // test_w_logtest_remove_session_ok_error_FTS_INIT
    will_return(__wrap_OSStore_Free, (OSStore *) 1);
    will_return(__wrap_OSHash_Free, (OSHash *) 0);

    will_return(__wrap_pthread_mutex_destroy, 0);

    session = w_logtest_initialize_session(msg);

    assert_null(session);

    os_free(Config.includes);
    os_free(Config.decoders);
    os_free(Config.lists);
    os_free(token);
}

void test_w_logtest_initialize_session_error_accumulate_init(void ** state) {

    char * token = strdup("test");
    OSList * msg = (OSList *) 1;
    w_logtest_session_t * session;

    char * decoder_file = "test.xml";
    Config.decoders = calloc(2, sizeof(char *));
    Config.decoders[0] = decoder_file;

    char * cbd_file = "test.xml";
    Config.lists = calloc(2, sizeof(char *));
    Config.lists[0] = cbd_file;

    char * include_file = "test.xml";
    Config.includes = calloc(2, sizeof(char *));
    Config.includes[0] = include_file;

    random_bytes_result = 1234565555; // 0x49_95_f9_b3
    expect_value(__wrap_randombytes, length, W_LOGTEST_TOKEN_LENGH >> 1);

    expect_string(__wrap_OSHash_Get_ex, key, "4995f9b3");
    will_return(__wrap_OSHash_Get_ex, NULL);

    will_return(__wrap_time, 0);
    will_return(__wrap_pthread_mutex_init, 0);
    will_return(__wrap_ReadDecodeXML, 1);
    will_return(__wrap_SetDecodeXML, 0);
    will_return(__wrap_Lists_OP_LoadList, 0);
    will_return(__wrap_Rules_OP_ReadRules, 0);
    will_return(__wrap__setlevels, 0);
    will_return(__wrap_OSHash_Create, 1);
    will_return(__wrap_AddHash_Rule, 0);

    /* FTS init success */
    OSList * fts_list;
    OSHash * fts_store;
    OSList * list;
    os_calloc(1, sizeof(OSList), list);
    OSHash * hash = (OSHash *) 1;
    will_return(__wrap_getDefine_Int, 5);
    will_return(__wrap_OSList_Create, list);
    will_return(__wrap_OSList_SetMaxSize, 1);
    will_return(__wrap_OSHash_Create, hash);
    expect_value(__wrap_OSHash_setSize, new_size, 2048);
    will_return(__wrap_OSHash_setSize, 1);
    will_return(__wrap_OSHash_SetFreeDataPointer, 1);

    will_return(__wrap_Accumulate_Init, 0);

    // test_w_logtest_remove_session_ok_error_acm
    will_return(__wrap_OSStore_Free, (OSStore *) 1);
    will_return(__wrap_OSHash_Free, (OSStore *) 1);
    will_return(__wrap_OSHash_Free, (OSStore *) 1);

    will_return(__wrap_OSHash_Free, (OSStore *) 1);
    will_return(__wrap_pthread_mutex_destroy, 0);

    session_load_acm_store = true;

    session = w_logtest_initialize_session(msg);

    session_load_acm_store = false;

    assert_null(session);

    os_free(Config.includes);
    os_free(Config.decoders);
    os_free(Config.lists);
    os_free(token);
}

void test_w_logtest_initialize_session_success(void ** state) {

    char * token = strdup("test");
    OSList * msg = (OSList *) 1;
    w_logtest_session_t * session;

    char * decoder_file = "test.xml";
    Config.decoders = calloc(2, sizeof(char *));
    Config.decoders[0] = decoder_file;

    char * cbd_file = "test.xml";
    Config.lists = calloc(2, sizeof(char *));
    Config.lists[0] = cbd_file;

    char * include_file = "test.xml";
    Config.includes = calloc(2, sizeof(char *));
    Config.includes[0] = include_file;

    random_bytes_result = 1234565555; // 0x49_95_f9_b3
    expect_value(__wrap_randombytes, length, W_LOGTEST_TOKEN_LENGH >> 1);

    expect_string(__wrap_OSHash_Get_ex, key, "4995f9b3");
    will_return(__wrap_OSHash_Get_ex, NULL);

    will_return(__wrap_time, 1212);
    will_return(__wrap_pthread_mutex_init, 0);
    will_return(__wrap_ReadDecodeXML, 1);
    will_return(__wrap_SetDecodeXML, 0);
    will_return(__wrap_Lists_OP_LoadList, 0);
    will_return(__wrap_Rules_OP_ReadRules, 0);
    will_return(__wrap__setlevels, 0);
    will_return(__wrap_OSHash_Create, 1);
    will_return(__wrap_AddHash_Rule, 0);

    /* FTS init success */
    OSList * fts_list;
    OSHash * fts_store;
    OSList * list = (OSList *) 1;
    OSHash * hash = (OSHash *) 1;
    will_return(__wrap_getDefine_Int, 5);
    will_return(__wrap_OSList_Create, list);
    will_return(__wrap_OSList_SetMaxSize, 1);
    will_return(__wrap_OSHash_Create, hash);
    expect_value(__wrap_OSHash_setSize, new_size, 2048);
    will_return(__wrap_OSHash_setSize, 1);
    will_return(__wrap_OSHash_SetFreeDataPointer, 1);

    will_return(__wrap_Accumulate_Init, 1);

    session = w_logtest_initialize_session(msg);

    assert_non_null(session);
    assert_int_equal(session->last_connection, 1212);

    os_free(token);
    os_free(session->eventlist);
    os_free(session->token);
    os_free(session);
    os_free(Config.includes);
    os_free(Config.decoders);
    os_free(Config.lists);
}

void test_w_logtest_initialize_session_success_duplicate_key(void ** state) {

    char * token = strdup("test");
    OSList * msg = (OSList *) 1;
    w_logtest_session_t * session;

    char * decoder_file = "test.xml";
    Config.decoders = calloc(2, sizeof(char *));
    Config.decoders[0] = decoder_file;

    char * cbd_file = "test.xml";
    Config.lists = calloc(2, sizeof(char *));
    Config.lists[0] = cbd_file;

    char * include_file = "test.xml";
    Config.includes = calloc(2, sizeof(char *));
    Config.includes[0] = include_file;

    random_bytes_result = 1234565555; // 0x49_95_f9_b3
    expect_value(__wrap_randombytes, length, W_LOGTEST_TOKEN_LENGH >> 1);

    expect_string(__wrap_OSHash_Get_ex, key, "4995f9b3");
    will_return(__wrap_OSHash_Get_ex, (void *) 1);

    random_bytes_result = 1234565555; // 0x49_95_f9_b3
    expect_value(__wrap_randombytes, length, W_LOGTEST_TOKEN_LENGH >> 1);

    expect_string(__wrap_OSHash_Get_ex, key, "4995f9b3");
    will_return(__wrap_OSHash_Get_ex, NULL);

    will_return(__wrap_time, 1212);
    will_return(__wrap_pthread_mutex_init, 0);
    will_return(__wrap_ReadDecodeXML, 1);
    will_return(__wrap_SetDecodeXML, 0);
    will_return(__wrap_Lists_OP_LoadList, 0);
    will_return(__wrap_Rules_OP_ReadRules, 0);
    will_return(__wrap__setlevels, 0);
    will_return(__wrap_OSHash_Create, 1);
    will_return(__wrap_AddHash_Rule, 0);

    /* FTS init success */
    OSList * fts_list;
    OSHash * fts_store;
    OSList * list = (OSList *) 1;
    OSHash * hash = (OSHash *) 1;
    will_return(__wrap_getDefine_Int, 5);
    will_return(__wrap_OSList_Create, list);
    will_return(__wrap_OSList_SetMaxSize, 1);
    will_return(__wrap_OSHash_Create, hash);
    expect_value(__wrap_OSHash_setSize, new_size, 2048);
    will_return(__wrap_OSHash_setSize, 1);
    will_return(__wrap_OSHash_SetFreeDataPointer, 1);

    will_return(__wrap_Accumulate_Init, 1);

    session = w_logtest_initialize_session(msg);

    assert_non_null(session);
    assert_int_equal(session->last_connection, 1212);

    os_free(token);
    os_free(session->eventlist);
    os_free(session->token);
    os_free(session);
    os_free(Config.includes);
    os_free(Config.decoders);
    os_free(Config.lists);
}
/* w_logtest_generate_token */
void test_w_logtest_generate_token_success(void ** state) {

    char * token = NULL;

    random_bytes_result = 1234565555; // 0x49_95_f9_b3
    expect_value(__wrap_randombytes, length, W_LOGTEST_TOKEN_LENGH >> 1);

    token = w_logtest_generate_token();

    assert_non_null(token);
    assert_string_equal(token, "4995f9b3");

    os_free(token);
}

void test_w_logtest_generate_token_success_empty_bytes(void ** state) {

    char * token = NULL;

    random_bytes_result = 5555; // 0x15_b3
    expect_value(__wrap_randombytes, length, W_LOGTEST_TOKEN_LENGH >> 1);

    token = w_logtest_generate_token();

    assert_non_null(token);
    assert_string_equal(token, "000015b3");

    os_free(token);
}

void test_w_logtest_add_msg_response_null_list(void ** state) {
    cJSON * response;
    OSList * list_msg;
    int retval = 0;
    const int ret_expect = retval;

    will_return(__wrap_OSList_GetFirstNode, NULL);

    w_logtest_add_msg_response(response, list_msg, &retval);

    assert_int_equal(retval, ret_expect);

}

void test_w_logtest_add_msg_response_new_field_msg(void ** state) {
    cJSON * response = (cJSON*) 1;
    OSList * list_msg;
    os_calloc(1, sizeof(OSList), list_msg);
    OSListNode * list_msg_node;
    const int ret_expect = W_LOGTEST_RCODE_ERROR_PROCESS;
    int retval = 999;

    cJSON * json_arr_msg = (cJSON*) 2;

    os_analysisd_log_msg_t * message;
    os_calloc(1, sizeof(os_analysisd_log_msg_t), message);
    message->level = LOGLEVEL_ERROR;
    message->msg = strdup("Test Message");
    message->file = NULL;
    message->func = NULL;
    os_calloc(1, sizeof(OSListNode), list_msg_node);
    list_msg_node->data = message;
    list_msg->cur_node = list_msg_node;

    will_return(__wrap_OSList_GetFirstNode, list_msg_node);
    will_return(__wrap_cJSON_GetObjectItemCaseSensitive, NULL);
    will_return(__wrap_cJSON_CreateArray, (cJSON*) 1);

    expect_value(__wrap_cJSON_AddItemToObject, object, response);
    expect_string(__wrap_cJSON_AddItemToObject, string, "messages");

    will_return(__wrap_os_analysisd_string_log_msg, strdup("Test Message"));

    expect_string(__wrap_wm_strcat, str2, "ERROR: ");
    will_return(__wrap_wm_strcat, 0);

    expect_string(__wrap_wm_strcat, str2, "Test Message");
    will_return(__wrap_wm_strcat, 0);

    will_return(__wrap_cJSON_CreateString, (cJSON *) 1);

    will_return(__wrap_OSList_GetFirstNode, NULL);

    w_logtest_add_msg_response(response, list_msg, &retval);

    assert_int_equal(retval, ret_expect);
    os_free(list_msg);
}

void test_w_logtest_add_msg_response_error_msg(void ** state) {
    cJSON * response = (cJSON*) 1;
    OSList * list_msg;
    os_calloc(1, sizeof(OSList), list_msg);
    OSListNode * list_msg_node;
    const int ret_expect = W_LOGTEST_RCODE_ERROR_PROCESS;
    int retval = 999;

    cJSON * json_arr_msg = (cJSON*) 2;

    os_analysisd_log_msg_t * message;
    os_calloc(1, sizeof(os_analysisd_log_msg_t), message);
    message->level = LOGLEVEL_ERROR;
    message->msg = strdup("Test Message");
    message->file = NULL;
    message->func = NULL;
    os_calloc(1, sizeof(OSListNode), list_msg_node);
    list_msg_node->data = message;
    list_msg->cur_node = list_msg_node;

    will_return(__wrap_OSList_GetFirstNode, list_msg_node);
    will_return(__wrap_cJSON_GetObjectItemCaseSensitive, (cJSON*) 1);

    will_return(__wrap_os_analysisd_string_log_msg, strdup("Test Message"));

    expect_string(__wrap_wm_strcat, str2, "ERROR: ");
    will_return(__wrap_wm_strcat, 0);

    expect_string(__wrap_wm_strcat, str2, "Test Message");
    will_return(__wrap_wm_strcat, 0);

    will_return(__wrap_cJSON_CreateString, (cJSON *) 1);

    will_return(__wrap_OSList_GetFirstNode, NULL);

    w_logtest_add_msg_response(response, list_msg, &retval);

    assert_int_equal(retval, ret_expect);
    os_free(list_msg);
}

void test_w_logtest_add_msg_response_warn_msg(void ** state) {
    cJSON * response = (cJSON*) 1;;
    OSList * list_msg;
    os_calloc(1, sizeof(OSList), list_msg);
    OSListNode * list_msg_node;
    const int ret_expect = W_LOGTEST_RCODE_WARNING;
    int retval = W_LOGTEST_RCODE_SUCCESS;

    cJSON * json_arr_msg = (cJSON*) 2;

    os_analysisd_log_msg_t * message;
    os_calloc(1, sizeof(os_analysisd_log_msg_t), message);
    message->level = LOGLEVEL_WARNING;
    message->msg = strdup("Test Message");
    message->file = NULL;
    message->func = NULL;
    os_calloc(1, sizeof(OSListNode), list_msg_node);
    list_msg_node->data = message;
    list_msg->cur_node = list_msg_node;

    will_return(__wrap_OSList_GetFirstNode, list_msg_node);
    will_return(__wrap_cJSON_GetObjectItemCaseSensitive, (cJSON*) 1);

    will_return(__wrap_os_analysisd_string_log_msg, strdup("Test Message"));

    expect_string(__wrap_wm_strcat, str2, "WARNING: ");
    will_return(__wrap_wm_strcat, 0);

    expect_string(__wrap_wm_strcat, str2, "Test Message");
    will_return(__wrap_wm_strcat, 0);

    will_return(__wrap_cJSON_CreateString, (cJSON *) 1);

    will_return(__wrap_OSList_GetFirstNode, NULL);

    w_logtest_add_msg_response(response, list_msg, &retval);

    assert_int_equal(retval, ret_expect);
    os_free(list_msg);
}

void test_w_logtest_add_msg_response_warn_dont_remplaze_error_msg(void ** state) {
    cJSON * response = (cJSON*) 1;
    OSList * list_msg;
    os_calloc(1, sizeof(OSList), list_msg);
    OSListNode * list_msg_node;
    const int ret_expect = W_LOGTEST_RCODE_ERROR_PROCESS;
    int retval = W_LOGTEST_RCODE_ERROR_PROCESS;

    cJSON * json_arr_msg = (cJSON*) 2;

    os_analysisd_log_msg_t * message;
    os_calloc(1, sizeof(os_analysisd_log_msg_t), message);
    message->level = LOGLEVEL_WARNING;
    message->msg = strdup("Test Message");
    message->file = NULL;
    message->func = NULL;
    os_calloc(1, sizeof(OSListNode), list_msg_node);
    list_msg_node->data = message;
    list_msg->cur_node = list_msg_node;

    will_return(__wrap_OSList_GetFirstNode, list_msg_node);
    will_return(__wrap_cJSON_GetObjectItemCaseSensitive, (cJSON*) 1);

    will_return(__wrap_os_analysisd_string_log_msg, strdup("Test Message"));

    expect_string(__wrap_wm_strcat, str2, "WARNING: ");
    will_return(__wrap_wm_strcat, 0);

    expect_string(__wrap_wm_strcat, str2, "Test Message");
    will_return(__wrap_wm_strcat, 0);

    will_return(__wrap_cJSON_CreateString, (cJSON *) 1);

    will_return(__wrap_OSList_GetFirstNode, NULL);

    w_logtest_add_msg_response(response, list_msg, &retval);

    assert_int_equal(retval, ret_expect);
    os_free(list_msg);
}

void test_w_logtest_add_msg_response_info_msg(void ** state) {
    cJSON * response = (cJSON*) 1;;
    OSList * list_msg;
    os_calloc(1, sizeof(OSList), list_msg);
    OSListNode * list_msg_node;
    const int ret_expect = 999;
    int retval = ret_expect;

    cJSON * json_arr_msg = (cJSON*) 2;

    os_analysisd_log_msg_t * message;
    os_calloc(1, sizeof(os_analysisd_log_msg_t), message);
    message->level = LOGLEVEL_INFO;
    message->msg = strdup("Test Message");
    message->file = NULL;
    message->func = NULL;
    os_calloc(1, sizeof(OSListNode), list_msg_node);
    list_msg_node->data = message;
    list_msg->cur_node = list_msg_node;

    will_return(__wrap_OSList_GetFirstNode, list_msg_node);
    will_return(__wrap_cJSON_GetObjectItemCaseSensitive, (cJSON*) 1);

    will_return(__wrap_os_analysisd_string_log_msg, strdup("Test Message"));

    expect_string(__wrap_wm_strcat, str2, "INFO: ");
    will_return(__wrap_wm_strcat, 0);

    expect_string(__wrap_wm_strcat, str2, "Test Message");
    will_return(__wrap_wm_strcat, 0);

    will_return(__wrap_cJSON_CreateString, (cJSON *) 1);

    will_return(__wrap_OSList_GetFirstNode, NULL);

    w_logtest_add_msg_response(response, list_msg, &retval);

    assert_int_equal(retval, ret_expect);
    os_free(list_msg);

}

/* w_logtest_check_input */
void test_w_logtest_check_input_malformed_json_long(void ** state) {

    char * input_raw_json = strdup("Test_input_json|_long<error>Test_i|nput_json_long");
    int pos_error = 25;
    char expect_slice_json[] = "|_long<error>Test_i|";

    int retval;
    const int ret_expect = W_LOGTEST_CODE_ERROR_PARSING;

    cJSON * request;
    OSList * list_msg = (OSList *) 2;
    char ** command_value = (char **) 3;
    char * msg = NULL;

    cJSON_error_ptr = input_raw_json + pos_error;
    will_return(__wrap_cJSON_ParseWithOpts, NULL);

    expect_string(__wrap__mdebug1, formatted_msg, "(7307): Error parsing JSON in position 25, ... |_long<error>Test_i| ...");


    retval = w_logtest_check_input(input_raw_json, &request, command_value, &msg, list_msg);

    assert_int_equal(retval, ret_expect);
    assert_string_equal("(7307): Error parsing JSON in position 25, ... |_long<error>Test_i| ...", msg);

    os_free(input_raw_json);
    os_free(msg);
}

void test_w_logtest_check_input_malformed_json_short(void ** state) {

    char * input_raw_json = strdup("json<err>json");
    int pos_error = 7;
    char expect_slice_json[] = "json<err>json";

    int retval;
    const int ret_expect = W_LOGTEST_CODE_ERROR_PARSING;

    cJSON * request;
    OSList * list_msg = (OSList *) 2;
    char ** command_value = (char **) 3;
    char * msg = NULL;

    cJSON_error_ptr = input_raw_json + pos_error;
    will_return(__wrap_cJSON_ParseWithOpts, NULL);

    expect_string(__wrap__mdebug1, formatted_msg, "(7307): Error parsing JSON in position 7, ... json<err>json ...");


    retval = w_logtest_check_input(input_raw_json, &request, command_value, &msg, list_msg);

    assert_int_equal(retval, ret_expect);
    assert_string_equal("(7307): Error parsing JSON in position 7, ... json<err>json ...", msg);

    os_free(input_raw_json);
    os_free(msg);
}

void test_w_logtest_check_input_parameter_not_found(void ** state) {

    char * input_raw_json = (char *) 1;

    cJSON * request;
    OSList * list_msg = (OSList *) 2;
    char ** command_value = (char **) 3;
    char * msg = NULL;

    int retval;
    const int ret_expect = W_LOGTEST_CODE_INVALID_JSON;

    will_return(__wrap_cJSON_ParseWithOpts, (cJSON *) 1);

    will_return(__wrap_cJSON_GetObjectItemCaseSensitive, (cJSON *) 0);

    expect_string(__wrap__mdebug1, formatted_msg, "(7313): 'parameters' JSON field not found");


    retval = w_logtest_check_input(input_raw_json, &request, command_value, &msg, list_msg);

    assert_int_equal(retval, ret_expect);
    assert_string_equal("(7313): 'parameters' JSON field not found", msg);

    os_free(msg);

}

void test_w_logtest_check_input_parameter_bad_type(void ** state) {

    char * input_raw_json = (char *) 1;

    cJSON * request;
    OSList * list_msg = (OSList *) 2;
    char ** command_value = (char **) 3;
    char * msg = NULL;

    int retval;
    const int ret_expect = W_LOGTEST_CODE_INVALID_JSON;

    will_return(__wrap_cJSON_ParseWithOpts, (cJSON *) 1);

    will_return(__wrap_cJSON_GetObjectItemCaseSensitive, (cJSON *) 1);
    will_return(__wrap_cJSON_IsObject, (cJSON *) 0);

    expect_string(__wrap__mdebug1, formatted_msg, "(7317): 'parameters' JSON field value is not valid");


    retval = w_logtest_check_input(input_raw_json, &request, command_value, &msg, list_msg);

    assert_int_equal(retval, ret_expect);
    assert_string_equal("(7317): 'parameters' JSON field value is not valid", msg);

    os_free(msg);

}

void test_w_logtest_check_input_command_not_found(void ** state) {

    char * input_raw_json = (char *) 1;

    cJSON * request;
    OSList * list_msg = (OSList *) 2;
    char ** command_value = (char **) 3;
    char * msg = NULL;

    int retval;
    const int ret_expect = W_LOGTEST_CODE_INVALID_JSON;

    will_return(__wrap_cJSON_ParseWithOpts, (cJSON *) 1);

    will_return(__wrap_cJSON_GetObjectItemCaseSensitive, (cJSON *) 1);
    will_return(__wrap_cJSON_IsObject, (cJSON *) 1);
    will_return(__wrap_cJSON_GetObjectItemCaseSensitive, (cJSON *) 0);

    expect_string(__wrap__mdebug1, formatted_msg, "(7313): 'command' JSON field not found");


    retval = w_logtest_check_input(input_raw_json, &request, command_value, &msg, list_msg);

    assert_int_equal(retval, ret_expect);
    assert_string_equal("(7313): 'command' JSON field not found", msg);

    os_free(msg);

}

void test_w_logtest_check_input_command_bad_type(void ** state) {

    char * input_raw_json = (char *) 1;

    cJSON * request;
    OSList * list_msg = (OSList *) 2;
    char * command_value;
    char * msg = NULL;

    int retval;
    const int ret_expect = W_LOGTEST_CODE_INVALID_JSON;

    will_return(__wrap_cJSON_ParseWithOpts, (cJSON *) 1);

    will_return(__wrap_cJSON_GetObjectItemCaseSensitive, (cJSON *) 1);
    will_return(__wrap_cJSON_IsObject, (cJSON *) 1);
    will_return(__wrap_cJSON_GetObjectItemCaseSensitive, (cJSON *) 1);
    will_return(__wrap_cJSON_GetStringValue, 0);

    expect_string(__wrap__mdebug1, formatted_msg, "(7317): 'command' JSON field value is not valid");


    retval = w_logtest_check_input(input_raw_json, &request, &command_value, &msg, list_msg);

    assert_int_equal(retval, ret_expect);
    assert_string_equal("(7317): 'command' JSON field value is not valid", msg);

    os_free(msg);

}

void test_w_logtest_check_input_invalid_command(void ** state) {

    char * input_raw_json = (char *) 1;

    cJSON * request;
    OSList * list_msg = (OSList *) 2;
    char * command_value;
    char * msg = NULL;

    int retval;
    const int ret_expect = W_LOGTEST_CODE_COMMAND_NOT_ALLOWED;

    will_return(__wrap_cJSON_ParseWithOpts, (cJSON *) 1);

    will_return(__wrap_cJSON_GetObjectItemCaseSensitive, (cJSON *) 1);
    will_return(__wrap_cJSON_IsObject, (cJSON *) 1);
    will_return(__wrap_cJSON_GetObjectItemCaseSensitive, (cJSON *) 1);
    will_return(__wrap_cJSON_GetStringValue, "invalid_command");

    expect_string(__wrap__mdebug1, formatted_msg, "(7306): Unable to process command");


    retval = w_logtest_check_input(input_raw_json, &request, &command_value, &msg, list_msg);

    assert_int_equal(retval, ret_expect);
    assert_string_equal("(7306): Unable to process command", msg);

    os_free(msg);

}

void test_w_logtest_check_input_type_remove_sesion_ok(void ** state) {

    char * input_raw_json = (char *) 1;

    cJSON * request;
    OSList * list_msg = (OSList *) 2;
    char * command_value;
    char * msg = NULL;

    int retval;
    const int ret_expect = W_LOGTEST_CODE_SUCCESS;

    will_return(__wrap_cJSON_ParseWithOpts, (cJSON *) 1);
    will_return(__wrap_cJSON_GetObjectItemCaseSensitive, (cJSON *) 1);
    will_return(__wrap_cJSON_IsObject, (cJSON *) 1);
    will_return(__wrap_cJSON_GetObjectItemCaseSensitive, (cJSON *) 1);
    will_return(__wrap_cJSON_GetStringValue, "remove_session");

    // w_logtest_check_input_remove_session ok
    cJSON token = {0};
    token.valuestring = strdup("12345678");

    will_return(__wrap_cJSON_GetObjectItemCaseSensitive, &token);
    will_return(__wrap_cJSON_IsString, (cJSON_bool) 1);
    will_return(__wrap_cJSON_IsString, (cJSON_bool) 1);
    will_return(__wrap_cJSON_IsString, (cJSON_bool) 1);

    assert_int_equal(W_LOGTEST_TOKEN_LENGH, strlen(token.valuestring));

    retval = w_logtest_check_input(input_raw_json, &request, &command_value, &msg, list_msg);

    assert_string_equal(command_value, "remove_session");
    assert_int_equal(retval, ret_expect);
    os_free(token.valuestring);

}

void test_w_logtest_check_input_type_request_ok(void ** state) {

    char * input_raw_json = strdup("{input json}");
    char * msg = NULL;

    int retval;
    const int ret_expect = W_LOGTEST_CODE_SUCCESS;

    cJSON * request;
    OSList * list_msg = (OSList *) 2;
    char * command;

    will_return(__wrap_cJSON_ParseWithOpts, (cJSON *) 1);
    will_return(__wrap_cJSON_GetObjectItemCaseSensitive, (cJSON *) 1);
    will_return(__wrap_cJSON_IsObject, (cJSON *) 1);
    will_return(__wrap_cJSON_GetObjectItemCaseSensitive, (cJSON *) 1);
    will_return(__wrap_cJSON_GetStringValue, "log_processing");

    // w_logtest_check_input_request ok
    /* location */
    cJSON location = {0};
    location.valuestring = strdup("location str");
    will_return(__wrap_cJSON_GetObjectItemCaseSensitive, &location);
    will_return(__wrap_cJSON_IsString, true);

    /* log_format */
    cJSON log_format = {0};
    log_format.valuestring = strdup("log format str");
    will_return(__wrap_cJSON_GetObjectItemCaseSensitive, &log_format);
    will_return(__wrap_cJSON_IsString, true);

    /* event */
    cJSON event = {0};
    event.valuestring = strdup("event str");
    will_return(__wrap_cJSON_GetObjectItemCaseSensitive, &event);
    will_return(__wrap_cJSON_IsString, true);

    /* token */
    will_return(__wrap_cJSON_GetObjectItemCaseSensitive, NULL);

    retval = w_logtest_check_input(input_raw_json, &request, &command, &msg, list_msg);

    assert_int_equal(retval, ret_expect);
    assert_null(msg);
    assert_string_equal(command, "log_processing");
    os_free(location.valuestring);
    os_free(log_format.valuestring);
    os_free(event.valuestring);
    os_free(input_raw_json);

}

// w_logtest_check_input_request
void test_w_logtest_check_input_request_empty_json(void ** state) {

    cJSON root = {0};
    char * msg = NULL;

    int retval;
    const int ret_expect = W_LOGTEST_CODE_INVALID_JSON;

    OSList * list_msg = (OSList *) 2;

    /* location */
    will_return(__wrap_cJSON_GetObjectItemCaseSensitive, NULL);
    will_return(__wrap_cJSON_IsString, false);

    expect_string(__wrap__mdebug1, formatted_msg, "(7308): 'location' JSON field is required and must be a string");


    retval = w_logtest_check_input_request(&root, &msg, list_msg);

    assert_int_equal(retval, ret_expect);
    assert_string_equal(msg, "(7308): 'location' JSON field is required and must be a string");
    os_free(msg);
}

void test_w_logtest_check_input_request_missing_location(void ** state) {

    cJSON root = {0};
    char * msg = NULL;

    int retval;
    const int ret_expect = W_LOGTEST_CODE_INVALID_JSON;

    OSList * list_msg = (OSList *) 2;

    /* location */
    will_return(__wrap_cJSON_GetObjectItemCaseSensitive, NULL);
    will_return(__wrap_cJSON_IsString, false);

    expect_string(__wrap__mdebug1, formatted_msg, "(7308): 'location' JSON field is required and must be a string");


    retval = w_logtest_check_input_request(&root, &msg, list_msg);

    assert_int_equal(retval, ret_expect);
    assert_string_equal(msg, "(7308): 'location' JSON field is required and must be a string");
    os_free(msg);
}

void test_w_logtest_check_input_request_missing_log_format(void ** state) {

    cJSON root = {0};
    char * msg = NULL;

    int retval;
    const int ret_expect = W_LOGTEST_CODE_INVALID_JSON;

    OSList * list_msg = (OSList *) 2;

    /* location */
    cJSON location = {0};
    location.valuestring = strdup("location str");
    will_return(__wrap_cJSON_GetObjectItemCaseSensitive, &location);
    will_return(__wrap_cJSON_IsString, true);

    /* log_format */
    will_return(__wrap_cJSON_GetObjectItemCaseSensitive, NULL);
    will_return(__wrap_cJSON_IsString, false);

    expect_string(__wrap__mdebug1, formatted_msg, "(7308): 'log_format' JSON field is required and must be a string");

    retval = retval = w_logtest_check_input_request(&root, &msg, list_msg);

    assert_int_equal(retval, ret_expect);
    os_free(location.valuestring);
    os_free(msg);
}

void test_w_logtest_check_input_request_missing_event(void ** state) {

    cJSON root = {0};
    char * msg = NULL;

    int retval;
    const int ret_expect = W_LOGTEST_CODE_INVALID_JSON;

    OSList * list_msg = (OSList *) 2;

    /* location */
    cJSON location = {0};
    location.valuestring = strdup("location str");
    will_return(__wrap_cJSON_GetObjectItemCaseSensitive, &location);
    will_return(__wrap_cJSON_IsString, true);

    /* log_format */
    cJSON log_format = {0};
    log_format.valuestring = strdup("log format str");
    will_return(__wrap_cJSON_GetObjectItemCaseSensitive, &log_format);
    will_return(__wrap_cJSON_IsString, true);

    /* event */
    will_return(__wrap_cJSON_GetObjectItemCaseSensitive, NULL);

    expect_string(__wrap__mdebug1, formatted_msg, "(7313): 'event' JSON field not found");

    retval = w_logtest_check_input_request(&root, &msg, list_msg);

    assert_string_equal(msg, "(7313): 'event' JSON field not found");
    assert_int_equal(retval, ret_expect);
    os_free(location.valuestring);
    os_free(log_format.valuestring);
    os_free(msg);
}

void test_w_logtest_check_input_request_invalid_event(void ** state) {

    cJSON root = {0};
    char * msg = NULL;

    int retval;
    const int ret_expect = W_LOGTEST_CODE_INVALID_JSON;

    OSList * list_msg = (OSList *) 2;

    /* location */
    cJSON location = {0};
    location.valuestring = strdup("location str");
    will_return(__wrap_cJSON_GetObjectItemCaseSensitive, &location);
    will_return(__wrap_cJSON_IsString, true);

    /* log_format */
    cJSON log_format = {0};
    log_format.valuestring = strdup("log format str");
    will_return(__wrap_cJSON_GetObjectItemCaseSensitive, &log_format);
    will_return(__wrap_cJSON_IsString, true);

    /* event */
    will_return(__wrap_cJSON_GetObjectItemCaseSensitive, (cJSON *) 1);
    will_return(__wrap_cJSON_IsString, false);
    will_return(__wrap_cJSON_IsObject, false);

    expect_string(__wrap__mdebug1, formatted_msg, "(7317): 'event' JSON field value is not valid");

    retval = w_logtest_check_input_request(&root, &msg, list_msg);

    assert_string_equal(msg, "(7317): 'event' JSON field value is not valid");
    assert_int_equal(retval, ret_expect);
    os_free(location.valuestring);
    os_free(log_format.valuestring);
    os_free(msg);
}

void test_w_logtest_check_input_request_full(void ** state) {

    cJSON root = {0};
    char * msg = NULL;

    int retval;
    const int ret_expect = W_LOGTEST_CODE_SUCCESS;

    OSList * list_msg = (OSList *) 2;

    /* location */
    cJSON location = {0};
    location.valuestring = strdup("location str");
    will_return(__wrap_cJSON_GetObjectItemCaseSensitive, &location);
    will_return(__wrap_cJSON_IsString, true);

    /* log_format */
    cJSON log_format = {0};
    log_format.valuestring = strdup("log format str");
    will_return(__wrap_cJSON_GetObjectItemCaseSensitive, &log_format);
    will_return(__wrap_cJSON_IsString, true);

    /* event */
    cJSON event = {0};
    event.valuestring = strdup("event str");
    will_return(__wrap_cJSON_GetObjectItemCaseSensitive, &event);
    will_return(__wrap_cJSON_IsString, true);

    /* token */
    cJSON token = {0};
    token.valuestring = strdup("12345678");
    will_return(__wrap_cJSON_GetObjectItemCaseSensitive, &token);
    will_return(__wrap_cJSON_IsString, true);
    will_return(__wrap_cJSON_IsString, true);

    retval = w_logtest_check_input_request(&root, &msg, list_msg);

    assert_int_equal(retval, ret_expect);
    assert_null(msg);
    os_free(location.valuestring);
    os_free(log_format.valuestring);
    os_free(event.valuestring);
    os_free(token.valuestring);
}

void test_w_logtest_check_input_request_full_empty_token(void ** state) {

    cJSON root = {0};
    char * msg = NULL;

    int retval;
    const int ret_expect = W_LOGTEST_CODE_SUCCESS;

    OSList * list_msg = (OSList *) 2;

   /* location */
    cJSON location = {0};
    location.valuestring = strdup("location str");
    will_return(__wrap_cJSON_GetObjectItemCaseSensitive, &location);
    will_return(__wrap_cJSON_IsString, true);

    /* log_format */
    cJSON log_format = {0};
    log_format.valuestring = strdup("log format str");
    will_return(__wrap_cJSON_GetObjectItemCaseSensitive, &log_format);
    will_return(__wrap_cJSON_IsString, true);

    /* event */
    cJSON event = {0};
    event.valuestring = strdup("event str");
    will_return(__wrap_cJSON_GetObjectItemCaseSensitive, &event);
    will_return(__wrap_cJSON_IsString, true);

    /* token */
    will_return(__wrap_cJSON_GetObjectItemCaseSensitive, NULL);

    retval = w_logtest_check_input_request(&root, &msg, list_msg);

    assert_int_equal(retval, ret_expect);
    assert_null(msg);
    os_free(location.valuestring);
    os_free(log_format.valuestring);
    os_free(event.valuestring);
}

void test_w_logtest_check_input_request_bad_token_lenght(void ** state) {

    cJSON root = {0};
    char * msg = NULL;

    int retval;
    const int ret_expect = W_LOGTEST_CODE_SUCCESS;

    OSList * list_msg = (OSList *) 2;

   /* location */
    cJSON location = {0};
    location.valuestring = strdup("location str");
    will_return(__wrap_cJSON_GetObjectItemCaseSensitive, &location);
    will_return(__wrap_cJSON_IsString, true);

    /* log_format */
    cJSON log_format = {0};
    log_format.valuestring = strdup("log format str");
    will_return(__wrap_cJSON_GetObjectItemCaseSensitive, &log_format);
    will_return(__wrap_cJSON_IsString, true);

    /* event */
    cJSON event = {0};
    event.valuestring = strdup("event str");
    will_return(__wrap_cJSON_GetObjectItemCaseSensitive, &event);
    will_return(__wrap_cJSON_IsString, true);

    /* token */
    cJSON token = {0};
    token.valuestring = strdup("1234");
    will_return(__wrap_cJSON_GetObjectItemCaseSensitive, &token);
    will_return(__wrap_cJSON_IsString, true);
    will_return(__wrap_cJSON_IsString, true);
    will_return(__wrap_cJSON_IsString, true);

    expect_string(__wrap__mdebug1, formatted_msg, "(7309): '1234' is not a valid token");

    expect_value(__wrap__os_analysisd_add_logmsg, level, LOGLEVEL_WARNING);
    expect_value(__wrap__os_analysisd_add_logmsg, list, list_msg);
    expect_string(__wrap__os_analysisd_add_logmsg, formatted_msg, "(7309): '1234' is not a valid token");

    retval = w_logtest_check_input_request(&root, &msg, list_msg);

    assert_null(msg);
    assert_int_equal(retval, ret_expect);
    os_free(location.valuestring);
    os_free(log_format.valuestring);
    os_free(event.valuestring);
    os_free(token.valuestring);
}

void test_w_logtest_check_input_request_bad_token_type(void ** state) {

    cJSON root = {0};
    char * msg = NULL;

    int retval;
    const int ret_expect = W_LOGTEST_CODE_SUCCESS;

    OSList * list_msg = (OSList *) 2;

   /* location */
    cJSON location = {0};
    location.valuestring = strdup("location str");
    will_return(__wrap_cJSON_GetObjectItemCaseSensitive, &location);
    will_return(__wrap_cJSON_IsString, true);

    /* log_format */
    cJSON log_format = {0};
    log_format.valuestring = strdup("log format str");
    will_return(__wrap_cJSON_GetObjectItemCaseSensitive, &log_format);
    will_return(__wrap_cJSON_IsString, true);

    /* event */
    cJSON event = {0};
    event.valuestring = strdup("event str");
    will_return(__wrap_cJSON_GetObjectItemCaseSensitive, &event);
    will_return(__wrap_cJSON_IsString, true);

    /* token */
    cJSON token = {0};
    token.type = cJSON_Number;
    token.valueint = 1234;

    will_return(__wrap_cJSON_GetObjectItemCaseSensitive, &token);
    will_return(__wrap_cJSON_IsString, false);

    will_return(__wrap_cJSON_IsString, false);

    will_return(__wrap_cJSON_PrintUnformatted, strdup("1234"));

    expect_string(__wrap__mdebug1, formatted_msg, "(7309): '1234' is not a valid token");

    expect_value(__wrap__os_analysisd_add_logmsg, level, LOGLEVEL_WARNING);
    expect_value(__wrap__os_analysisd_add_logmsg, list, list_msg);
    expect_string(__wrap__os_analysisd_add_logmsg, formatted_msg, "(7309): '1234' is not a valid token");

    retval = w_logtest_check_input_request(&root, &msg, list_msg);

    assert_null(msg);
    assert_int_equal(retval, ret_expect);
    os_free(location.valuestring);
    os_free(log_format.valuestring);
    os_free(event.valuestring);
}

// w_logtest_check_input_remove_session
void test_w_logtest_check_input_remove_session_not_string(void ** state)
{
    cJSON root = {0};
    char * msg = NULL;

    const int expected_retval = W_LOGTEST_CODE_INVALID_TOKEN;
    int retval;

    will_return(__wrap_cJSON_GetObjectItemCaseSensitive, (cJSON *) 1);
    will_return(__wrap_cJSON_IsString, (cJSON_bool) 0);

    expect_string(__wrap__mdebug1, formatted_msg,
        "(7316): Failure to remove session. token JSON field must be a string");

    retval = w_logtest_check_input_remove_session(&root, &msg);

    assert_int_equal(retval, expected_retval);
    assert_string_equal(msg, "(7316): Failure to remove session. token JSON field must be a string");

    os_free(msg);

}

void test_w_logtest_check_input_remove_session_invalid_token(void ** state)
{
    cJSON root = {0};
    cJSON token = {0};
    token.valuestring = strdup("1234567");
    char * msg = NULL;

    const int expected_retval = W_LOGTEST_CODE_INVALID_TOKEN;
    int retval;

    will_return(__wrap_cJSON_GetObjectItemCaseSensitive, &token);
    will_return(__wrap_cJSON_IsString, (cJSON_bool) 1);
    will_return(__wrap_cJSON_IsString, (cJSON_bool) 1);
    will_return(__wrap_cJSON_IsString, (cJSON_bool) 1);

    expect_string(__wrap__mdebug1, formatted_msg, "(7309): '1234567' is not a valid token");

    assert_int_not_equal(W_LOGTEST_TOKEN_LENGH, strlen(token.valuestring));
    retval = w_logtest_check_input_remove_session(&root, &msg);

    assert_int_equal(retval, expected_retval);
    assert_string_equal(msg, "(7309): '1234567' is not a valid token");

    os_free(token.valuestring);
    os_free(msg);
}

void test_w_logtest_check_input_remove_session_ok(void ** state)
{
    cJSON root = {0};
    cJSON token = {0};
    token.valuestring = strdup("12345678");
    char * msg = NULL;

    const int expected_retval = W_LOGTEST_CODE_SUCCESS;
    int retval;

    will_return(__wrap_cJSON_GetObjectItemCaseSensitive, &token);
    will_return(__wrap_cJSON_IsString, (cJSON_bool) 1);
    will_return(__wrap_cJSON_IsString, (cJSON_bool) 1);
    will_return(__wrap_cJSON_IsString, (cJSON_bool) 1);

    assert_int_equal(W_LOGTEST_TOKEN_LENGH, strlen(token.valuestring));

    retval = w_logtest_check_input_remove_session(&root, &msg);

    assert_null(msg);
    assert_int_equal(retval, expected_retval);
    os_free(token.valuestring);
}

/* w_logtest_process_request */
void test_w_logtest_process_request_error_list(void ** state) {

    char raw_request[] = "Test request";
    w_logtest_connection_t connection;
    char * retval;

    will_return(__wrap_OSList_Create, NULL);
    expect_string(__wrap__merror, formatted_msg, "(1290): Unable to create a new list (calloc).");

    retval = w_logtest_process_request(raw_request, &connection);

    assert_null(retval);

}

void test_w_logtest_process_request_error_check_input(void ** state) {

    char * retval;
    w_logtest_connection_t connection;


    /* w_logtest_add_msg_response */
    OSList * list_msg;
    os_calloc(1, sizeof(OSList), list_msg);

    /* w_logtest_process_request */
    will_return(__wrap_OSList_Create, list_msg);
    will_return(__wrap_OSList_SetMaxSize, 0);

    will_return(__wrap_cJSON_CreateObject, (cJSON *) 1);
    will_return(__wrap_cJSON_CreateObject, (cJSON *) 1);

    /* Error w_logtest_check_input */
    char * input_raw_json = strdup("Test request");
    int pos_error = 7;
    cJSON_error_ptr = input_raw_json + pos_error;

    will_return(__wrap_cJSON_ParseWithOpts, NULL);

    expect_string(__wrap__mdebug1, formatted_msg, "(7307): Error parsing JSON in position 7, ... Test request ...");

    /* w_logtest_process_request */
    will_return(__wrap_cJSON_AddStringToObject, NULL);

    expect_string(__wrap_cJSON_AddNumberToObject, name, "error");
    expect_value(__wrap_cJSON_AddNumberToObject, number, 1);
    will_return(__wrap_cJSON_AddNumberToObject, NULL);

    expect_any(__wrap_cJSON_AddItemToObject, object);
    expect_string(__wrap_cJSON_AddItemToObject, string, "data");

    will_return(__wrap_cJSON_PrintUnformatted, "{json response}");

    retval = w_logtest_process_request(input_raw_json, &connection);

    assert_string_equal(retval, "{json response}");

    os_free(input_raw_json);
    cJSON_error_ptr = NULL;

}

void test_w_logtest_process_request_type_remove_session_ok(void ** state) {

    char * retval;
    char * input_raw_json = strdup("Test request");

    /* w_logtest_add_msg_response */
    OSList * list_msg;
    os_calloc(1, sizeof(OSList), list_msg);

    /* w_logtest_process_request */
    will_return(__wrap_OSList_Create, list_msg);
    will_return(__wrap_OSList_SetMaxSize, 0);
    will_return(__wrap_cJSON_CreateObject, (cJSON *) 1);
    will_return(__wrap_cJSON_CreateObject, (cJSON *) 1);

    /* w_logtest_check_input */
    will_return(__wrap_cJSON_ParseWithOpts, (cJSON *) 1);
    will_return(__wrap_cJSON_GetObjectItemCaseSensitive, (cJSON *) 1);
    will_return(__wrap_cJSON_IsObject, true);
    will_return(__wrap_cJSON_GetObjectItemCaseSensitive, (cJSON *) 1);
    will_return(__wrap_cJSON_GetStringValue, "remove_session");

    // w_logtest_check_input_remove_session ok
    cJSON token = {0};
    token.valuestring = strdup("12345678");

    will_return(__wrap_cJSON_GetObjectItemCaseSensitive, &token);
    will_return(__wrap_cJSON_IsString, (cJSON_bool) 1);
    will_return(__wrap_cJSON_IsString, (cJSON_bool) 1);
    will_return(__wrap_cJSON_IsString, (cJSON_bool) 1);

    /* w_logtest_process_request_remove_session_fail */
    w_logtest_connection_t connection = {0};
    connection.active_client = 5;
    cJSON parameters = {0};

    will_return(__wrap_cJSON_GetObjectItemCaseSensitive, &parameters);
    will_return(__wrap_cJSON_GetObjectItemCaseSensitive, NULL);

    expect_string(__wrap__mdebug1, formatted_msg, "(7316): Failure to remove session. token JSON field must be a string");

    expect_value(__wrap__os_analysisd_add_logmsg, level, LOGLEVEL_ERROR);
    expect_value(__wrap__os_analysisd_add_logmsg, list, list_msg);
    expect_string(__wrap__os_analysisd_add_logmsg, formatted_msg, "(7316): Failure to remove session. token JSON field must be a string");


    /*w_logtest_add_msg_response error*/
    os_analysisd_log_msg_t * message;
    os_calloc(1, sizeof(os_analysisd_log_msg_t), message);
    message->level = LOGLEVEL_ERROR;
    message->msg = strdup("Test Message");
    message->file = NULL;
    message->func = NULL;
    OSListNode * list_msg_node;
    os_calloc(1, sizeof(OSListNode), list_msg_node);
    list_msg_node->data = message;
    list_msg->cur_node = list_msg_node;

    will_return(__wrap_OSList_GetFirstNode, list_msg_node);
    will_return(__wrap_cJSON_GetObjectItemCaseSensitive, (cJSON*) 1);

    will_return(__wrap_os_analysisd_string_log_msg, strdup("Test Message"));

    expect_string(__wrap_wm_strcat, str2, "ERROR: ");
    will_return(__wrap_wm_strcat, 0);

    expect_string(__wrap_wm_strcat, str2, "Test Message");
    will_return(__wrap_wm_strcat, 0);

    will_return(__wrap_cJSON_CreateString, (cJSON *) 1);

    will_return(__wrap_OSList_GetFirstNode, NULL);

    /* w_logtest_process_request */
    expect_string(__wrap_cJSON_AddNumberToObject, name, "codemsg");
    expect_value(__wrap_cJSON_AddNumberToObject, number, -1);
    will_return(__wrap_cJSON_AddNumberToObject, NULL);

    expect_string(__wrap_cJSON_AddNumberToObject, name, "error");
    expect_value(__wrap_cJSON_AddNumberToObject, number, 0);
    will_return(__wrap_cJSON_AddNumberToObject, NULL);

    expect_any(__wrap_cJSON_AddItemToObject, object);
    expect_string(__wrap_cJSON_AddItemToObject, string, "data");

    will_return(__wrap_cJSON_PrintUnformatted, "{json response}");

    retval = w_logtest_process_request(input_raw_json, &connection);

    assert_string_equal(retval, "{json response}");

    os_free(input_raw_json);
    os_free(token.valuestring);

}

void test_w_logtest_process_request_type_log_processing(void ** state) {

    char * retval;
    char * input_raw_json = strdup("Test request");

    w_logtest_connection_t connection = {0};
    connection.active_client = 5;

    /* w_logtest_add_msg_response */
    OSList * list_msg;
    os_calloc(1, sizeof(OSList), list_msg);

    /* w_logtest_process_request */
    will_return(__wrap_OSList_Create, list_msg);
    will_return(__wrap_OSList_SetMaxSize, 0);

    will_return(__wrap_cJSON_CreateObject, (cJSON *) 1);
    will_return(__wrap_cJSON_CreateObject, (cJSON *) 1);

    will_return(__wrap_cJSON_ParseWithOpts, (cJSON *) 1);
    will_return(__wrap_cJSON_GetObjectItemCaseSensitive, (cJSON *) 1);
    will_return(__wrap_cJSON_IsObject, (cJSON *) 1);
    will_return(__wrap_cJSON_GetObjectItemCaseSensitive, (cJSON *) 1);
    will_return(__wrap_cJSON_GetStringValue, "log_processing");

    // w_logtest_check_input_requeset ok
    /* location */
    cJSON location = {0};
    location.valuestring = strdup("location str");
    will_return(__wrap_cJSON_GetObjectItemCaseSensitive, &location);
    will_return(__wrap_cJSON_IsString, true);

    /* log_format */
    cJSON log_format = {0};
    log_format.valuestring = strdup("log format str");
    will_return(__wrap_cJSON_GetObjectItemCaseSensitive, &log_format);
    will_return(__wrap_cJSON_IsString, true);

    /* event */
    cJSON event = {0};
    event.valuestring = strdup("event str");
    will_return(__wrap_cJSON_GetObjectItemCaseSensitive, &event);
    will_return(__wrap_cJSON_IsString, true);

    /* token */
    cJSON token = {0};
    token.valuestring = strdup("12345678");
    will_return(__wrap_cJSON_GetObjectItemCaseSensitive, &token);
    will_return(__wrap_cJSON_IsString, true);
    will_return(__wrap_cJSON_IsString, true);

    /* w_logtest_process_request */
    cJSON parameters = {0};
    will_return(__wrap_cJSON_GetObjectItemCaseSensitive, &parameters);

    /* log processing fail get session*/
    will_return(__wrap_cJSON_GetObjectItemCaseSensitive, NULL);

    /* Generate token */
    random_bytes_result = 5555; // 0x00_00_15_b3
    expect_value(__wrap_randombytes, length, W_LOGTEST_TOKEN_LENGH >> 1);

    expect_string(__wrap_OSHash_Get_ex, key, "000015b3");
    will_return(__wrap_OSHash_Get_ex, NULL);

    /* Initialize session*/
    char * decoder_file = "test.xml";
    Config.decoders = calloc(2, sizeof(char *));
    Config.decoders[0] = decoder_file;

    will_return(__wrap_time, 0);
    will_return(__wrap_pthread_mutex_init, 0);
    will_return(__wrap_ReadDecodeXML, 0);

    // test_w_logtest_remove_session_ok_error_load_decoder_cbd_rules_hash
    will_return(__wrap_OSStore_Free, (OSStore *) 1);
    will_return(__wrap_pthread_mutex_destroy, 0);


    /* w_logtest_get_session */
    expect_value(__wrap__os_analysisd_add_logmsg, level, LOGLEVEL_ERROR);
    expect_value(__wrap__os_analysisd_add_logmsg, list, list_msg);
    expect_string(__wrap__os_analysisd_add_logmsg, formatted_msg, "(7311): Failure to initializing session");

    expect_string(__wrap__mdebug1, formatted_msg, "(7311): Failure to initializing session");


    /*w_logtest_add_msg_response error*/
    os_analysisd_log_msg_t * message;
    os_calloc(1, sizeof(os_analysisd_log_msg_t), message);
    message->level = LOGLEVEL_ERROR;
    message->msg = strdup("Test Message");
    message->file = NULL;
    message->func = NULL;
    OSListNode * list_msg_node;
    os_calloc(1, sizeof(OSListNode), list_msg_node);
    list_msg_node->data = message;
    list_msg->cur_node = list_msg_node;

    will_return(__wrap_OSList_GetFirstNode, list_msg_node);
    will_return(__wrap_cJSON_GetObjectItemCaseSensitive, (cJSON*) 1);

    will_return(__wrap_os_analysisd_string_log_msg, strdup("Test Message"));

    expect_string(__wrap_wm_strcat, str2, "ERROR: ");
    will_return(__wrap_wm_strcat, 0);

    expect_string(__wrap_wm_strcat, str2, "Test Message");
    will_return(__wrap_wm_strcat, 0);

    will_return(__wrap_cJSON_CreateString, (cJSON *) 1);

    will_return(__wrap_OSList_GetFirstNode, NULL);

    expect_string(__wrap_cJSON_AddNumberToObject, name, "codemsg");
    expect_value(__wrap_cJSON_AddNumberToObject, number, -1);
    will_return(__wrap_cJSON_AddNumberToObject, NULL);

    expect_string(__wrap_cJSON_AddNumberToObject, name, "error");
    expect_value(__wrap_cJSON_AddNumberToObject, number, 0);
    will_return(__wrap_cJSON_AddNumberToObject, NULL);

    expect_any(__wrap_cJSON_AddItemToObject, object);
    expect_string(__wrap_cJSON_AddItemToObject, string, "data");

    will_return(__wrap_cJSON_PrintUnformatted, "{json response}");

    retval = w_logtest_process_request(input_raw_json, &connection);

    os_free(Config.decoders);
    os_free(location.valuestring);
    os_free(log_format.valuestring);
    os_free(event.valuestring);
    os_free(token.valuestring);
    os_free(input_raw_json);

}

// test_w_logtest_generate_error_response_ok
void test_w_logtest_generate_error_response_ok(void ** state) {
    const char * retval_exp = "{json response}";
    char * retval;

    cJSON response = {0};

    will_return(__wrap_cJSON_CreateObject, &response);
    will_return(__wrap_cJSON_CreateString, (cJSON *) 1);

    expect_value(__wrap_cJSON_AddItemToObject, object, &response);
    expect_string(__wrap_cJSON_AddItemToObject, string, "message");

    expect_string(__wrap_cJSON_AddNumberToObject, name, "error");
    expect_value(__wrap_cJSON_AddNumberToObject, number, 5);
    will_return(__wrap_cJSON_AddNumberToObject, NULL);

    will_return(__wrap_cJSON_PrintUnformatted, "{json response}");

    retval = w_logtest_generate_error_response("test msg");

    assert_string_equal(retval_exp, retval);
}

// Tests w_logtest_decoding_phase
void test_w_logtest_decoding_phase_program_name(void ** state)
{
    Eventinfo lf = {0};
    w_logtest_session_t session = {0};

    lf.program_name = strdup("program name test");
    os_calloc(1, sizeof(OSDecoderNode), session.decoderlist_forpname);

    expect_value(__wrap_DecodeEvent, node, session.decoderlist_forpname);
    w_logtest_decoding_phase(&lf, &session);

    os_free(lf.program_name);
    os_free(session.decoderlist_forpname);

}

void test_w_logtest_decoding_phase_no_program_name(void ** state)
{
    Eventinfo lf = {0};
    w_logtest_session_t session = {0};

    lf.program_name = NULL;
    os_calloc(1, sizeof(OSDecoderNode), session.decoderlist_nopname);

    expect_value(__wrap_DecodeEvent, node, session.decoderlist_nopname);
    w_logtest_decoding_phase(&lf, &session);

    os_free(session.decoderlist_nopname);
}

// w_logtest_preprocessing_phase
void test_w_logtest_preprocessing_phase_json_event_ok(void ** state)
{
    Eventinfo lf = {0};
    cJSON request = {0};

    cJSON json_event = {0};
    cJSON json_event_child = {0};
    char * raw_event = strdup("{event}");
    char * str_location = strdup("location");

    lf.log = strdup("{event}");

    json_event.child = &json_event_child;


    const int expect_retval = 0;
    int retval;

    will_return(__wrap_cJSON_GetObjectItemCaseSensitive, &json_event);
    will_return(__wrap_cJSON_PrintUnformatted, raw_event);

    will_return(__wrap_cJSON_GetObjectItemCaseSensitive, (cJSON *) 1);
    will_return(__wrap_cJSON_GetStringValue, str_location);

    will_return(__wrap_OS_CleanMSG, 0);


    retval = w_logtest_preprocessing_phase(&lf, &request);

    assert_int_equal(retval, expect_retval);


    os_free(str_location);
    os_free(lf.log);


}

void test_w_logtest_preprocessing_phase_json_event_fail(void ** state)
{
    Eventinfo * lf;
    os_calloc(1, sizeof(Eventinfo), lf);

    cJSON request = {0};

    cJSON json_event = {0};
    cJSON json_event_child = {0};
    char * raw_event = strdup("{event}");
    char * str_location = strdup("location");

    json_event.child = &json_event_child;


    const int expect_retval = -1;
    int retval;

    will_return(__wrap_cJSON_GetObjectItemCaseSensitive, &json_event);
    will_return(__wrap_cJSON_PrintUnformatted, raw_event);

    will_return(__wrap_cJSON_GetObjectItemCaseSensitive, (cJSON *) 1);
    will_return(__wrap_cJSON_GetStringValue, str_location);

    will_return(__wrap_OS_CleanMSG, -1);


    retval = w_logtest_preprocessing_phase(lf, &request);

    assert_int_equal(retval, expect_retval);

    os_free(str_location);
    Free_Eventinfo(lf);

}

void test_w_logtest_preprocessing_phase_str_event_ok(void ** state)
{
    Eventinfo * lf;
    os_calloc(1, sizeof(Eventinfo), lf);

    cJSON request = {0};
    cJSON json_event = {0};
    char * raw_event = strdup("event");
    char * str_location = strdup("location");

    lf->log = strdup("test log");

    const int expect_retval = 0;
    int retval;

    will_return(__wrap_cJSON_GetObjectItemCaseSensitive, &json_event);
    will_return(__wrap_cJSON_GetStringValue, raw_event);

    will_return(__wrap_cJSON_GetObjectItemCaseSensitive, (cJSON *) 1);
    will_return(__wrap_cJSON_GetStringValue, str_location);

    will_return(__wrap_OS_CleanMSG, 0);


    retval = w_logtest_preprocessing_phase(lf, &request);

    assert_int_equal(retval, expect_retval);

    os_free(str_location);
    os_free(raw_event);
    os_free(lf->log);
    os_free(lf);

}

void test_w_logtest_preprocessing_phase_str_event_fail(void ** state)
{
    Eventinfo * lf;
    os_calloc(1, sizeof(Eventinfo), lf);

    cJSON request = {0};
    cJSON json_event = {0};
    char * raw_event = strdup("event");
    char * str_location = strdup("location");



    const int expect_retval = -1;
    int retval;

    will_return(__wrap_cJSON_GetObjectItemCaseSensitive, &json_event);
    will_return(__wrap_cJSON_GetStringValue, raw_event);

    will_return(__wrap_cJSON_GetObjectItemCaseSensitive, (cJSON *) 1);
    will_return(__wrap_cJSON_GetStringValue, str_location);

    will_return(__wrap_OS_CleanMSG, -1);


    retval = w_logtest_preprocessing_phase(lf, &request);

    assert_int_equal(retval, expect_retval);

    Free_Eventinfo(lf);
    os_free(str_location);
    os_free(raw_event);

}

// w_logtest_rulesmatching_phase
void test_w_logtest_rulesmatching_phase_no_load_rules(void ** state)
{
    Eventinfo lf = {0};
    w_logtest_session_t session = {0};
    OSList list_msg = {0};
    const int expect_retval = -1;
    int retval;

    session.rule_list = NULL;

    retval = w_logtest_rulesmatching_phase(&lf, &session, &list_msg);

    assert_int_equal(retval, expect_retval);


}

void test_w_logtest_rulesmatching_phase_ossec_alert(void ** state)
{
    Eventinfo lf = {0};
    w_logtest_session_t session = {0};
    OSList list_msg = {0};
    const int expect_retval = 0;
    int retval;

    OSDecoderInfo decoder_info = {0};
    lf.decoder_info = &decoder_info;
    decoder_info.type = OSSEC_ALERT;
    lf.generated_rule = NULL;

    os_calloc(1, sizeof(RuleNode), session.rule_list);
    session.rule_list->next = NULL;

    retval = w_logtest_rulesmatching_phase(&lf, &session, &list_msg);

    assert_int_equal(retval, expect_retval);

    os_free(session.rule_list);


}

void test_w_logtest_rulesmatching_phase_dont_match_category(void ** state)
{
    Eventinfo lf = {0};
    w_logtest_session_t session = {0};
    OSList list_msg = {0};
    const int expect_retval = 0;
    int retval;

    OSDecoderInfo decoder_info = {0};
    lf.decoder_info = &decoder_info;
    decoder_info.type = SYSLOG;
    lf.generated_rule = NULL;

    RuleInfo ruleinfo = {0};
    ruleinfo.category = FIREWALL;

    assert_int_not_equal(ruleinfo.category, decoder_info.type);

    os_calloc(1, sizeof(RuleNode), session.rule_list);
    session.rule_list->next = NULL;
    session.rule_list->ruleinfo = &ruleinfo;

    retval = w_logtest_rulesmatching_phase(&lf, &session, &list_msg);

    assert_int_equal(retval, expect_retval);

    os_free(session.rule_list);


}

void test_w_logtest_rulesmatching_phase_dont_match(void ** state)
{
    Eventinfo lf = {0};
    w_logtest_session_t session = {0};
    OSList list_msg = {0};
    const int expect_retval = 0;
    int retval;

    OSDecoderInfo decoder_info = {0};
    lf.decoder_info = &decoder_info;
    decoder_info.type = SYSLOG;
    lf.generated_rule = NULL;

    RuleInfo ruleinfo = {0};
    ruleinfo.category = SYSLOG;

    assert_int_equal(ruleinfo.category, decoder_info.type);

    os_calloc(1, sizeof(RuleNode), session.rule_list);
    session.rule_list->next = NULL;
    session.rule_list->ruleinfo = &ruleinfo;

    will_return(__wrap_OS_CheckIfRuleMatch, NULL);

    retval = w_logtest_rulesmatching_phase(&lf, &session, &list_msg);

    assert_int_equal(retval, expect_retval);

    os_free(session.rule_list);


}

void test_w_logtest_rulesmatching_phase_match_level_0(void ** state)
{
    Eventinfo lf = {0};
    w_logtest_session_t session = {0};
    OSList list_msg = {0};
    const int expect_retval = 0;
    int retval;

    OSDecoderInfo decoder_info = {0};
    lf.decoder_info = &decoder_info;
    decoder_info.type = SYSLOG;
    lf.generated_rule = NULL;

    RuleInfo ruleinfo = {0};
    ruleinfo.level = 0;
    ruleinfo.category = SYSLOG;

    assert_int_equal(ruleinfo.category, decoder_info.type);

    os_calloc(1, sizeof(RuleNode), session.rule_list);
    session.rule_list->next = NULL;
    session.rule_list->ruleinfo = &ruleinfo;

    will_return(__wrap_OS_CheckIfRuleMatch, &ruleinfo);

    retval = w_logtest_rulesmatching_phase(&lf, &session, &list_msg);

    assert_int_equal(retval, expect_retval);
    assert_ptr_equal(lf.generated_rule, &ruleinfo);

    os_free(session.rule_list);

}

void test_w_logtest_rulesmatching_phase_match_dont_ignore_first_time(void ** state)
{
    Eventinfo lf = {0};
    w_logtest_session_t session = {0};
    OSList list_msg = {0};
    const int expect_retval = 1;
    int retval;

    lf.generate_time = (time_t) 2020;

    OSDecoderInfo decoder_info = {0};
    lf.decoder_info = &decoder_info;
    decoder_info.type = SYSLOG;
    lf.generated_rule = NULL;

    RuleInfo ruleinfo = {0};
    ruleinfo.level = 5;
    ruleinfo.category = SYSLOG;
    ruleinfo.ignore_time = 1;

    assert_int_equal(ruleinfo.category, decoder_info.type);

    os_calloc(1, sizeof(RuleNode), session.rule_list);
    session.rule_list->next = NULL;
    session.rule_list->ruleinfo = &ruleinfo;

    will_return(__wrap_OS_CheckIfRuleMatch, &ruleinfo);

    retval = w_logtest_rulesmatching_phase(&lf, &session, &list_msg);

    assert_int_equal(retval, expect_retval);
    assert_ptr_equal(lf.generated_rule, &ruleinfo);
    assert_ptr_equal(lf.generated_rule->time_ignored, (time_t) 2020);

    os_free(session.rule_list);

}

void test_w_logtest_rulesmatching_phase_match_ignore_time_ignore(void ** state)
{
    Eventinfo lf = {0};
    w_logtest_session_t session = {0};
    OSList list_msg = {0};
    const int expect_retval = 0;
    int retval;

    lf.generate_time = (time_t) 2020;

    OSDecoderInfo decoder_info = {0};
    lf.decoder_info = &decoder_info;
    decoder_info.type = SYSLOG;
    lf.generated_rule = NULL;

    RuleInfo ruleinfo = {0};
    ruleinfo.level = 5;
    ruleinfo.category = SYSLOG;
    ruleinfo.ignore_time = 10; // ignore
    ruleinfo.time_ignored = (time_t) 2015;

    assert_int_equal(ruleinfo.category, decoder_info.type);

    os_calloc(1, sizeof(RuleNode), session.rule_list);
    session.rule_list->next = NULL;
    session.rule_list->ruleinfo = &ruleinfo;

    will_return(__wrap_OS_CheckIfRuleMatch, &ruleinfo);

    retval = w_logtest_rulesmatching_phase(&lf, &session, &list_msg);

    assert_int_equal(retval, expect_retval);
    assert_ptr_equal(lf.generated_rule, &ruleinfo);

    os_free(session.rule_list);

}

void test_w_logtest_rulesmatching_phase_match_dont_ignore_time_out_windows(void ** state)
{
    Eventinfo lf = {0};
    w_logtest_session_t session = {0};
    OSList list_msg = {0};
    const int expect_retval = 1;
    int retval;

    lf.generate_time = (time_t) 2020;

    OSDecoderInfo decoder_info = {0};
    lf.decoder_info = &decoder_info;
    decoder_info.type = SYSLOG;
    lf.generated_rule = NULL;

    RuleInfo ruleinfo = {0};
    ruleinfo.level = 5;
    ruleinfo.category = SYSLOG;
    ruleinfo.ignore_time = 3; // Dont ignore
    ruleinfo.time_ignored = (time_t) 2015;

    assert_int_equal(ruleinfo.category, decoder_info.type);

    os_calloc(1, sizeof(RuleNode), session.rule_list);
    session.rule_list->next = NULL;
    session.rule_list->ruleinfo = &ruleinfo;

    will_return(__wrap_OS_CheckIfRuleMatch, &ruleinfo);

    retval = w_logtest_rulesmatching_phase(&lf, &session, &list_msg);

    assert_int_equal(retval, expect_retval);
    assert_ptr_equal(lf.generated_rule, &ruleinfo);
    assert_ptr_equal(lf.generated_rule->time_ignored, (time_t) 0);

    os_free(session.rule_list);

}

void test_w_logtest_rulesmatching_phase_match_ignore_event(void ** state)
{
    Eventinfo lf = {0};
    w_logtest_session_t session = {0};
    OSList list_msg = {0};
    const int expect_retval = 0;
    int retval;

    OSDecoderInfo decoder_info = {0};
    lf.decoder_info = &decoder_info;
    decoder_info.type = SYSLOG;
    lf.generated_rule = NULL;

    RuleInfo ruleinfo = {0};
    ruleinfo.level = 5;
    ruleinfo.category = SYSLOG;
    ruleinfo.ckignore = 1;

    assert_int_equal(ruleinfo.category, decoder_info.type);

    os_calloc(1, sizeof(RuleNode), session.rule_list);
    session.rule_list->next = NULL;
    session.rule_list->ruleinfo = &ruleinfo;

    will_return(__wrap_OS_CheckIfRuleMatch, &ruleinfo);
    will_return(__wrap_IGnore, 1);

    retval = w_logtest_rulesmatching_phase(&lf, &session, &list_msg);

    assert_int_equal(retval, expect_retval);
    assert_ptr_equal(lf.generated_rule, &ruleinfo);

    os_free(session.rule_list);

}

void test_w_logtest_rulesmatching_phase_match_and_if_matched_sid_ok(void ** state)
{
    Eventinfo lf = {0};
    w_logtest_session_t session = {0};
    OSList list_msg = {0};
    const int expect_retval = 1;
    int retval;

    OSDecoderInfo decoder_info = {0};
    lf.decoder_info = &decoder_info;
    decoder_info.type = SYSLOG;
    lf.generated_rule = NULL;

    RuleInfo ruleinfo = {0};
    ruleinfo.level = 5;
    ruleinfo.category = SYSLOG;
    ruleinfo.ckignore = 0;


    OSList pre_matched_list = {0};
    pre_matched_list.last_node = (OSListNode *) 10;
    ruleinfo.sid_prev_matched = &pre_matched_list;

    assert_int_equal(ruleinfo.category, decoder_info.type);

    os_calloc(1, sizeof(RuleNode), session.rule_list);
    session.rule_list->next = NULL;
    session.rule_list->ruleinfo = &ruleinfo;

    will_return(__wrap_OS_CheckIfRuleMatch, &ruleinfo);
    will_return(__wrap_OSList_AddData, 1);

    retval = w_logtest_rulesmatching_phase(&lf, &session, &list_msg);

    assert_int_equal(retval, expect_retval);
    assert_ptr_equal(lf.generated_rule, &ruleinfo);
    assert_ptr_equal(lf.sid_node_to_delete, (OSListNode *) 10);

    os_free(session.rule_list);

}

void test_w_logtest_rulesmatching_phase_match_and_if_matched_sid_fail(void ** state)
{
    Eventinfo lf = {0};
    w_logtest_session_t session = {0};
    OSList list_msg = {0};
    const int expect_retval = 1;
    int retval;

    OSDecoderInfo decoder_info = {0};
    lf.decoder_info = &decoder_info;
    decoder_info.type = SYSLOG;
    lf.generated_rule = NULL;

    RuleInfo ruleinfo = {0};
    ruleinfo.level = 5;
    ruleinfo.category = SYSLOG;
    ruleinfo.ckignore = 0;


    OSList pre_matched_list = {0};
    pre_matched_list.last_node = (OSListNode *) 10;
    ruleinfo.sid_prev_matched = &pre_matched_list;

    assert_int_equal(ruleinfo.category, decoder_info.type);

    os_calloc(1, sizeof(RuleNode), session.rule_list);
    session.rule_list->next = NULL;
    session.rule_list->ruleinfo = &ruleinfo;

    will_return(__wrap_OS_CheckIfRuleMatch, &ruleinfo);
    will_return(__wrap_OSList_AddData, 0);

    expect_value(__wrap__os_analysisd_add_logmsg, level, LOGLEVEL_ERROR);
    expect_value(__wrap__os_analysisd_add_logmsg, list, &list_msg);
    expect_string(__wrap__os_analysisd_add_logmsg, formatted_msg, "Unable to add data to sig list.");


    retval = w_logtest_rulesmatching_phase(&lf, &session, &list_msg);

    assert_int_equal(retval, expect_retval);
    assert_ptr_equal(lf.generated_rule, &ruleinfo);
    assert_ptr_equal(lf.sid_node_to_delete, (OSListNode *) 0);

    os_free(session.rule_list);

}

void test_w_logtest_rulesmatching_phase_match_and_group_prev_matched_fail(void ** state)
{
    Eventinfo lf = {0};
    w_logtest_session_t session = {0};
    OSList list_msg = {0};
    const int expect_retval = 1;
    int retval;

    OSDecoderInfo decoder_info = {0};
    lf.decoder_info = &decoder_info;
    decoder_info.type = SYSLOG;
    lf.generated_rule = NULL;

    RuleInfo ruleinfo = {0};
    ruleinfo.level = 5;
    ruleinfo.category = SYSLOG;
    ruleinfo.ckignore = 0;
    ruleinfo.sid_prev_matched = (OSList *) 0;
    ruleinfo.group_prev_matched_sz = 1;
    os_calloc(1, sizeof(RuleInfo *), ruleinfo.group_prev_matched);

    OSList pre_matched_list = {0};
    pre_matched_list.last_node = (OSListNode *) 10;

    assert_int_equal(ruleinfo.category, decoder_info.type);

    os_calloc(1, sizeof(RuleNode), session.rule_list);
    session.rule_list->next = NULL;
    session.rule_list->ruleinfo = &ruleinfo;

    will_return(__wrap_OS_CheckIfRuleMatch, &ruleinfo);
    will_return(__wrap_OSList_AddData, 0);

    expect_value(__wrap__os_analysisd_add_logmsg, level, LOGLEVEL_ERROR);
    expect_value(__wrap__os_analysisd_add_logmsg, list, &list_msg);
    expect_string(__wrap__os_analysisd_add_logmsg, formatted_msg, "Unable to add data to grp list.");


    retval = w_logtest_rulesmatching_phase(&lf, &session, &list_msg);

    assert_int_equal(retval, expect_retval);
    assert_ptr_equal(lf.generated_rule, &ruleinfo);
    assert_ptr_equal(lf.sid_node_to_delete, (OSListNode *) 0);

    os_free(session.rule_list);
    os_free(ruleinfo.group_prev_matched);
    os_free(lf.group_node_to_delete);

}

void test_w_logtest_rulesmatching_phase_match_and_group_prev_matched(void ** state)
{
    Eventinfo lf = {0};
    w_logtest_session_t session = {0};
    OSList list_msg = {0};
    const int expect_retval = 1;
    int retval;

    OSDecoderInfo decoder_info = {0};
    lf.decoder_info = &decoder_info;
    decoder_info.type = SYSLOG;
    lf.generated_rule = NULL;

    RuleInfo ruleinfo = {0};
    ruleinfo.level = 5;
    ruleinfo.category = SYSLOG;
    ruleinfo.ckignore = 0;
    ruleinfo.sid_prev_matched = (OSList *) 0;
    ruleinfo.group_prev_matched_sz = 1;
    os_calloc(1, sizeof(RuleInfo *), ruleinfo.group_prev_matched);

    OSList pre_matched_list = {0};
    pre_matched_list.last_node = (OSListNode *) 10;

    assert_int_equal(ruleinfo.category, decoder_info.type);

    os_calloc(1, sizeof(RuleNode), session.rule_list);
    session.rule_list->next = NULL;
    session.rule_list->ruleinfo = &ruleinfo;

    will_return(__wrap_OS_CheckIfRuleMatch, &ruleinfo);
    will_return(__wrap_OSList_AddData, 1);

    retval = w_logtest_rulesmatching_phase(&lf, &session, &list_msg);

    assert_int_equal(retval, expect_retval);
    assert_ptr_equal(lf.generated_rule, &ruleinfo);

    os_free(lf.group_node_to_delete);
    os_free(session.rule_list);
    os_free(ruleinfo.group_prev_matched);
}

// w_logtest_process_log
void test_w_logtest_process_log_preprocessing_fail(void ** state)
{
    Config.decoder_order_size = 1;

    bool alert_generated = false;

    cJSON request = {0};
    cJSON json_event = {0};
    json_event.child = false;

    char * raw_event = strdup("event");
    char * str_location = strdup("location");

    w_logtest_session_t session = {0};
    OSList list_msg = {0};

    cJSON * retval;

    will_return(__wrap_cJSON_GetObjectItemCaseSensitive, &json_event);
    will_return(__wrap_cJSON_GetStringValue, raw_event);

    will_return(__wrap_cJSON_GetObjectItemCaseSensitive, (cJSON *) 1);
    will_return(__wrap_cJSON_GetStringValue, str_location);

    will_return(__wrap_OS_CleanMSG, -1);

    expect_value(__wrap__os_analysisd_add_logmsg, level, LOGLEVEL_ERROR);
    expect_value(__wrap__os_analysisd_add_logmsg, list, &list_msg);
    expect_string(__wrap__os_analysisd_add_logmsg, formatted_msg, "(1106): String not correctly formatted.");

    retval = w_logtest_process_log(&request, &session, &alert_generated, &list_msg);

    assert_null(retval);
    assert_false(alert_generated);
    os_free(str_location);
    os_free(raw_event);
}

void test_w_logtest_process_log_rule_match_fail(void ** state)
{
    Config.decoder_order_size = 1;

    bool alert_generated = false;
    cJSON request = {0};
    cJSON json_event = {0};
    json_event.child = false;

    char * raw_event = strdup("event");
    char * str_location = strdup("location");

    w_logtest_session_t session = {0};
    OSList list_msg = {0};
    OSDecoderInfo decoder_info = {0};
    decoder_info.accumulate = 0;
    decoder_CleanMSG = &decoder_info;

    cJSON * retval;

    will_return(__wrap_cJSON_GetObjectItemCaseSensitive, &json_event);
    will_return(__wrap_cJSON_GetStringValue, raw_event);

    will_return(__wrap_cJSON_GetObjectItemCaseSensitive, (cJSON *) 1);
    will_return(__wrap_cJSON_GetStringValue, str_location);

    refill_OS_CleanMSG = true;
    will_return(__wrap_OS_CleanMSG, 0);
    expect_value(__wrap_DecodeEvent, node, session.decoderlist_forpname);

    retval = w_logtest_process_log(&request, &session, &alert_generated, &list_msg);

    assert_null(retval);
    assert_false(alert_generated);
    os_free(str_location);
    os_free(raw_event);
    refill_OS_CleanMSG = false;

}

void test_w_logtest_process_log_rule_dont_match(void ** state)
{
    Config.decoder_order_size = 1;

    cJSON * output;
    os_calloc(1, sizeof(cJSON), output);

    bool alert_generated = false;
    cJSON request = {0};
    cJSON json_event = {0};
    json_event.child = false;

    char * raw_event = strdup("event");
    char * str_location = strdup("location");

    w_logtest_session_t session = {0};
    OSList list_msg = {0};
    OSDecoderInfo decoder_info = {0};
    decoder_info.accumulate = 1;
    decoder_info.type = SYSLOG;
    decoder_CleanMSG = &decoder_info;

    RuleInfo ruleinfo = {0};
    ruleinfo.category = FIREWALL;

    os_calloc(1, sizeof(RuleNode), session.rule_list);
    session.rule_list->next = NULL;
    session.rule_list->ruleinfo = &ruleinfo;

    cJSON * retval;

    will_return(__wrap_cJSON_GetObjectItemCaseSensitive, &json_event);
    will_return(__wrap_cJSON_GetStringValue, raw_event);

    // w_logtest_preprocessing_phase
    will_return(__wrap_cJSON_GetObjectItemCaseSensitive, (cJSON *) 1);
    will_return(__wrap_cJSON_GetStringValue, str_location);

    refill_OS_CleanMSG = true;
    will_return(__wrap_OS_CleanMSG, 0);
    // w_logtest_decoding_phase
    expect_value(__wrap_DecodeEvent, node, session.decoderlist_forpname);

    will_return(__wrap_Eventinfo_to_jsonstr, strdup("output example"));
    will_return(__wrap_cJSON_Parse, output);
    will_return(__wrap_cJSON_GetObjectItemCaseSensitive, (cJSON *) 0);
    will_return(__wrap_cJSON_GetObjectItemCaseSensitive, (cJSON *) 0);

    retval = w_logtest_process_log(&request, &session, &alert_generated, &list_msg);

    assert_non_null(retval);
    assert_false(alert_generated);
    os_free(str_location);
    os_free(raw_event);
    os_free(session.rule_list);
    refill_OS_CleanMSG = false;
    os_free(output);

}

void test_w_logtest_process_log_rule_match(void ** state)
{
    Config.decoder_order_size = 1;
    bool alert_generated = false;
    Config.logbylevel = 3;

    cJSON * output;
    os_calloc(1, sizeof(cJSON), output);

    cJSON request = {0};
    cJSON json_event = {0};
    json_event.child = false;

    char * raw_event = strdup("event");
    char * str_location = strdup("location");

    w_logtest_session_t session = {0};
    OSList list_msg = {0};
    OSDecoderInfo decoder_info = {0};
    decoder_info.accumulate = 1;
    decoder_info.type = SYSLOG;
    decoder_CleanMSG = &decoder_info;

    RuleInfo ruleinfo = {0};
    ruleinfo.category = SYSLOG;
    ruleinfo.level = 10;

    os_calloc(1, sizeof(RuleNode), session.rule_list);
    session.rule_list->next = NULL;
    session.rule_list->ruleinfo = &ruleinfo;

    cJSON * retval;

    will_return(__wrap_cJSON_GetObjectItemCaseSensitive, &json_event);
    will_return(__wrap_cJSON_GetStringValue, raw_event);

    // w_logtest_preprocessing_phase
    will_return(__wrap_cJSON_GetObjectItemCaseSensitive, (cJSON *) 1);
    will_return(__wrap_cJSON_GetStringValue, str_location);

    refill_OS_CleanMSG = true;
    will_return(__wrap_OS_CleanMSG, 0);

    // w_logtest_decoding_phase
    expect_value(__wrap_DecodeEvent, node, session.decoderlist_forpname);

    // w_logtest_rulesmatching_phase
    will_return(__wrap_OS_CheckIfRuleMatch, &ruleinfo);

    will_return(__wrap_ParseRuleComment, strdup("Comment test"));

    will_return(__wrap_Eventinfo_to_jsonstr, strdup("output example"));
    will_return(__wrap_cJSON_Parse, output);
    will_return(__wrap_cJSON_GetObjectItemCaseSensitive, (cJSON *) 1);
    will_return(__wrap_cJSON_GetObjectItemCaseSensitive, (cJSON *) 1);

    retval = w_logtest_process_log(&request, &session, &alert_generated, &list_msg);

    assert_true(alert_generated);
    assert_non_null(retval);

    Free_Eventinfo(event_OS_AddEvent);
    os_free(str_location);
    os_free(raw_event);
    os_free(session.rule_list);
    refill_OS_CleanMSG = false;
    os_free(output);
}

void test_w_logtest_process_log_rule_match_level_0(void ** state)
{
    Config.decoder_order_size = 1;
    bool alert_generated = false;
    Config.logbylevel = 3;

    cJSON * output;
    os_calloc(1, sizeof(cJSON), output);

    cJSON request = {0};
    cJSON json_event = {0};
    json_event.child = false;

    char * raw_event = strdup("event");
    char * str_location = strdup("location");

    w_logtest_session_t session = {0};
    OSList list_msg = {0};
    OSDecoderInfo decoder_info = {0};
    decoder_info.accumulate = 1;
    decoder_info.type = SYSLOG;
    decoder_CleanMSG = &decoder_info;

    RuleInfo ruleinfo = {0};
    ruleinfo.category = SYSLOG;
    ruleinfo.level = 0;

    os_calloc(1, sizeof(RuleNode), session.rule_list);
    session.rule_list->next = NULL;
    session.rule_list->ruleinfo = &ruleinfo;

    cJSON * retval;

    will_return(__wrap_cJSON_GetObjectItemCaseSensitive, &json_event);
    will_return(__wrap_cJSON_GetStringValue, raw_event);

    // w_logtest_preprocessing_phase
    will_return(__wrap_cJSON_GetObjectItemCaseSensitive, (cJSON *) 1);
    will_return(__wrap_cJSON_GetStringValue, str_location);

    refill_OS_CleanMSG = true;
    will_return(__wrap_OS_CleanMSG, 0);

    // w_logtest_decoding_phase
    expect_value(__wrap_DecodeEvent, node, session.decoderlist_forpname);

    // w_logtest_rulesmatching_phase
    will_return(__wrap_OS_CheckIfRuleMatch, &ruleinfo);

    will_return(__wrap_ParseRuleComment, strdup("Comment test"));

    will_return(__wrap_Eventinfo_to_jsonstr, strdup("output example"));
    will_return(__wrap_cJSON_Parse, output);
    will_return(__wrap_cJSON_GetObjectItemCaseSensitive, (cJSON *) 1);
    will_return(__wrap_cJSON_GetObjectItemCaseSensitive, (cJSON *) 0);
    expect_string(__wrap_cJSON_AddNumberToObject, name, "level");
    expect_value(__wrap_cJSON_AddNumberToObject, number, 0);
    will_return(__wrap_cJSON_AddNumberToObject, NULL);

    retval = w_logtest_process_log(&request, &session, &alert_generated, &list_msg);

    assert_false(alert_generated);
    assert_non_null(retval);

    os_free(str_location);
    os_free(raw_event);
    os_free(session.rule_list);
    refill_OS_CleanMSG = false;
    os_free(output);
}

// w_logtest_process_request_remove_session
void test_w_logtest_process_request_remove_session_invalid_token(void ** state)
{
    cJSON * json_request = (cJSON *) 1;
    cJSON * json_response = (cJSON *) 2;
    OSList list_msg = {0};
    w_logtest_connection_t connection = {0};
    connection.active_client = 5;

    const int expect_retval = W_LOGTEST_RCODE_ERROR_PROCESS;
    int retval;

    will_return(__wrap_cJSON_GetObjectItemCaseSensitive, NULL);

    expect_string(__wrap__mdebug1, formatted_msg, "(7316): Failure to remove session. token JSON field must be a string");

    expect_value(__wrap__os_analysisd_add_logmsg, level, LOGLEVEL_ERROR);
    expect_value(__wrap__os_analysisd_add_logmsg, list, NULL);
    expect_string(__wrap__os_analysisd_add_logmsg, formatted_msg, "(7316): Failure to remove session. token JSON field must be a string");


    /*w_logtest_add_msg_response error*/
    os_analysisd_log_msg_t * message;
    os_calloc(1, sizeof(os_analysisd_log_msg_t), message);
    message->level = LOGLEVEL_ERROR;
    message->msg = strdup("Test Message");
    message->file = NULL;
    message->func = NULL;
    OSListNode * list_msg_node;
    os_calloc(1, sizeof(OSListNode), list_msg_node);
    list_msg_node->data = message;
    list_msg.cur_node = list_msg_node;

    will_return(__wrap_OSList_GetFirstNode, list_msg_node);
    will_return(__wrap_cJSON_GetObjectItemCaseSensitive, (cJSON*) 1);

    will_return(__wrap_os_analysisd_string_log_msg, strdup("Test Message"));

    expect_string(__wrap_wm_strcat, str2, "ERROR: ");
    will_return(__wrap_wm_strcat, 0);

    expect_string(__wrap_wm_strcat, str2, "Test Message");
    will_return(__wrap_wm_strcat, 0);

    will_return(__wrap_cJSON_CreateString, (cJSON *) 1);

    will_return(__wrap_OSList_GetFirstNode, NULL);


    retval = w_logtest_process_request_remove_session(json_request, json_response, NULL, &connection);

    assert_int_equal(retval, expect_retval);
    assert_int_equal(connection.active_client, 5);

    os_free(list_msg_node);
}

void test_w_logtest_process_request_remove_session_session_not_found(void ** state)
{
    cJSON * json_request = (cJSON *) 1;
    cJSON * json_response = (cJSON *) 2;
    OSList list_msg = {0};
    w_logtest_connection_t connection = {0};
    connection.active_client = 5;

    cJSON token = {0};
    token.valuestring = "000015b3";

    const int expect_retval = W_LOGTEST_RCODE_ERROR_PROCESS;
    int retval;

    will_return(__wrap_cJSON_GetObjectItemCaseSensitive, &token);

    will_return(__wrap_pthread_rwlock_wrlock, 0);
    expect_string(__wrap_OSHash_Get, key, "000015b3");
    will_return(__wrap_OSHash_Get, NULL);

    expect_string(__wrap__mdebug1, formatted_msg, "(7004): No session found for token '000015b3'");

    expect_value(__wrap__os_analysisd_add_logmsg, level, LOGLEVEL_ERROR);
    expect_value(__wrap__os_analysisd_add_logmsg, list, NULL);
    expect_string(__wrap__os_analysisd_add_logmsg, formatted_msg, "(7004): No session found for token '000015b3'");

    will_return(__wrap_pthread_rwlock_unlock, 0);

    /*w_logtest_add_msg_response error*/
    os_analysisd_log_msg_t * message;
    os_calloc(1, sizeof(os_analysisd_log_msg_t), message);
    message->level = LOGLEVEL_ERROR;
    message->msg = strdup("Test Message");
    message->file = NULL;
    message->func = NULL;
    OSListNode * list_msg_node;
    os_calloc(1, sizeof(OSListNode), list_msg_node);
    list_msg_node->data = message;
    list_msg.cur_node = list_msg_node;

    will_return(__wrap_OSList_GetFirstNode, list_msg_node);
    will_return(__wrap_cJSON_GetObjectItemCaseSensitive, (cJSON*) 1);

    will_return(__wrap_os_analysisd_string_log_msg, strdup("Test Message"));

    expect_string(__wrap_wm_strcat, str2, "ERROR: ");
    will_return(__wrap_wm_strcat, 0);

    expect_string(__wrap_wm_strcat, str2, "Test Message");
    will_return(__wrap_wm_strcat, 0);

    will_return(__wrap_cJSON_CreateString, (cJSON *) 1);

    will_return(__wrap_OSList_GetFirstNode, NULL);


    retval = w_logtest_process_request_remove_session(json_request, json_response, NULL, &connection);

    assert_int_equal(retval, expect_retval);
    assert_int_equal(connection.active_client, 5);
    os_free(list_msg_node);
}

void test_w_logtest_process_request_remove_session_session_in_use(void ** state)
{
    cJSON * json_request = (cJSON *) 1;
    cJSON * json_response = (cJSON *) 2;
    OSList list_msg = {0};
    w_logtest_connection_t connection = {0};
    connection.active_client = 5;

    cJSON token = {0};
    token.valuestring = "000015b3";

    const int expect_retval = W_LOGTEST_RCODE_ERROR_PROCESS;
    int retval;

    will_return(__wrap_cJSON_GetObjectItemCaseSensitive, &token);

    will_return(__wrap_pthread_rwlock_wrlock, 0);
    expect_string(__wrap_OSHash_Get, key, "000015b3");
    will_return(__wrap_OSHash_Get, (void *) 1);
    will_return(__wrap_pthread_mutex_trylock, EBUSY);

    expect_value(__wrap__os_analysisd_add_logmsg, level, LOGLEVEL_ERROR);
    expect_value(__wrap__os_analysisd_add_logmsg, list, NULL);
    expect_string(__wrap__os_analysisd_add_logmsg, formatted_msg, "(7318): Failure to remove session '000015b3'");

    will_return(__wrap_pthread_rwlock_unlock, 0);

    /*w_logtest_add_msg_response error*/
    os_analysisd_log_msg_t * message;
    os_calloc(1, sizeof(os_analysisd_log_msg_t), message);
    message->level = LOGLEVEL_ERROR;
    message->msg = strdup("Test Message");
    message->file = NULL;
    message->func = NULL;
    OSListNode * list_msg_node;
    os_calloc(1, sizeof(OSListNode), list_msg_node);
    list_msg_node->data = message;
    list_msg.cur_node = list_msg_node;

    will_return(__wrap_OSList_GetFirstNode, list_msg_node);
    will_return(__wrap_cJSON_GetObjectItemCaseSensitive, (cJSON*) 1);

    will_return(__wrap_os_analysisd_string_log_msg, strdup("Test Message"));

    expect_string(__wrap_wm_strcat, str2, "ERROR: ");
    will_return(__wrap_wm_strcat, 0);

    expect_string(__wrap_wm_strcat, str2, "Test Message");
    will_return(__wrap_wm_strcat, 0);

    will_return(__wrap_cJSON_CreateString, (cJSON *) 1);

    will_return(__wrap_OSList_GetFirstNode, NULL);


    retval = w_logtest_process_request_remove_session(json_request, json_response, NULL, &connection);

    assert_int_equal(retval, expect_retval);
    assert_int_equal(connection.active_client, 5);
    os_free(list_msg_node);
}

void test_w_logtest_process_request_remove_session_ok(void ** state)
{
    cJSON * json_request = (cJSON *) 1;
    cJSON * json_response = (cJSON *) 2;
    OSList list_msg = {0};
    w_logtest_connection_t connection = {0};
    connection.active_client = 5;

    cJSON token = {0};
    token.valuestring = "000015b3";

    w_logtest_session_t *session;
    os_calloc(1, sizeof(w_logtest_session_t), session);

    const int expect_retval = W_LOGTEST_RCODE_SUCCESS;
    int retval;

    will_return(__wrap_cJSON_GetObjectItemCaseSensitive, &token);

    will_return(__wrap_pthread_rwlock_wrlock, 0);
    expect_string(__wrap_OSHash_Get, key, "000015b3");
    will_return(__wrap_OSHash_Get, session);
    will_return(__wrap_pthread_mutex_trylock, 0);
    will_return(__wrap_pthread_mutex_unlock, 0);

    // remove session ok

    expect_value(__wrap_OSHash_Delete, key, "000015b3");
    will_return(__wrap_OSHash_Delete, session);

    will_return(__wrap_OSStore_Free, session->decoder_store);

    will_return(__wrap_OSHash_Free, session);

    will_return(__wrap_OSHash_Free, session);

    will_return(__wrap_OSHash_Free, session);

    will_return(__wrap_pthread_mutex_destroy, 0);

    expect_value(__wrap__os_analysisd_add_logmsg, level, LOGLEVEL_INFO);
    expect_value(__wrap__os_analysisd_add_logmsg, list, NULL);
    expect_string(__wrap__os_analysisd_add_logmsg, formatted_msg, "(7206): The session '000015b3' was closed successfully");

    expect_string(__wrap__mdebug1, formatted_msg, "(7206): The session '000015b3' was closed successfully");

    will_return(__wrap_pthread_rwlock_unlock, 0);

    /*w_logtest_add_msg_response error*/
    os_analysisd_log_msg_t * message;
    os_calloc(1, sizeof(os_analysisd_log_msg_t), message);
    message->level = LOGLEVEL_INFO;
    message->msg = strdup("Test Message");
    message->file = NULL;
    message->func = NULL;
    OSListNode * list_msg_node;
    os_calloc(1, sizeof(OSListNode), list_msg_node);
    list_msg_node->data = message;
    list_msg.cur_node = list_msg_node;

    will_return(__wrap_OSList_GetFirstNode, list_msg_node);
    will_return(__wrap_cJSON_GetObjectItemCaseSensitive, (cJSON*) 1);

    will_return(__wrap_os_analysisd_string_log_msg, strdup("Test Message"));

    expect_string(__wrap_wm_strcat, str2, "INFO: ");
    will_return(__wrap_wm_strcat, 0);

    expect_string(__wrap_wm_strcat, str2, "Test Message");
    will_return(__wrap_wm_strcat, 0);

    will_return(__wrap_cJSON_CreateString, (cJSON *) 1);

    will_return(__wrap_OSList_GetFirstNode, NULL);


    retval = w_logtest_process_request_remove_session(json_request, json_response, NULL, &connection);

    assert_int_equal(retval, expect_retval);
    assert_int_equal(connection.active_client, 4);

    os_free(list_msg_node);
}

void test_w_logtest_clients_handler_error_acept(void ** state)
{
    w_logtest_connection_t conection = {0};
    char expected_str[OS_SIZE_1024];

    will_return(__wrap_FOREVER, 1);

    will_return(__wrap_pthread_mutex_lock, 0);

    will_return(__wrap_accept, -1);

    will_return(__wrap_pthread_mutex_unlock, 0);
    errno = ENOMEM;
    snprintf(expected_str, OS_SIZE_1024, "(7301): Failure to accept connection. Errno: %s", strerror(errno));

    expect_string(__wrap__merror, formatted_msg, expected_str);

    will_return(__wrap_FOREVER, 0);

    assert_null(w_logtest_clients_handler(&conection));

}

void test_w_logtest_clients_handler_error_acept_close_socket(void ** state)
{
    w_logtest_connection_t conection = {0};
    char expected_str[OS_SIZE_1024];

    will_return(__wrap_FOREVER, 1);

    will_return(__wrap_pthread_mutex_lock, 0);

    will_return(__wrap_accept, -1);

    will_return(__wrap_pthread_mutex_unlock, 0);
    errno = EBADF;
    snprintf(expected_str, OS_SIZE_1024, "(7301): Failure to accept connection. Errno: %s", strerror(errno));

    expect_string(__wrap__merror, formatted_msg, expected_str);

    assert_null(w_logtest_clients_handler(&conection));

}

void test_w_logtest_clients_handler_recv_error(void ** state)
{
    w_logtest_connection_t conection = {0};
    char expected_str[OS_SIZE_1024];

    will_return(__wrap_FOREVER, 1);

    will_return(__wrap_pthread_mutex_lock, 0);

    will_return(__wrap_accept, 5);

    will_return(__wrap_pthread_mutex_unlock, 0);

    will_return(__wrap_OS_RecvSecureTCP, -1);
    errno = ENOTCONN;
    snprintf(expected_str, OS_SIZE_1024, "(7302): Failure to receive message: Errno: %s", strerror(ENOTCONN));

    expect_string(__wrap__mdebug1, formatted_msg, expected_str);

    will_return(__wrap_close, 0);
    will_return(__wrap_FOREVER, 0);


    assert_null(w_logtest_clients_handler(&conection));

}

void test_w_logtest_clients_handler_recv_msg_empty(void ** state)
{
    w_logtest_connection_t conection = {0};

    will_return(__wrap_FOREVER, 1);

    will_return(__wrap_pthread_mutex_lock, 0);

    will_return(__wrap_accept, 5);

    will_return(__wrap_pthread_mutex_unlock, 0);

    will_return(__wrap_OS_RecvSecureTCP, 0);

    expect_string(__wrap__mdebug1, formatted_msg, "(7314): Failure to receive message: empty or reception timeout");

    will_return(__wrap_close, 0);
    will_return(__wrap_FOREVER, 0);


    assert_null(w_logtest_clients_handler(&conection));

}

void test_w_logtest_clients_handler_recv_msg_oversize(void ** state)
{
    w_logtest_connection_t conection = {0};

    will_return(__wrap_FOREVER, 1);

    will_return(__wrap_pthread_mutex_lock, 0);

    will_return(__wrap_accept, 5);

    will_return(__wrap_pthread_mutex_unlock, 0);

    will_return(__wrap_OS_RecvSecureTCP, -6);

    expect_string(__wrap__mdebug1, formatted_msg, "(7315): Failure to receive message: size is bigger than expected");

    // w_logtest_generate_error_response
    cJSON response = {0};
    will_return(__wrap_cJSON_CreateObject, &response);
    will_return(__wrap_cJSON_CreateString, (cJSON *) 1);

    expect_value(__wrap_cJSON_AddItemToObject, object, &response);
    expect_string(__wrap_cJSON_AddItemToObject, string, "message");

    expect_string(__wrap_cJSON_AddNumberToObject, name, "error");
    expect_value(__wrap_cJSON_AddNumberToObject, number, 5);
    will_return(__wrap_cJSON_AddNumberToObject, NULL);

    will_return(__wrap_cJSON_PrintUnformatted, strdup("{json response}"));
    will_return(__wrap_OS_SendSecureTCP, 0);

    will_return(__wrap_close, 0);
    will_return(__wrap_FOREVER, 0);


    assert_null(w_logtest_clients_handler(&conection));

}

void test_w_logtest_clients_handler_ok(void ** state)
{
    w_logtest_connection_t conection = {0};

    will_return(__wrap_FOREVER, 1);
    will_return(__wrap_pthread_mutex_lock, 0);
    will_return(__wrap_accept, 5);
    will_return(__wrap_pthread_mutex_unlock, 0);
    will_return(__wrap_OS_RecvSecureTCP, 100);

    /* w_logtest_process_request */
    OSList * list_msg;
    os_calloc(1, sizeof(OSList), list_msg);
    will_return(__wrap_OSList_Create, list_msg);
    will_return(__wrap_OSList_SetMaxSize, 0);

    will_return(__wrap_cJSON_CreateObject, (cJSON *) 1);
    will_return(__wrap_cJSON_CreateObject, (cJSON *) 1);
    will_return(__wrap_cJSON_ParseWithOpts, (cJSON *) 1);
    will_return(__wrap_cJSON_GetObjectItemCaseSensitive, (cJSON *) 1);
    will_return(__wrap_cJSON_IsObject, true);
    will_return(__wrap_cJSON_GetObjectItemCaseSensitive, (cJSON *) 1);
    will_return(__wrap_cJSON_GetStringValue, "remove_session");

    /* w_logtest_check_input_remove_session ok */
    cJSON token = {0};
    token.valuestring = strdup("12345678");

    will_return(__wrap_cJSON_GetObjectItemCaseSensitive, &token);
    will_return(__wrap_cJSON_IsString, (cJSON_bool) 1);
    will_return(__wrap_cJSON_IsString, (cJSON_bool) 1);
    will_return(__wrap_cJSON_IsString, (cJSON_bool) 1);

    /* w_logtest_process_request */
    cJSON parameter = {0};
    will_return(__wrap_cJSON_GetObjectItemCaseSensitive, &parameter);

    /* w_logtest_process_request_remove_session_fail */
    w_logtest_connection_t connection = {0};
    connection.active_client = 5;

    will_return(__wrap_cJSON_GetObjectItemCaseSensitive, NULL);

    expect_string(__wrap__mdebug1, formatted_msg, "(7316): Failure to remove session. token JSON field must be a string");

    expect_value(__wrap__os_analysisd_add_logmsg, level, LOGLEVEL_ERROR);
    expect_value(__wrap__os_analysisd_add_logmsg, list, list_msg);
    expect_string(__wrap__os_analysisd_add_logmsg, formatted_msg, "(7316): Failure to remove session. token JSON field must be a string");


    /*w_logtest_add_msg_response error*/
    os_analysisd_log_msg_t * message;
    os_calloc(1, sizeof(os_analysisd_log_msg_t), message);
    message->level = LOGLEVEL_ERROR;
    message->msg = strdup("Test Message");
    message->file = NULL;
    message->func = NULL;
    OSListNode * list_msg_node;
    os_calloc(1, sizeof(OSListNode), list_msg_node);
    list_msg_node->data = message;
    list_msg->cur_node = list_msg_node;

    will_return(__wrap_OSList_GetFirstNode, list_msg_node);
    will_return(__wrap_cJSON_GetObjectItemCaseSensitive, (cJSON*) 1);

    will_return(__wrap_os_analysisd_string_log_msg, strdup("Test Message"));

    expect_string(__wrap_wm_strcat, str2, "ERROR: ");
    will_return(__wrap_wm_strcat, 0);

    expect_string(__wrap_wm_strcat, str2, "Test Message");
    will_return(__wrap_wm_strcat, 0);

    will_return(__wrap_cJSON_CreateString, (cJSON *) 1);

    will_return(__wrap_OSList_GetFirstNode, NULL);

    /* w_logtest_process_request */
    expect_string(__wrap_cJSON_AddNumberToObject, name, "codemsg");
    expect_value(__wrap_cJSON_AddNumberToObject, number, -1);
    will_return(__wrap_cJSON_AddNumberToObject, NULL);

    expect_string(__wrap_cJSON_AddNumberToObject, name, "error");
    expect_value(__wrap_cJSON_AddNumberToObject, number, 0);
    will_return(__wrap_cJSON_AddNumberToObject, NULL);

    expect_any(__wrap_cJSON_AddItemToObject, object);
    expect_string(__wrap_cJSON_AddItemToObject, string, "data");

    will_return(__wrap_cJSON_PrintUnformatted, strdup("{json response}"));

    will_return(__wrap_OS_SendSecureTCP, 0);

    will_return(__wrap_close, 0);
    will_return(__wrap_FOREVER, 0);

    assert_null(w_logtest_clients_handler(&conection));

    os_free(token.valuestring);

}

// w_logtest_process_request_log_processing
void test_w_logtest_process_request_log_processing_fail_session(void ** state)
{
    cJSON json_request = {0};
    cJSON json_response = {0};
    OSList list_msg = {0};
    w_logtest_connection_t connection = {0};

    const int extpect_retval = W_LOGTEST_RCODE_ERROR_PROCESS;
    int retval;

    // Fail get session
    will_return(__wrap_cJSON_GetObjectItemCaseSensitive, NULL);

    /* Generate token */
    random_bytes_result = 5555; // 0x00_00_15_b3
    expect_value(__wrap_randombytes, length, W_LOGTEST_TOKEN_LENGH >> 1);

    expect_string(__wrap_OSHash_Get_ex, key, "000015b3");
    will_return(__wrap_OSHash_Get_ex, NULL);

    /* Initialize session*/
    char * decoder_file = "test.xml";
    Config.decoders = calloc(2, sizeof(char *));
    Config.decoders[0] = decoder_file;

    will_return(__wrap_time, 0);
    will_return(__wrap_pthread_mutex_init, 0);
    will_return(__wrap_ReadDecodeXML, 0);

    // test_w_logtest_remove_session_ok_error_load_decoder_cbd_rules_hash
    will_return(__wrap_OSStore_Free, (OSStore *) 1);
    will_return(__wrap_pthread_mutex_destroy, 0);


    /* w_logtest_get_session */
    expect_string(__wrap__mdebug1, formatted_msg, "(7311): Failure to initializing session");

    expect_value(__wrap__os_analysisd_add_logmsg, level, LOGLEVEL_ERROR);
    expect_value(__wrap__os_analysisd_add_logmsg, list, &list_msg);
    expect_string(__wrap__os_analysisd_add_logmsg, formatted_msg, "(7311): Failure to initializing session");

    /* error w_logtest_add_msg_response */
    os_analysisd_log_msg_t * message;
    os_calloc(1, sizeof(os_analysisd_log_msg_t), message);
    message->level = LOGLEVEL_ERROR;
    message->msg = strdup("Test Message");
    message->file = NULL;
    message->func = NULL;

    OSListNode * list_msg_node;
    os_calloc(1, sizeof(OSListNode), list_msg_node);
    list_msg_node->data = message;
    list_msg.cur_node = list_msg_node;
    will_return(__wrap_OSList_GetFirstNode, list_msg_node);
    will_return(__wrap_cJSON_GetObjectItemCaseSensitive, (cJSON*) 1);

    will_return(__wrap_os_analysisd_string_log_msg, strdup("Test Message"));

    expect_string(__wrap_wm_strcat, str2, "ERROR: ");
    will_return(__wrap_wm_strcat, 0);

    expect_string(__wrap_wm_strcat, str2, "Test Message");
    will_return(__wrap_wm_strcat, 0);

    will_return(__wrap_cJSON_CreateString, (cJSON *) 1);

    will_return(__wrap_OSList_GetFirstNode, NULL);

    retval = w_logtest_process_request_log_processing(&json_request, &json_response, &list_msg, &connection);

    assert_int_equal(extpect_retval, retval);
    os_free(Config.includes);
    os_free(Config.decoders);
    os_free(Config.lists);
}

void test_w_logtest_process_request_log_processing_fail_process_log(void ** state)
{
    cJSON json_request = {0};
    cJSON json_response = {0};
    w_logtest_connection_t connection = {0};

    const int extpect_retval = W_LOGTEST_RCODE_ERROR_PROCESS;
    int retval;

    // get session
    cJSON * json_request_token;
    w_logtest_session_t active_session;
    char * token = strdup("test_token");
    const time_t now = (time_t) 2020;

    os_calloc(1, sizeof(cJSON), json_request_token);
    json_request_token->valuestring = token;
    active_session.last_connection = 0;

    will_return(__wrap_cJSON_GetObjectItemCaseSensitive, json_request_token);

    will_return(__wrap_pthread_rwlock_wrlock, 0);

    expect_value(__wrap_OSHash_Get, key, token);
    will_return(__wrap_OSHash_Get, &active_session);

    will_return(__wrap_pthread_rwlock_unlock, 0);

    will_return(__wrap_pthread_mutex_lock, 0);
    will_return(__wrap_time, now);
    will_return(__wrap_pthread_mutex_unlock, 0);

    will_return(__wrap_cJSON_AddStringToObject, NULL);

    /* now msg w_logtest_add_msg_response */
    OSList * list_msg;
    os_calloc(1, sizeof(OSList), list_msg);
    OSListNode * list_msg_node;
    os_analysisd_log_msg_t * message;
    os_calloc(1, sizeof(os_analysisd_log_msg_t), message);
    message->level = LOGLEVEL_INFO;
    message->msg = strdup("Test Message");
    message->file = NULL;
    message->func = NULL;
    os_calloc(1, sizeof(OSListNode), list_msg_node);
    list_msg_node->data = message;
    list_msg->cur_node = list_msg_node;

    will_return(__wrap_OSList_GetFirstNode, list_msg_node);
    will_return(__wrap_cJSON_GetObjectItemCaseSensitive, (cJSON*) 1);

    will_return(__wrap_os_analysisd_string_log_msg, strdup("Test Message"));

    expect_string(__wrap_wm_strcat, str2, "INFO: ");
    will_return(__wrap_wm_strcat, 0);

    expect_string(__wrap_wm_strcat, str2, "Test Message");
    will_return(__wrap_wm_strcat, 0);

    will_return(__wrap_cJSON_CreateString, (cJSON *) 1);

    will_return(__wrap_OSList_GetFirstNode, NULL);

    /* Fail w_logtest_process_log */
    cJSON json_event = {0};
    json_event.child = false;

    char * raw_event = strdup("event");
    char * str_location = strdup("location");

    will_return(__wrap_cJSON_GetObjectItemCaseSensitive, &json_event);
    will_return(__wrap_cJSON_GetStringValue, raw_event);

    will_return(__wrap_cJSON_GetObjectItemCaseSensitive, (cJSON *) 1);
    will_return(__wrap_cJSON_GetStringValue, str_location);

    will_return(__wrap_OS_CleanMSG, -1);

    expect_value(__wrap__os_analysisd_add_logmsg, level, LOGLEVEL_ERROR);
    expect_value(__wrap__os_analysisd_add_logmsg, list, list_msg);
    expect_string(__wrap__os_analysisd_add_logmsg, formatted_msg, "(1106): String not correctly formatted.");

    // w_logtest_process_request_log_processing
    expect_value(__wrap__os_analysisd_add_logmsg, level, LOGLEVEL_ERROR);
    expect_value(__wrap__os_analysisd_add_logmsg, list, list_msg);
    expect_string(__wrap__os_analysisd_add_logmsg, formatted_msg, "(7312): Failed to process the event");

    expect_string(__wrap__mdebug1, formatted_msg, "(7312): Failed to process the event");

    // w_logtest_add_msg_response
    os_analysisd_log_msg_t * message_error;
    os_calloc(1, sizeof(os_analysisd_log_msg_t), message_error);
    message_error->level = LOGLEVEL_ERROR;
    message_error->msg = strdup("Test Message");
    message_error->file = NULL;
    message_error->func = NULL;
    os_calloc(1, sizeof(OSListNode), list_msg_node);
    list_msg_node->data = message_error;

    will_return(__wrap_OSList_GetFirstNode, list_msg_node);
    will_return(__wrap_cJSON_GetObjectItemCaseSensitive, (cJSON*) 1);

    will_return(__wrap_os_analysisd_string_log_msg, strdup("Test Message"));

    expect_string(__wrap_wm_strcat, str2, "ERROR: ");
    will_return(__wrap_wm_strcat, 0);

    expect_string(__wrap_wm_strcat, str2, "Test Message");
    will_return(__wrap_wm_strcat, 0);

    will_return(__wrap_cJSON_CreateString, (cJSON *) 1);

    will_return(__wrap_OSList_GetFirstNode, NULL);

    retval = w_logtest_process_request_log_processing(&json_request, &json_response, list_msg, &connection);

    assert_int_equal(extpect_retval, retval);

    os_free(token);
    os_free(json_request_token);
    os_free(list_msg_node);
    os_free(list_msg);
    os_free(str_location);
    os_free(raw_event);
}

void test_w_logtest_process_request_log_processing_ok_and_alert(void ** state)
{
    cJSON json_request = {0};
    cJSON json_response = {0};
    w_logtest_connection_t connection = {0};

    const int extpect_retval = W_LOGTEST_RCODE_SUCCESS;
    int retval;

    // get session
    cJSON * json_request_token;
    w_logtest_session_t active_session;
    char * token = strdup("test_token");
    const time_t now = (time_t) 2020;

    os_calloc(1, sizeof(cJSON), json_request_token);
    json_request_token->valuestring = token;
    active_session.last_connection = 0;

    will_return(__wrap_cJSON_GetObjectItemCaseSensitive, json_request_token);

    will_return(__wrap_pthread_rwlock_wrlock, 0);
    expect_value(__wrap_OSHash_Get, key, token);
    will_return(__wrap_OSHash_Get, &active_session);
    will_return(__wrap_pthread_rwlock_unlock, 0);

    will_return(__wrap_pthread_mutex_lock, 0);
    will_return(__wrap_time, now);
    will_return(__wrap_pthread_mutex_unlock, 0);

    will_return(__wrap_cJSON_AddStringToObject, NULL);

    /* now msg w_logtest_add_msg_response */
    OSList * list_msg;
    os_calloc(1, sizeof(OSList), list_msg);
    OSListNode * list_msg_node;
    os_analysisd_log_msg_t * message;
    os_calloc(1, sizeof(os_analysisd_log_msg_t), message);
    message->level = LOGLEVEL_INFO;
    message->msg = strdup("Test Message");
    message->file = NULL;
    message->func = NULL;
    os_calloc(1, sizeof(OSListNode), list_msg_node);
    list_msg_node->data = message;
    list_msg->cur_node = list_msg_node;

    will_return(__wrap_OSList_GetFirstNode, list_msg_node);
    will_return(__wrap_cJSON_GetObjectItemCaseSensitive, (cJSON*) 1);

    will_return(__wrap_os_analysisd_string_log_msg, strdup("Test Message"));

    expect_string(__wrap_wm_strcat, str2, "INFO: ");
    will_return(__wrap_wm_strcat, 0);

    expect_string(__wrap_wm_strcat, str2, "Test Message");
    will_return(__wrap_wm_strcat, 0);

    will_return(__wrap_cJSON_CreateString, (cJSON *) 1);

    will_return(__wrap_OSList_GetFirstNode, NULL);

    /* Alert w_logtest_process_log */
    Config.decoder_order_size = 1;

    cJSON * output;
    os_calloc(1, sizeof(cJSON), output);

    cJSON request = {0};
    cJSON json_event = {0};
    json_event.child = false;

    char * raw_event = strdup("event");
    char * str_location = strdup("location");

    OSDecoderInfo decoder_info = {0};
    decoder_info.accumulate = 1;
    decoder_info.type = SYSLOG;
    decoder_CleanMSG = &decoder_info;

    RuleInfo ruleinfo = {0};
    ruleinfo.category = SYSLOG;
    ruleinfo.level = 5;

    os_calloc(1, sizeof(RuleNode), active_session.rule_list);
    active_session.rule_list->next = NULL;
    active_session.rule_list->ruleinfo = &ruleinfo;

    will_return(__wrap_cJSON_GetObjectItemCaseSensitive, &json_event);
    will_return(__wrap_cJSON_GetStringValue, raw_event);

    // w_logtest_preprocessing_phase
    will_return(__wrap_cJSON_GetObjectItemCaseSensitive, (cJSON *) 1);
    will_return(__wrap_cJSON_GetStringValue, str_location);

    refill_OS_CleanMSG = true;
    will_return(__wrap_OS_CleanMSG, 0);

    // w_logtest_decoding_phase
    expect_any(__wrap_DecodeEvent, node);

    // w_logtest_rulesmatching_phase
    will_return(__wrap_OS_CheckIfRuleMatch, &ruleinfo);

    will_return(__wrap_ParseRuleComment, "Comment test");

    will_return(__wrap_Eventinfo_to_jsonstr, strdup("output example"));
    will_return(__wrap_cJSON_Parse, output);
    will_return(__wrap_cJSON_GetObjectItemCaseSensitive, (cJSON *) 1);
    will_return(__wrap_cJSON_GetObjectItemCaseSensitive, (cJSON *) 1);

    // w_logtest_process_request_log_processing

    expect_any(__wrap_cJSON_AddItemToObject, object);
    expect_string(__wrap_cJSON_AddItemToObject, string, "output");

    // w_logtest_add_msg_response
    will_return(__wrap_OSList_GetFirstNode, NULL);

    // Alert level
    cJSON * json_level;
    os_calloc(1, sizeof(cJSON), json_level);
    cJSON * json_rule = (cJSON *) 1;
    json_level->valueint = 5;


    will_return(__wrap_cJSON_AddBoolToObject, NULL);

    retval = w_logtest_process_request_log_processing(&json_request, &json_response, list_msg, &connection);

    assert_int_equal(extpect_retval, retval);

    os_free(token);
    os_free(json_request_token);
    os_free(list_msg);
    os_free(str_location);
    os_free(raw_event);
    os_free(json_level);
    os_free(output);
    os_free(active_session.rule_list);
}

void test_w_logtest_process_request_log_processing_ok_session_expired(void ** state) {
    cJSON json_request = {0};
    cJSON json_response = {0};
    w_logtest_connection_t connection = {0};
    OSList * list_msg;
    os_calloc(1, sizeof(OSList), list_msg);

    const int extpect_retval = -1;
    int retval;

    // get session
    cJSON * json_request_token;
    w_logtest_session_t active_session;
    char * token = strdup("test_token");
    const time_t now = (time_t) 2020;

    os_calloc(1, sizeof(cJSON), json_request_token);
    json_request_token->valuestring = token;
    active_session.last_connection = 0;

    will_return(__wrap_cJSON_GetObjectItemCaseSensitive, json_request_token);

    will_return(__wrap_pthread_rwlock_wrlock, 0);
    expect_value(__wrap_OSHash_Get, key, token);
    will_return(__wrap_OSHash_Get, NULL);
    expect_string(__wrap__mdebug1, formatted_msg, "(7003): 'test_token' token expires");

    expect_value(__wrap__os_analysisd_add_logmsg, level, LOGLEVEL_WARNING);
    expect_value(__wrap__os_analysisd_add_logmsg, list, list_msg);
    expect_string(__wrap__os_analysisd_add_logmsg, formatted_msg, "(7003): 'test_token' token expires");

    will_return(__wrap_pthread_rwlock_unlock, 0);

    // w_logtest_initialize_session

    /* Generate session token */
    char * decoder_file = "test.xml";
    Config.decoders = calloc(2, sizeof(char *));
    Config.decoders[0] = decoder_file;

    char * cbd_file = "test.xml";
    Config.lists = calloc(2, sizeof(char *));
    Config.lists[0] = cbd_file;

    char * include_file = "test.xml";
    Config.includes = calloc(2, sizeof(char *));
    Config.includes[0] = include_file;

    random_bytes_result = 1234565555; // 0x49_95_f9_b3
    expect_value(__wrap_randombytes, length, W_LOGTEST_TOKEN_LENGH >> 1);

    expect_string(__wrap_OSHash_Get_ex, key, "4995f9b3");
    will_return(__wrap_OSHash_Get_ex, NULL);

    will_return(__wrap_pthread_mutex_init, 0);
    will_return(__wrap_time, 1212);
    will_return(__wrap_ReadDecodeXML, 1);
    will_return(__wrap_SetDecodeXML, 0);
    will_return(__wrap_Lists_OP_LoadList, 0);
    will_return(__wrap_Rules_OP_ReadRules, 0);
    will_return(__wrap__setlevels, 0);
    will_return(__wrap_OSHash_Create, 1);
    will_return(__wrap_AddHash_Rule, 0);

    /* FTS init success */
    OSList * fts_list;
    OSHash * fts_store;
    OSList * list = (OSList *) 1;
    OSHash * hash = (OSHash *) 1;
    will_return(__wrap_getDefine_Int, 5);
    will_return(__wrap_OSList_Create, list);
    will_return(__wrap_OSList_SetMaxSize, 1);
    will_return(__wrap_OSHash_Create, hash);
    expect_value(__wrap_OSHash_setSize, new_size, 2048);
    will_return(__wrap_OSHash_setSize, 1);
    will_return(__wrap_OSHash_SetFreeDataPointer, 1);
    will_return(__wrap_Accumulate_Init, 1);

    will_return(__wrap_pthread_mutex_lock, 0);
    /* w_logtest_register_session */
    will_return(__wrap_pthread_rwlock_wrlock, 0);
    store_session = true;
    expect_string(__wrap_OSHash_Add, key, "4995f9b3");
    expect_any(__wrap_OSHash_Add, data);
    will_return(__wrap_OSHash_Add, 0);
    will_return(__wrap_pthread_rwlock_unlock, 0);

    expect_string(__wrap__mdebug1, formatted_msg, "(7202): Session initialized with token '4995f9b3'");

    expect_value(__wrap__os_analysisd_add_logmsg, level, LOGLEVEL_INFO);
    expect_value(__wrap__os_analysisd_add_logmsg, list, list_msg);
    expect_string(__wrap__os_analysisd_add_logmsg, formatted_msg, "(7202): Session initialized with token '4995f9b3'");

    /* now msg w_logtest_add_msg_response */
    OSListNode * list_msg_node;
    os_analysisd_log_msg_t * message;
    os_calloc(1, sizeof(os_analysisd_log_msg_t), message);
    message->level = LOGLEVEL_INFO;
    message->msg = strdup("Test Message");
    message->file = NULL;
    message->func = NULL;
    os_calloc(1, sizeof(OSListNode), list_msg_node);
    list_msg_node->data = message;
    list_msg->cur_node = list_msg_node;

    will_return(__wrap_OSList_GetFirstNode, list_msg_node);
    will_return(__wrap_cJSON_GetObjectItemCaseSensitive, (cJSON *) 1);

    will_return(__wrap_os_analysisd_string_log_msg, strdup("Test Message"));

    expect_string(__wrap_wm_strcat, str2, "INFO: ");
    will_return(__wrap_wm_strcat, 0);

    expect_string(__wrap_wm_strcat, str2, "Test Message");
    will_return(__wrap_wm_strcat, 0);

    will_return(__wrap_cJSON_CreateString, (cJSON *) 1);

    will_return(__wrap_OSList_GetFirstNode, NULL);

    will_return(__wrap_cJSON_AddStringToObject, NULL);
    /* Alert w_logtest_process_log */
    Config.decoder_order_size = 1;
    cJSON json_event = {0};
    json_event.child = false;

    char * raw_event = strdup("event");
    char * str_location = strdup("location");

    OSDecoderInfo decoder_info = {0};
    decoder_info.accumulate = 1;
    decoder_info.type = SYSLOG;
    decoder_CleanMSG = &decoder_info;


    will_return(__wrap_cJSON_GetObjectItemCaseSensitive, &json_event);
    will_return(__wrap_cJSON_GetStringValue, raw_event);

    // w_logtest_preprocessing_phase
    will_return(__wrap_cJSON_GetObjectItemCaseSensitive, (cJSON *) 1);
    will_return(__wrap_cJSON_GetStringValue, str_location);

    refill_OS_CleanMSG = true;
    will_return(__wrap_OS_CleanMSG, 0);

    // w_logtest_decoding_phase
    expect_any(__wrap_DecodeEvent, node);

    // w_logtest_process_request_log_processing
    will_return(__wrap_pthread_mutex_unlock, 0);

    expect_value(__wrap__os_analysisd_add_logmsg, level, LOGLEVEL_ERROR);
    expect_value(__wrap__os_analysisd_add_logmsg, list, list_msg);
    expect_string(__wrap__os_analysisd_add_logmsg, formatted_msg, "(7312): Failed to process the event");

    expect_string(__wrap__mdebug1, formatted_msg, "(7312): Failed to process the event");

    // w_logtest_add_msg_response
    os_analysisd_log_msg_t * message_error;
    os_calloc(1, sizeof(os_analysisd_log_msg_t), message_error);
    message_error->level = LOGLEVEL_ERROR;
    message_error->msg = strdup("Test Message");
    message_error->file = NULL;
    message_error->func = NULL;
    os_calloc(1, sizeof(OSListNode), list_msg_node);
    list_msg_node->data = message_error;

    will_return(__wrap_OSList_GetFirstNode, list_msg_node);
    will_return(__wrap_cJSON_GetObjectItemCaseSensitive, (cJSON *) 1);

    will_return(__wrap_os_analysisd_string_log_msg, strdup("Test Message"));

    expect_string(__wrap_wm_strcat, str2, "ERROR: ");
    will_return(__wrap_wm_strcat, 0);

    expect_string(__wrap_wm_strcat, str2, "Test Message");
    will_return(__wrap_wm_strcat, 0);

    will_return(__wrap_cJSON_CreateString, (cJSON *) 1);

    will_return(__wrap_OSList_GetFirstNode, NULL);

    retval = w_logtest_process_request_log_processing(&json_request, &json_response, list_msg, &connection);

    assert_int_equal(extpect_retval, retval);

    os_free(stored_session->token);
    os_free(stored_session->eventlist);
    os_free(stored_session);
    os_free(token);
    os_free(json_request_token);
    os_free(list_msg);
    os_free(str_location);
    os_free(raw_event);
    os_free(list_msg_node);
    os_free(Config.includes);
    os_free(Config.decoders);
    os_free(Config.lists);
    store_session = false;
}

int main(void)
{
    const struct CMUnitTest tests[] = {
        // Tests w_logtest_init_parameters
        cmocka_unit_test(test_w_logtest_init_parameters_invalid),
        cmocka_unit_test(test_w_logtest_init_parameters_done),
        // Tests w_logtest_init
        cmocka_unit_test(test_w_logtest_init_error_parameters),
        cmocka_unit_test(test_w_logtest_init_logtest_disabled),
        cmocka_unit_test(test_w_logtest_init_conection_fail),
        cmocka_unit_test(test_w_logtest_init_OSHash_create_fail),
        cmocka_unit_test(test_w_logtest_init_OSHash_setSize_fail),
        cmocka_unit_test(test_w_logtest_init_pthread_fail),
        cmocka_unit_test(test_w_logtest_init_unlink_fail),
        cmocka_unit_test(test_w_logtest_init_done),
        // Tests w_logtest_fts_init
        cmocka_unit_test(test_w_logtest_fts_init_create_list_failure),
        cmocka_unit_test(test_w_logtest_fts_init_SetMaxSize_failure),
        cmocka_unit_test(test_w_logtest_fts_init_create_hash_failure),
        cmocka_unit_test(test_w_logtest_fts_init_setSize_failure),
        cmocka_unit_test(test_w_logtest_fts_init_success),
        // Tests w_logtest_remove_session
        cmocka_unit_test(test_w_logtest_remove_session_fail),
        cmocka_unit_test(test_w_logtest_remove_session_OK),
        // Tests w_logtest_check_inactive_sessions
        cmocka_unit_test(test_w_logtest_check_inactive_sessions_no_remove),
        cmocka_unit_test(test_w_logtest_check_inactive_sessions_remove),
        // Test w_logtest_remove_old_session
        cmocka_unit_test(test_w_logtest_remove_old_session_Begin_fail),
        cmocka_unit_test(test_w_logtest_remove_old_session_one),
        cmocka_unit_test(test_w_logtest_remove_old_session_many),
        // Test w_logtest_register_session
        cmocka_unit_test(test_w_logtest_register_session_dont_remove),
        cmocka_unit_test(test_w_logtest_register_session_remove_old),
        // Tests w_logtest_initialize_session
        cmocka_unit_test(test_w_logtest_initialize_session_error_decoders),
        cmocka_unit_test(test_w_logtest_initialize_session_error_cbd_list),
        cmocka_unit_test(test_w_logtest_initialize_session_error_rules),
        cmocka_unit_test(test_w_logtest_initialize_session_error_hash_rules),
        cmocka_unit_test(test_w_logtest_initialize_session_error_fts_init),
        cmocka_unit_test(test_w_logtest_initialize_session_error_accumulate_init),
        cmocka_unit_test(test_w_logtest_initialize_session_success),
        cmocka_unit_test(test_w_logtest_initialize_session_success_duplicate_key),
        // Tests w_logtest_generate_token
        cmocka_unit_test(test_w_logtest_generate_token_success),
        cmocka_unit_test(test_w_logtest_generate_token_success_empty_bytes),
        // Tests w_logtest_add_msg_response
        cmocka_unit_test(test_w_logtest_add_msg_response_null_list),
        cmocka_unit_test(test_w_logtest_add_msg_response_new_field_msg),
        cmocka_unit_test(test_w_logtest_add_msg_response_error_msg),
        cmocka_unit_test(test_w_logtest_add_msg_response_warn_msg),
        cmocka_unit_test(test_w_logtest_add_msg_response_warn_dont_remplaze_error_msg),
        cmocka_unit_test(test_w_logtest_add_msg_response_info_msg),
        // // Tests w_logtest_check_input
        cmocka_unit_test(test_w_logtest_check_input_malformed_json_long),
        cmocka_unit_test(test_w_logtest_check_input_malformed_json_short),
        cmocka_unit_test(test_w_logtest_check_input_parameter_not_found),
        cmocka_unit_test(test_w_logtest_check_input_parameter_bad_type),
        cmocka_unit_test(test_w_logtest_check_input_command_not_found),
        cmocka_unit_test(test_w_logtest_check_input_command_bad_type),
        cmocka_unit_test(test_w_logtest_check_input_invalid_command),
        cmocka_unit_test(test_w_logtest_check_input_type_remove_sesion_ok),
        cmocka_unit_test(test_w_logtest_check_input_type_request_ok),
        // Tests w_logtest_check_input_request
        cmocka_unit_test(test_w_logtest_check_input_request_empty_json),
        cmocka_unit_test(test_w_logtest_check_input_request_missing_location),
        cmocka_unit_test(test_w_logtest_check_input_request_missing_log_format),
        cmocka_unit_test(test_w_logtest_check_input_request_missing_event),
        cmocka_unit_test(test_w_logtest_check_input_request_invalid_event),
        cmocka_unit_test(test_w_logtest_check_input_request_full_empty_token),
        cmocka_unit_test(test_w_logtest_check_input_request_full),
        cmocka_unit_test(test_w_logtest_check_input_request_bad_token_lenght),
        cmocka_unit_test(test_w_logtest_check_input_request_bad_token_type),
        // Tests w_logtest_check_input_remove_session
        cmocka_unit_test(test_w_logtest_check_input_remove_session_not_string),
        cmocka_unit_test(test_w_logtest_check_input_remove_session_invalid_token),
        cmocka_unit_test(test_w_logtest_check_input_remove_session_ok),
        // Tests w_logtest_process_request
        cmocka_unit_test(test_w_logtest_process_request_error_list),
        cmocka_unit_test(test_w_logtest_process_request_error_check_input),
        cmocka_unit_test(test_w_logtest_process_request_type_remove_session_ok),
        cmocka_unit_test(test_w_logtest_process_request_type_log_processing),
        // Tests w_logtest_generate_error_response
        cmocka_unit_test(test_w_logtest_generate_error_response_ok),
        // Tests w_logtest_preprocessing_phase
        cmocka_unit_test(test_w_logtest_preprocessing_phase_json_event_ok),
        cmocka_unit_test(test_w_logtest_preprocessing_phase_json_event_fail),
        cmocka_unit_test(test_w_logtest_preprocessing_phase_str_event_ok),
        cmocka_unit_test(test_w_logtest_preprocessing_phase_str_event_fail),
        // Tests w_logtest_decoding_phase
        cmocka_unit_test(test_w_logtest_decoding_phase_program_name),
        cmocka_unit_test(test_w_logtest_decoding_phase_no_program_name),
        // Tests w_logtest_rulesmatching_phase
        cmocka_unit_test(test_w_logtest_rulesmatching_phase_no_load_rules),
        cmocka_unit_test(test_w_logtest_rulesmatching_phase_ossec_alert),
        cmocka_unit_test(test_w_logtest_rulesmatching_phase_dont_match_category),
        cmocka_unit_test(test_w_logtest_rulesmatching_phase_dont_match),
        cmocka_unit_test(test_w_logtest_rulesmatching_phase_match_level_0),
        cmocka_unit_test(test_w_logtest_rulesmatching_phase_match_dont_ignore_first_time),
        cmocka_unit_test(test_w_logtest_rulesmatching_phase_match_ignore_time_ignore),
        cmocka_unit_test(test_w_logtest_rulesmatching_phase_match_dont_ignore_time_out_windows),
        cmocka_unit_test(test_w_logtest_rulesmatching_phase_match_ignore_event),
        cmocka_unit_test(test_w_logtest_rulesmatching_phase_match_and_if_matched_sid_ok),
        cmocka_unit_test(test_w_logtest_rulesmatching_phase_match_and_if_matched_sid_fail),
        cmocka_unit_test(test_w_logtest_rulesmatching_phase_match_and_group_prev_matched),
        cmocka_unit_test(test_w_logtest_rulesmatching_phase_match_and_group_prev_matched_fail),
        // Tests w_logtest_process_log
        cmocka_unit_test(test_w_logtest_process_log_preprocessing_fail),
        cmocka_unit_test(test_w_logtest_process_log_rule_match_fail),
        cmocka_unit_test(test_w_logtest_process_log_rule_dont_match),
        cmocka_unit_test(test_w_logtest_process_log_rule_match),
        cmocka_unit_test(test_w_logtest_process_log_rule_match_level_0),
        // Tests w_logtest_process_request_remove_session
        cmocka_unit_test(test_w_logtest_process_request_remove_session_invalid_token),
        cmocka_unit_test(test_w_logtest_process_request_remove_session_session_not_found),
        cmocka_unit_test(test_w_logtest_process_request_remove_session_session_in_use),
        cmocka_unit_test(test_w_logtest_process_request_remove_session_ok),
        // Tests w_logtest_clients_handler
        cmocka_unit_test(test_w_logtest_clients_handler_error_acept),
        cmocka_unit_test(test_w_logtest_clients_handler_error_acept_close_socket),
        cmocka_unit_test(test_w_logtest_clients_handler_recv_error),
        cmocka_unit_test(test_w_logtest_clients_handler_recv_msg_empty),
        cmocka_unit_test(test_w_logtest_clients_handler_recv_msg_oversize),
        cmocka_unit_test(test_w_logtest_clients_handler_ok),
        // w_logtest_process_request_log_processing
        cmocka_unit_test(test_w_logtest_process_request_log_processing_fail_session),
        cmocka_unit_test(test_w_logtest_process_request_log_processing_fail_process_log),
        cmocka_unit_test(test_w_logtest_process_request_log_processing_ok_and_alert),
        cmocka_unit_test(test_w_logtest_process_request_log_processing_ok_session_expired),
    };

    return cmocka_run_group_tests(tests, NULL, NULL);
}<|MERGE_RESOLUTION|>--- conflicted
+++ resolved
@@ -546,11 +546,7 @@
 
     will_return(__wrap_OS_BindUnixDomain, OS_SOCKTERR);
 
-<<<<<<< HEAD
-    expect_string(__wrap__merror, formatted_msg, "(7300): Unable to bind to socket 'queue/ossec/logtest'. Errno: (0) Success");
-=======
-    expect_string(__wrap__merror, formatted_msg, "(7300): Unable to bind to socket '/queue/sockets/logtest'. Errno: (0) Success");
->>>>>>> 564f122c
+    expect_string(__wrap__merror, formatted_msg, "(7300): Unable to bind to socket 'queue/sockets/logtest'. Errno: (0) Success");
 
     w_logtest_init();
 
