/* Copyright (C) 2015-2019, Wazuh Inc.
 * Copyright (C) 2009 Trend Micro Inc.
 * All right reserved.
 *
 * This program is free software; you can redistribute it
 * and/or modify it under the terms of the GNU General Public
 * License (version 2) as published by the FSF - Free Software
 * Foundation
 */

/* Syscheck decoder */

#include "eventinfo.h"
#include "os_regex/os_regex.h"
#include "config.h"
#include "alerts/alerts.h"
#include "decoder.h"
#include "syscheck_op.h"
#include "wazuh_modules/wmodules.h"
#include "os_net/os_net.h"
#include "wazuhdb_op.h"

// Add events into sqlite DB for FIM
static int fim_db_search (char *f_name, char *c_sum, char *w_sum, Eventinfo *lf, _sdb *sdb);

// Build FIM alert
static int fim_alert (char *f_name, sk_sum_t *oldsum, sk_sum_t *newsum, Eventinfo *lf, _sdb *localsdb);
// Build fileds whodata alert
static void InsertWhodata (const sk_sum_t * sum, _sdb *localsdb);
// Compare the first common fields between sum strings
static int SumCompare (const char *s1, const char *s2);
// Check for exceed num of changes
static int fim_check_changes (int saved_frequency, long saved_time, Eventinfo *lf);
// Send control message to wazuhdb
static int fim_control_msg (char *key, time_t value, Eventinfo *lf, _sdb *sdb);
//Update field date at last event generated
int fim_update_date (char *file, Eventinfo *lf, _sdb *sdb);
// Clean for old entries
int fim_database_clean (Eventinfo *lf, _sdb *sdb);
// Clean sdb memory
void sdb_clean(_sdb *localsdb);
// Get timestamp for last scan from wazuhdb
int fim_get_scantime (long *ts, Eventinfo *lf, _sdb *sdb);

// Process fim alert
static int fim_process_alert(_sdb *sdb, Eventinfo *lf, cJSON *event);

// Generate fim alert
static int fim_generate_alert(_sdb *sdb, Eventinfo *lf, char *mode, char *event_type,
        time_t event_time, cJSON *attributes, cJSON *old_attributes, cJSON *audit);

// Mutexes
static pthread_mutex_t control_msg_mutex = PTHREAD_MUTEX_INITIALIZER;


// Initialize the necessary information to process the syscheck information
int fim_init(void) {
    //Create hash table for agent information
    fim_agentinfo = OSHash_Create();
    if (fim_agentinfo == NULL) return 0;
    return 1;
}

// Initialize the necessary information to process the syscheck information
void sdb_init(_sdb *localsdb, OSDecoderInfo *fim_decoder) {
    localsdb->db_err = 0;
    localsdb->socket = -1;

    sdb_clean(localsdb);

    // Create decoder
    fim_decoder->id = getDecoderfromlist(SYSCHECK_MOD);
    fim_decoder->name = SYSCHECK_MOD;
    fim_decoder->type = OSSEC_RL;
    fim_decoder->fts = 0;

    os_calloc(Config.decoder_order_size, sizeof(char *), fim_decoder->fields);
    fim_decoder->fields[FIM_FILE] = "file";
    fim_decoder->fields[FIM_SIZE] = "size";
    fim_decoder->fields[FIM_PERM] = "perm";
    fim_decoder->fields[FIM_UID] = "uid";
    fim_decoder->fields[FIM_GID] = "gid";
    fim_decoder->fields[FIM_MD5] = "md5";
    fim_decoder->fields[FIM_SHA1] = "sha1";
    fim_decoder->fields[FIM_UNAME] = "uname";
    fim_decoder->fields[FIM_GNAME] = "gname";
    fim_decoder->fields[FIM_MTIME] = "mtime";
    fim_decoder->fields[FIM_INODE] = "inode";
    fim_decoder->fields[FIM_SHA256] = "sha256";
    fim_decoder->fields[FIM_DIFF] = "changed_content";
    fim_decoder->fields[FIM_ATTRS] = "win_attributes";
    fim_decoder->fields[FIM_CHFIELDS] = "changed_fields";
    fim_decoder->fields[FIM_TAG] = "tag";
    fim_decoder->fields[FIM_SYM_PATH] = "symbolic_path";

    fim_decoder->fields[FIM_USER_ID] = "user_id";
    fim_decoder->fields[FIM_USER_NAME] = "user_name";
    fim_decoder->fields[FIM_GROUP_ID] = "group_id";
    fim_decoder->fields[FIM_GROUP_NAME] = "group_name";
    fim_decoder->fields[FIM_PROC_NAME] = "process_name";
    fim_decoder->fields[FIM_AUDIT_ID] = "audit_uid";
    fim_decoder->fields[FIM_AUDIT_NAME] = "audit_name";
    fim_decoder->fields[FIM_EFFECTIVE_UID] = "effective_uid";
    fim_decoder->fields[FIM_EFFECTIVE_NAME] = "effective_name";
    fim_decoder->fields[FIM_PPID] = "ppid";
    fim_decoder->fields[FIM_PROC_ID] = "process_id";
}

// Initialize the necessary information to process the syscheck information
void sdb_clean(_sdb *localsdb) {
    *localsdb->comment = '\0';
    *localsdb->size = '\0';
    *localsdb->perm = '\0';
    *localsdb->attrs = '\0';
    *localsdb->sym_path = '\0';
    *localsdb->owner = '\0';
    *localsdb->gowner = '\0';
    *localsdb->md5 = '\0';
    *localsdb->sha1 = '\0';
    *localsdb->sha256 = '\0';
    *localsdb->mtime = '\0';
    *localsdb->inode = '\0';

    // Whodata fields
    *localsdb->user_id = '\0';
    *localsdb->user_name = '\0';
    *localsdb->group_id = '\0';
    *localsdb->group_name = '\0';
    *localsdb->process_name = '\0';
    *localsdb->audit_uid = '\0';
    *localsdb->audit_name = '\0';
    *localsdb->effective_uid = '\0';
    *localsdb->effective_name = '\0';
    *localsdb->ppid = '\0';
    *localsdb->process_id = '\0';
}

/* Special decoder for syscheck
 * Not using the default decoding lib for simplicity
 * and to be less resource intensive
 */
int DecodeSyscheck(Eventinfo *lf, _sdb *sdb)
{
    char *c_sum;
    char *w_sum = NULL;
    char *f_name;

    /* Every syscheck message must be in the following format (OSSEC - Wazuh v3.10):
     * 'checksum' 'filename'
     * or
     * 'checksum'!'extradata' 'filename'
     * or
     *                                             |v2.1       |v3.4  |v3.4         |v3.6  |v3.9               |v1.0
     *                                             |->         |->    |->           |->   |->                  |->
     * "size:permision:uid:gid:md5:sha1:uname:gname:mtime:inode:sha256!w:h:o:d:a:t:a:tags:symbolic_path:silent filename\nreportdiff"
     *  ^^^^^^^^^^^^^^^^^^^^^^^^^^^checksum^^^^^^^^^^^^^^^^^^^^^^^^^^^!^^^^^^^^^^^^^^extradata^^^^^^^^^^^^^^^^ filename\n^^^diff^^^
     */

    sdb_clean(sdb);

    f_name = wstr_chr(lf->log, ' ');
    if (f_name == NULL) {
        mdebug2("Scan's control message agent '%s': '%s'", lf->log, lf->agent_id);
        switch (fim_control_msg(lf->log, lf->time.tv_sec, lf, sdb)) {
        case -2:
        case -1:
            return (-1);
        case 0:
            merror(FIM_INVALID_MESSAGE);
            return (-1);
        default:
            return(0);
        }
    }

    // Zero to get the check sum
    *f_name = '\0';
    f_name++;

    //Change in Windows paths all slashes for backslashes for compatibility agent<3.4 with manager>=3.4
    normalize_path(f_name);

    // Get diff
    lf->data = strchr(f_name, '\n');
    if (lf->data) {
        *(lf->data++) = '\0';
        os_strdup(lf->data, lf->diff);
        os_strdup(lf->data, lf->fields[FIM_DIFF].value);
    }

    // Checksum is at the beginning of the log
    c_sum = lf->log;

    // Get w_sum
    if (w_sum = wstr_chr(c_sum, '!'), w_sum) {
        *(w_sum++) = '\0';
    }

    // Search for file changes
    return (fim_db_search(f_name, c_sum, w_sum, lf, sdb));
}


int fim_db_search(char *f_name, char *c_sum, char *w_sum, Eventinfo *lf, _sdb *sdb) {
    int decode_newsum = 0;
    int db_result = 0;
    int changes = 0;
    int i = 0;
    char *ttype[OS_SIZE_128];
    char *wazuhdb_query = NULL;
    char *new_check_sum = NULL;
    char *old_check_sum = NULL;
    char *response = NULL;
    char *check_sum = NULL;
    char *sym_path = NULL;
    sk_sum_t oldsum = { .size = NULL };
    sk_sum_t newsum = { .size = NULL };
    time_t *end_first_scan = NULL;
    time_t end_scan = 0;

    memset(&oldsum, 0, sizeof(sk_sum_t));
    memset(&newsum, 0, sizeof(sk_sum_t));

    os_calloc(OS_SIZE_6144 + 1, sizeof(char), wazuhdb_query);
    os_strdup(c_sum, new_check_sum);

    snprintf(wazuhdb_query, OS_SIZE_6144, "agent %s syscheck load %s", lf->agent_id, f_name);

    os_calloc(OS_SIZE_6144, sizeof(char), response);
    db_result = wdbc_query_ex(&sdb->socket, wazuhdb_query, response, OS_SIZE_6144);

    // Fail trying load info from DDBB

    switch (db_result) {
    case -2:
        merror("FIM decoder: Bad load query: '%s'.", wazuhdb_query);
        // Fallthrough
    case -1:
        os_free(lf->data);
        goto exit_fail;
    }

    if(check_sum = wstr_chr(response, ' '), !check_sum) {
        merror("FIM decoder: Bad response: '%s' '%s'.", wazuhdb_query, response);
        goto exit_fail;
    }
    *(check_sum++) = '\0';

    //extract changes and date_alert fields only available from wazuh_db
    if(sk_decode_extradata(&oldsum, check_sum) > 0) {
        merror("at fim_db_search(): Error decoding agent: '%s' extradata '%s' from '%s'", lf->agent_id, check_sum, f_name);
    }

    os_strdup(check_sum, old_check_sum);
    mdebug2("Agent '%s' File '%s'", lf->agent_id, f_name);
    mdebug2("Agent '%s' Old checksum '%s'", lf->agent_id, old_check_sum);
    mdebug2("Agent '%s' New checksum '%s'", lf->agent_id, new_check_sum);

    // Checksum match, we can just return and keep going
    if (SumCompare(old_check_sum, new_check_sum) == 0) {
        mdebug1("Agent '%s' Alert discarded '%s' same check_sum", lf->agent_id, f_name);
        fim_update_date (f_name, lf, sdb);
        goto exit_ok;
    }

    if (decode_newsum = sk_decode_sum(&newsum, c_sum, w_sum), decode_newsum != -1) {
        InsertWhodata(&newsum, sdb);
    }

    wazuhdb_query[0] = '\0';
    switch (decode_newsum) {
        case 1: // File deleted
            lf->event_type = FIM_DELETED;

            if(!*old_check_sum){
                mdebug2("Agent '%s' Alert already reported (double delete alert)", lf->agent_id);
                goto exit_ok;
            }

            snprintf(wazuhdb_query, OS_SIZE_6144, "agent %s syscheck delete %s",
                    lf->agent_id,
                    f_name
            );

            db_result = wdbc_query_ex(&sdb->socket, wazuhdb_query, response, OS_SIZE_6144);

            switch (db_result) {
            case -2:
                merror("FIM decoder: Bad delete query: '%s'.", wazuhdb_query);
                // Fallthrough
            case -1:
                goto exit_fail;
            }

            mdebug2("Agent '%s' File %s deleted from FIM DDBB", lf->agent_id, f_name);

            break;
        case 0:
            if (*old_check_sum) {
                // File modified
                lf->event_type = FIM_MODIFIED;
                changes = fim_check_changes(oldsum.changes, oldsum.date_alert, lf);
                sk_decode_sum(&oldsum, old_check_sum, NULL);

                // Alert discarded, frequency exceeded
                if (changes == -1) {
                    mdebug1("Agent '%s' Alert discarded '%s' frequency exceeded", lf->agent_id, f_name);
                    goto exit_ok;
                }
            } else {
                // File added
                lf->event_type = FIM_ADDED;
            }

            if (strstr(lf->location, "syscheck-registry")) {
                *ttype = "registry";
            } else {
                *ttype = "file";
            }

            if (newsum.symbolic_path) {
                sym_path = escape_syscheck_field(newsum.symbolic_path);
            }

            snprintf(wazuhdb_query, OS_SIZE_6144, "agent %s syscheck save %s %s!%d:%ld:%s %s",
                    lf->agent_id,
                    *ttype,
                    new_check_sum,
                    changes,
                    lf->time.tv_sec,
                    sym_path ? sym_path : "",
                    f_name
            );
            os_free(sym_path);
            db_result = wdbc_query_ex(&sdb->socket, wazuhdb_query, response, OS_SIZE_6144);

            switch (db_result) {
            case -2:
                merror("FIM decoder: Bad save/update query: '%s'.", wazuhdb_query);
                // Fallthrough
            case -1:
                goto exit_fail;
            }

            mdebug2("Agent '%s' File %s saved/updated in FIM DDBB", lf->agent_id, f_name);

            if(end_first_scan = (time_t*)OSHash_Get_ex(fim_agentinfo, lf->agent_id), end_first_scan == NULL) {
                fim_get_scantime(&end_scan, lf, sdb);
                os_calloc(1, sizeof(time_t), end_first_scan);
                *end_first_scan = end_scan;
                int res;
                if(res = OSHash_Add_ex(fim_agentinfo, lf->agent_id, end_first_scan), res != 2) {
                    os_free(end_first_scan);
                    if(res == 0) {
                        merror("Unable to add scan_info to hash table for agent: %s", lf->agent_id);
                    }
                }
            } else {
                end_scan = *end_first_scan;
            }

            if(lf->event_type == FIM_ADDED) {
                if(end_scan == 0) {
                    mdebug2("Agent '%s' Alert discarded, first scan. File '%s'", lf->agent_id, f_name);
                    goto exit_ok;
                } else if(lf->time.tv_sec < end_scan) {
                    mdebug2("Agent '%s' Alert discarded, first scan (delayed event). File '%s'", lf->agent_id, f_name);
                    goto exit_ok;
                } else if(Config.syscheck_alert_new == 0) {
                    mdebug2("Agent '%s' Alert discarded (alert_new_files = no). File '%s'", lf->agent_id, f_name);
                    goto exit_ok;
                }
            }

            mdebug2("Agent '%s' End end_scan is '%ld' (lf->time: '%ld')", lf->agent_id, end_scan, lf->time.tv_sec);
            break;

        default: // Error in fim check sum
            mwarn("at fim_db_search: Agent '%s' Couldn't decode fim sum '%s' from file '%s'.",
                    lf->agent_id, new_check_sum, f_name);
            goto exit_fail;
    }

    if (!newsum.silent) {
        sk_fill_event(lf, f_name, &newsum);

        /* Dyanmic Fields */
        lf->nfields = FIM_NFIELDS;
        for (i = 0; i < FIM_NFIELDS; i++) {
            os_strdup(lf->decoder_info->fields[i], lf->fields[i].key);
        }

        if(fim_alert(f_name, &oldsum, &newsum, lf, sdb) == -1) {
            //No changes in checksum
            goto exit_ok;
        }
        sk_sum_clean(&newsum);
        sk_sum_clean(&oldsum);
        os_free(response);
        os_free(new_check_sum);
        os_free(old_check_sum);
        os_free(wazuhdb_query);

        return (1);
    } else {
        mdebug2("Ignoring FIM event on '%s'.", f_name);
    }

exit_ok:
    sk_sum_clean(&newsum);
    sk_sum_clean(&oldsum);
    os_free(response);
    os_free(new_check_sum);
    os_free(old_check_sum);
    os_free(wazuhdb_query);
    return (0);

exit_fail:
    sk_sum_clean(&newsum);
    sk_sum_clean(&oldsum);
    os_free(response);
    os_free(new_check_sum);
    os_free(old_check_sum);
    os_free(wazuhdb_query);
    return (-1);
}

int fim_alert (char *f_name, sk_sum_t *oldsum, sk_sum_t *newsum, Eventinfo *lf, _sdb *localsdb) {
    int changes = 0;
    char msg_type[OS_FLSIZE];

    switch (lf->event_type) {
        case FIM_DELETED:
            snprintf(msg_type, sizeof(msg_type), "was deleted.");
            lf->decoder_info->id = getDecoderfromlist(SYSCHECK_DEL);
            lf->decoder_syscheck_id = lf->decoder_info->id;
            lf->decoder_info->name = SYSCHECK_MOD;
            changes=1;
            break;
        case FIM_ADDED:
            snprintf(msg_type, sizeof(msg_type), "was added.");
            lf->decoder_info->id = getDecoderfromlist(SYSCHECK_NEW);
            lf->decoder_syscheck_id = lf->decoder_info->id;
            lf->decoder_info->name = SYSCHECK_NEW;
            changes=1;
            break;
        case FIM_MODIFIED:
            snprintf(msg_type, sizeof(msg_type), "checksum changed.");
            lf->decoder_info->id = getDecoderfromlist(SYSCHECK_MOD);
            lf->decoder_syscheck_id = lf->decoder_info->id;
            lf->decoder_info->name = SYSCHECK_MOD;
            if (oldsum->size && newsum->size) {
                if (strcmp(oldsum->size, newsum->size) == 0) {
                    localsdb->size[0] = '\0';
                } else {
                    changes = 1;
                    wm_strcat(&lf->fields[FIM_CHFIELDS].value, "size", ',');
                    snprintf(localsdb->size, OS_FLSIZE,
                             "Size changed from '%s' to '%s'\n",
                             oldsum->size, newsum->size);

                    os_strdup(oldsum->size, lf->size_before);
                }
            }

            /* Permission message */
            if (oldsum->perm && newsum->perm) {
                if (oldsum->perm == newsum->perm) {
                    localsdb->perm[0] = '\0';
                } else if (oldsum->perm > 0 && newsum->perm > 0) {
                    changes = 1;
                    wm_strcat(&lf->fields[FIM_CHFIELDS].value, "perm", ',');
                    char opstr[10];
                    char npstr[10];
                    lf->perm_before =  agent_file_perm(oldsum->perm);
                    char *new_perm =  agent_file_perm(newsum->perm);

                    strncpy(opstr, lf->perm_before, sizeof(opstr) - 1);
                    strncpy(npstr, new_perm, sizeof(npstr) - 1);
                    free(new_perm);

                    opstr[9] = npstr[9] = '\0';
                    snprintf(localsdb->perm, OS_FLSIZE, "Permissions changed from "
                             "'%9.9s' to '%9.9s'\n", opstr, npstr);
                }
            } else if (oldsum->win_perm && newsum->win_perm) { // Check for Windows permissions
                if (!strcmp(oldsum->win_perm, newsum->win_perm)) {
                    localsdb->perm[0] = '\0';
                } else if (*oldsum->win_perm != '\0' && *newsum->win_perm != '\0') {
                    changes = 1;
                    wm_strcat(&lf->fields[FIM_CHFIELDS].value, "perm", ',');
                    if (!decode_win_permissions(localsdb->perm, OS_FLSIZE, newsum->win_perm, 1, NULL)) {
                        localsdb->perm[0] = '\0';
                    }

                    os_strdup(oldsum->win_perm, lf->win_perm_before);
                }
            }

            /* Ownership message */
            if (newsum->uid && oldsum->uid) {
                if (strcmp(newsum->uid, oldsum->uid) == 0) {
                    localsdb->owner[0] = '\0';
                } else {
                    changes = 1;
                    wm_strcat(&lf->fields[FIM_CHFIELDS].value, "uid", ',');
                    if (oldsum->uname && newsum->uname) {
                        snprintf(localsdb->owner, OS_FLSIZE, "Ownership was '%s (%s)', now it is '%s (%s)'\n", oldsum->uname, oldsum->uid, newsum->uname, newsum->uid);
                        os_strdup(oldsum->uname, lf->uname_before);
                    } else {
                        snprintf(localsdb->owner, OS_FLSIZE, "Ownership was '%s', now it is '%s'\n", oldsum->uid, newsum->uid);
                    }
                    os_strdup(oldsum->uid, lf->owner_before);
                }
            }

            /* Group ownership message */
            if (newsum->gid && oldsum->gid) {
                if (strcmp(newsum->gid, oldsum->gid) == 0) {
                    localsdb->gowner[0] = '\0';
                } else {
                    changes = 1;
                    wm_strcat(&lf->fields[FIM_CHFIELDS].value, "gid", ',');
                    if (oldsum->gname && newsum->gname) {
                        snprintf(localsdb->gowner, OS_FLSIZE, "Group ownership was '%s (%s)', now it is '%s (%s)'\n", oldsum->gname, oldsum->gid, newsum->gname, newsum->gid);
                        os_strdup(oldsum->gname, lf->gname_before);
                    } else {
                        snprintf(localsdb->gowner, OS_FLSIZE, "Group ownership was '%s', now it is '%s'\n", oldsum->gid, newsum->gid);
                    }
                    os_strdup(oldsum->gid, lf->gowner_before);
                }
            }
            /* MD5 message */
            if (!*newsum->md5 || !*oldsum->md5 || strcmp(newsum->md5, oldsum->md5) == 0) {
                localsdb->md5[0] = '\0';
            } else {
                changes = 1;
                wm_strcat(&lf->fields[FIM_CHFIELDS].value, "md5", ',');
                snprintf(localsdb->md5, OS_FLSIZE, "Old md5sum was: '%s'\nNew md5sum is : '%s'\n",
                         oldsum->md5, newsum->md5);
                os_strdup(oldsum->md5, lf->md5_before);
            }

            /* SHA-1 message */
            if (!*newsum->sha1 || !*oldsum->sha1 || strcmp(newsum->sha1, oldsum->sha1) == 0) {
                localsdb->sha1[0] = '\0';
            } else {
                changes = 1;
                wm_strcat(&lf->fields[FIM_CHFIELDS].value, "sha1", ',');
                snprintf(localsdb->sha1, OS_FLSIZE, "Old sha1sum was: '%s'\nNew sha1sum is : '%s'\n",
                         oldsum->sha1, newsum->sha1);
                os_strdup(oldsum->sha1, lf->sha1_before);
            }

            /* SHA-256 message */
            if(newsum->sha256 && newsum->sha256[0] != '\0')
            {
                if(oldsum->sha256) {
                    if (strcmp(newsum->sha256, oldsum->sha256) == 0) {
                        localsdb->sha256[0] = '\0';
                    } else {
                        changes = 1;
                        wm_strcat(&lf->fields[FIM_CHFIELDS].value, "sha256", ',');
                        snprintf(localsdb->sha256, OS_FLSIZE, "Old sha256sum was: '%s'\nNew sha256sum is : '%s'\n",
                                oldsum->sha256, newsum->sha256);
                        os_strdup(oldsum->sha256, lf->sha256_before);
                    }
                } else {
                    changes = 1;
                    wm_strcat(&lf->fields[FIM_CHFIELDS].value, "sha256", ',');
                    snprintf(localsdb->sha256, OS_FLSIZE, "New sha256sum is : '%s'\n", newsum->sha256);
                }
            } else {
                localsdb->sha256[0] = '\0';
            }

            /* Modification time message */
            if (oldsum->mtime && newsum->mtime && oldsum->mtime != newsum->mtime) {
                changes = 1;
                wm_strcat(&lf->fields[FIM_CHFIELDS].value, "mtime", ',');
                char *old_ctime = strdup(ctime(&oldsum->mtime));
                char *new_ctime = strdup(ctime(&newsum->mtime));
                old_ctime[strlen(old_ctime) - 1] = '\0';
                new_ctime[strlen(new_ctime) - 1] = '\0';

                snprintf(localsdb->mtime, OS_FLSIZE, "Old modification time was: '%s', now it is '%s'\n", old_ctime, new_ctime);
                lf->mtime_before = oldsum->mtime;
                os_free(old_ctime);
                os_free(new_ctime);
            } else {
                localsdb->mtime[0] = '\0';
            }

            /* Inode message */
            if (oldsum->inode && newsum->inode && oldsum->inode != newsum->inode) {
                changes = 1;
                wm_strcat(&lf->fields[FIM_CHFIELDS].value, "inode", ',');
                snprintf(localsdb->inode, OS_FLSIZE, "Old inode was: '%ld', now it is '%ld'\n", oldsum->inode, newsum->inode);
                lf->inode_before = oldsum->inode;
            } else {
                localsdb->inode[0] = '\0';
            }

            /* Attributes message */
            if (oldsum->attrs && newsum->attrs && oldsum->attrs != newsum->attrs) {
                char *str_attr_before;
                char *str_attr_after;
                changes = 1;
                os_calloc(OS_SIZE_256 + 1, sizeof(char), str_attr_before);
                os_calloc(OS_SIZE_256 + 1, sizeof(char), str_attr_after);
                decode_win_attributes(str_attr_before, oldsum->attrs);
                decode_win_attributes(str_attr_after, newsum->attrs);
                wm_strcat(&lf->fields[FIM_ATTRS].value, "attributes", ',');
                snprintf(localsdb->attrs, OS_SIZE_1024, "Old attributes were: '%s'\nNow they are '%s'\n", str_attr_before, str_attr_after);
                lf->attrs_before = oldsum->attrs;
                free(str_attr_before);
                free(str_attr_after);
            } else {
                localsdb->attrs[0] = '\0';
            }

            break;
        default:
            return (-1);
            break;
    }

    /* Symbolic path message */
    if (newsum->symbolic_path && *newsum->symbolic_path) {
        snprintf(localsdb->sym_path, OS_FLSIZE, "Symbolic path: '%s'.\n", newsum->symbolic_path);
    } else {
        *localsdb->sym_path = '\0';
    }

    // Provide information about the file
    snprintf(localsdb->comment, OS_MAXSTR, "File"
            " '%.756s' "
            "%s\n"
            "%s"
            "%s"
            "%s"
            "%s"
            "%s"
            "%s"
            "%s"
            "%s"
            "%s"
            "%s"
            "%s",
            f_name,
            msg_type,
            localsdb->sym_path,
            localsdb->size,
            localsdb->perm,
            localsdb->owner,
            localsdb->gowner,
            localsdb->md5,
            localsdb->sha1,
            localsdb->sha256,
            localsdb->attrs,
            localsdb->mtime,
            localsdb->inode
    );
    if(!changes) {
        os_free(lf->data);
        return(-1);
    } else {
        wm_strcat(&lf->fields[FIM_CHFIELDS].value, ",", '\0');
    }

    // Create a new log message
    free(lf->full_log);
    os_strdup(localsdb->comment, lf->full_log);
    lf->log = lf->full_log;

    return (0);
}

void InsertWhodata(const sk_sum_t * sum, _sdb *sdb) {
    // Whodata user
    if(sum->wdata.user_id && sum->wdata.user_name && *sum->wdata.user_id != '\0') {
        snprintf(sdb->user_name, OS_FLSIZE, "(Audit) User: '%s (%s)'\n",
                sum->wdata.user_name, sum->wdata.user_id);
    } else {
        *sdb->user_name = '\0';
    }

    // Whodata effective user
    if(sum->wdata.effective_uid && sum->wdata.effective_name && *sum->wdata.effective_uid != '\0') {
        snprintf(sdb->effective_name, OS_FLSIZE, "(Audit) Effective user: '%s (%s)'\n",
                sum->wdata.effective_name, sum->wdata.effective_uid);
    } else {
        *sdb->effective_name = '\0';
    }

    // Whodata Audit user
    if(sum->wdata.audit_uid && sum->wdata.audit_name && *sum->wdata.audit_uid != '\0') {
        snprintf(sdb->audit_name, OS_FLSIZE, "(Audit) Login user: '%s (%s)'\n",
                sum->wdata.audit_name, sum->wdata.audit_uid);
    } else {
        *sdb->audit_name = '\0';
    }

    // Whodata Group
    if(sum->wdata.group_id && sum->wdata.group_name && *sum->wdata.group_id != '\0') {
        snprintf(sdb->group_name, OS_FLSIZE, "(Audit) Group: '%s (%s)'\n",
                sum->wdata.group_name, sum->wdata.group_id);
    } else {
        *sdb->group_name = '\0';
    }

    // Whodata process
    if(sum->wdata.process_id && *sum->wdata.process_id != '\0' && strcmp(sum->wdata.process_id, "0")) {
        snprintf(sdb->process_id, OS_FLSIZE, "(Audit) Process id: '%s'\n",
                sum->wdata.process_id);
    } else {
        *sdb->process_id = '\0';
    }

    if(sum->wdata.process_name && *sum->wdata.process_name != '\0') {
        snprintf(sdb->process_name, OS_FLSIZE, "(Audit) Process name: '%s'\n",
                sum->wdata.process_name);
    } else {
        *sdb->process_name = '\0';
    }
}


// Compare the first common fields between sum strings
int SumCompare(const char *s1, const char *s2) {
    unsigned int longs1;
    unsigned int longs2;

    longs1 = strlen(s1);
    longs2 = strlen(s2);

    if(longs1 != longs2) {
        return 1;
    }

    const char *ptr1 = strchr(s1, ':');
    const char *ptr2 = strchr(s2, ':');
    size_t size1;
    size_t size2;

    while (ptr1 && ptr2) {
        ptr1 = strchr(ptr1 + 1, ':');
        ptr2 = strchr(ptr2 + 1, ':');
    }

    size1 = ptr1 ? (size_t)(ptr1 - s1) : longs1;
    size2 = ptr2 ? (size_t)(ptr2 - s2) : longs2;

    return size1 == size2 ? strncmp(s1, s2, size1) : 1;
}

int fim_check_changes (int saved_frequency, long saved_time, Eventinfo *lf) {
    int freq = 1;

    if (!Config.syscheck_auto_ignore) {
        freq = 1;
    } else {
        if (lf->time.tv_sec - saved_time < Config.syscheck_ignore_time) {
            if (saved_frequency >= Config.syscheck_ignore_frequency) {
                // No send alert
                freq = -1;
            }
            else {
                freq = saved_frequency + 1;
            }
        }
    }

    return freq;
}

int fim_control_msg(char *key, time_t value, Eventinfo *lf, _sdb *sdb) {
    char *wazuhdb_query = NULL;
    char *response = NULL;
    char *msg = NULL;
    int db_result;
    int result;
    time_t *ts_end;

    os_calloc(OS_SIZE_128, sizeof(char), msg);

    // If we don't have a valid syscheck message, it may be a scan control message
    if(strcmp(key, HC_FIM_DB_SFS) == 0) {
        snprintf(msg, OS_SIZE_128, "first_start");
    }
    if(strcmp(key, HC_FIM_DB_EFS) == 0) {
        snprintf(msg, OS_SIZE_128, "first_end");
    }
    if(strcmp(key, HC_FIM_DB_SS) == 0) {
        snprintf(msg, OS_SIZE_128, "start_scan");
    }
    if(strcmp(key, HC_FIM_DB_ES) == 0) {
        snprintf(msg, OS_SIZE_128, "end_scan");
    }
    if(strcmp(key, HC_SK_DB_COMPLETED) == 0) {
        snprintf(msg, OS_SIZE_128, "end_scan");
    }

    if (*msg != '\0') {
        os_calloc(OS_SIZE_6144 + 1, sizeof(char), wazuhdb_query);

        snprintf(wazuhdb_query, OS_SIZE_6144, "agent %s syscheck scan_info_update %s %ld",
                lf->agent_id,
                msg,
                (long int)value
        );

        os_calloc(OS_SIZE_6144, sizeof(char), response);
        db_result = wdbc_query_ex(&sdb->socket, wazuhdb_query, response, OS_SIZE_6144);

        switch (db_result) {
        case -2:
            merror("FIM decoder: Bad result from scan_info query: '%s'.", wazuhdb_query);
            // Fallthrough
        case -1:
            os_free(wazuhdb_query);
            os_free(response);
            os_free(msg);
            return db_result;
        }

        // If end first scan store timestamp in a hash table
        w_mutex_lock(&control_msg_mutex);
        if(strcmp(key, HC_FIM_DB_EFS) == 0 || strcmp(key, HC_FIM_DB_ES) == 0 ||
                strcmp(key, HC_SK_DB_COMPLETED) == 0) {
            if (ts_end = (time_t *) OSHash_Get_ex(fim_agentinfo, lf->agent_id),
                    !ts_end) {
                os_calloc(1, sizeof(time_t), ts_end);
                *ts_end = value + 2;

                if (result = OSHash_Add_ex(fim_agentinfo, lf->agent_id, ts_end), result != 2) {
                    os_free(ts_end);
                    merror("Unable to add last scan_info to hash table for agent: %s. Error: %d.",
                            lf->agent_id, result);
                }
            }
            else {
                *ts_end = value;
                if (!OSHash_Update_ex(fim_agentinfo, lf->agent_id, ts_end)) {
                    os_free(ts_end);
                    merror("Unable to update metadata to hash table for agent: %s",
                            lf->agent_id);
                }
            }
        }
        w_mutex_unlock(&control_msg_mutex);

        // Start scan 3rd_check=2nd_check 2nd_check=1st_check 1st_check=value
        if (strcmp(key, HC_FIM_DB_SFS) == 0) {
            snprintf(wazuhdb_query, OS_SIZE_6144, "agent %s syscheck control %ld",
                    lf->agent_id,
                    (long int)value
            );

            db_result = wdbc_query_ex(&sdb->socket, wazuhdb_query, response, OS_SIZE_6144);

            switch (db_result) {
            case -2:
                merror("FIM decoder: Bad result from checks control query: '%s'.", wazuhdb_query);
                // Fallthrough
            case -1:
                os_free(wazuhdb_query);
                os_free(response);
                os_free(msg);
                return db_result;
            }
        }

        // At the end of first scan check and clean DB
        if (strcmp(key, HC_FIM_DB_EFS) == 0) {
            fim_database_clean(lf, sdb);
        }

        os_free(wazuhdb_query);
        os_free(response);
        os_free(msg);
        return (1);
    }

    os_free(msg);
    return (0);
}

int fim_update_date (char *file, Eventinfo *lf, _sdb *sdb) {
    char *wazuhdb_query = NULL;
    char *response = NULL;
    int db_result;

    os_calloc(OS_SIZE_6144 + 1, sizeof(char), wazuhdb_query);

    snprintf(wazuhdb_query, OS_SIZE_6144, "agent %s syscheck updatedate %s",
            lf->agent_id,
            file
    );

    os_calloc(OS_SIZE_6144, sizeof(char), response);
    db_result = wdbc_query_ex(&sdb->socket, wazuhdb_query, response, OS_SIZE_6144);

    switch (db_result) {
    case -2:
        merror("FIM decoder: Bad result updating date field: '%s'.", wazuhdb_query);
        // Fallthrough
    case -1:
        os_free(wazuhdb_query);
        os_free(response);
        return (-1);
    }

    mdebug2("FIM Agent '%s' file %s update timestamp for last event", lf->agent_id, file);

    os_free(wazuhdb_query);
    os_free(response);
    return (1);
}

int fim_database_clean (Eventinfo *lf, _sdb *sdb) {
    // If any entry has a date less than last_check it should be deleted.
    char *wazuhdb_query = NULL;
    char *response = NULL;
    int db_result;

    os_calloc(OS_SIZE_6144 + 1, sizeof(char), wazuhdb_query);

    snprintf(wazuhdb_query, OS_SIZE_6144, "agent %s syscheck cleandb ",
            lf->agent_id
    );

    os_calloc(OS_SIZE_6144, sizeof(char), response);
    db_result = wdbc_query_ex(&sdb->socket, wazuhdb_query, response, OS_SIZE_6144);

    switch (db_result) {
    case -2:
        merror("FIM decoder: Bad result from cleandb query: '%s'.", wazuhdb_query);
        // Fallthrough
    case -1:
        os_free(wazuhdb_query);
        os_free(response);
        return (-1);
    }

    mdebug2("Agent '%s' FIM database has been cleaned", lf->agent_id);

    os_free(wazuhdb_query);
    os_free(response);
    return (1);

}

int fim_get_scantime (long *ts, Eventinfo *lf, _sdb *sdb) {
    char *wazuhdb_query = NULL;
    char *response = NULL;
    char *output;
    int db_result;

    os_calloc(OS_SIZE_6144 + 1, sizeof(char), wazuhdb_query);

    snprintf(wazuhdb_query, OS_SIZE_6144, "agent %s syscheck scan_info_get end_scan",
            lf->agent_id
    );

    os_calloc(OS_SIZE_6144, sizeof(char), response);
    db_result = wdbc_query_ex(&sdb->socket, wazuhdb_query, response, OS_SIZE_6144);

    switch (db_result) {
    case -2:
        merror("FIM decoder: Bad result getting scan date '%s'.", wazuhdb_query);
        // Fallthrough
    case -1:
        os_free(wazuhdb_query);
        os_free(response);
        return (-1);
    }

    output = strchr(response, ' ');
    *(output++) = '\0';

    *ts = atol(output);

    mdebug2("Agent '%s' FIM end_scan '%ld'", lf->agent_id, *ts);

    os_free(wazuhdb_query);
    os_free(response);
    return (1);
}


int decode_fim_event(_sdb *sdb, Eventinfo *lf) {
    /* Every syscheck message must be in the following JSON format, as of agent version v3.11
     * {
     *   type:                  "event"
     *   data: {
     *     path:                string
     *     mode:                "scheduled"|"real-time"|"whodata"
     *     type:                "added"|"deleted"|"modified"
     *     timestamp:           number
     *     changed_attributes: [
     *       "size"
     *       "permission"
     *       "uid"
     *       "user_name"
     *       "gid"
     *       "group_name"
     *       "mtime"
     *       "inode"
     *       "md5"
     *       "sha1"
     *       "sha256"
     *     ]
     *     tags:                string
     *     content_changes:     string
     *     old_attributes: {
     *       type:              "file"|"registry"
     *       size:              number
     *       perm:              string
     *       user_name:         string
     *       group_name:        string
     *       uid:               string
     *       gid:               string
     *       inode:             number
     *       mtime:             number
     *       hash_md5:          string
     *       hash_sha1:         string
     *       hash_sha256:       string
     *       win_attributes:    string
     *       symlink_path:      string
     *       checksum:          string
     *     }
     *     attributes: {
     *       type:              "file"|"registry"
     *       size:              number
     *       perm:              string
     *       user_name:         string
     *       group_name:        string
     *       uid:               string
     *       gid:               string
     *       inode:             number
     *       mtime:             number
     *       hash_md5:          string
     *       hash_sha1:         string
     *       hash_sha256:       string
     *       win_attributes:    string
     *       symlink_path:      string
     *       checksum:          string
     *     }
     *     audit: {
     *       user_id:           string
     *       user_name:         string
     *       group_id:          string
     *       group_name:        string
     *       process_name:      string
     *       audit_uid:         string
     *       audit_name:        string
     *       effective_uid:     string
     *       effective_name:    string
     *       ppid:              number
     *       process_id:        number
     *     }
     *   }
     * }
     */

    cJSON *root_json = NULL;
    int retval = 0;

    if (root_json = cJSON_Parse(lf->log), !root_json) {
        merror("Malformed FIM JSON event");
        return retval;
    }

    minfo("%s", lf->log);

    char * type = cJSON_GetStringValue(cJSON_GetObjectItem(root_json, "type"));
    cJSON * data = cJSON_GetObjectItem(root_json, "data");

    if (type != NULL && data != NULL) {
        if (strcmp(type, "event") == 0) {
            fim_process_alert(sdb, lf, data);
            retval = 1;
        }
        if (strcmp(type, "scan_info") == 0) {
            // process scan info message
            retval = 1;
        }
    } else {
        merror("Invalid FIM event");
        return retval;
    }

    cJSON_Delete(root_json);
    return retval;
}


static int fim_process_alert(_sdb * sdb, Eventinfo *lf, cJSON * event) {
    cJSON *attributes = NULL;
    cJSON *old_attributes = NULL;
    cJSON *audit = NULL;
    cJSON *object = NULL;
    char *mode = NULL;
    char *event_type = NULL;
    time_t event_time;

    cJSON_ArrayForEach(object, event) {
        if (object->string == NULL) {
            mdebug1("FIM event contains an item with no key.");
            return -1;
        }

        switch (object->type) {
        case cJSON_Number:
            if (strcmp(object->string, "timestamp") == 0) {
                event_time = (time_t)object->valuedouble;
            }

<<<<<<< HEAD
            break;
=======
    object = cJSON_GetObjectItem(event, "type");
    if (object && object->valuestring) {
        event_type = object->valuestring;
        if (strcmp("added", event_type) == 0) {
            lf->event_type = FIM_ADDED;
        } else if (strcmp("modified", event_type) == 0) {
            lf->event_type = FIM_MODIFIED;
        } else if (strcmp("deleted", event_type) == 0) {
            lf->event_type = FIM_DELETED;
        }
    }
>>>>>>> 5a0612fd

        case cJSON_String:
            if (strcmp(object->string, "path") == 0) {
                os_strdup(object->valuestring, lf->filename);
                os_strdup(object->valuestring, lf->fields[FIM_FILE].value);
            } else if (strcmp(object->string, "mode") == 0) {
                mode = object->valuestring;
            } else if (strcmp(object->string, "type") == 0) {
                event_type = object->valuestring;
            } else if (strcmp(object->string, "tags") == 0) {
                os_strdup(object->valuestring, lf->fields[FIM_TAG].value);
                os_strdup(object->valuestring, lf->sk_tag);
            } else if (strcmp(object->string, "content_changes") == 0) {
                os_strdup(object->valuestring, lf->fields[FIM_DIFF].value);
            }

            break;

        case cJSON_Array:
            if (strcmp(object->string, "changed_attributes") == 0) {
                cJSON *item;

                cJSON_ArrayForEach(item, object) {
                    wm_strcat(&lf->fields[FIM_CHFIELDS].value, item->valuestring, ',');
                }
            }

            break;

        case cJSON_Object:
            if (strcmp(object->string, "attributes") == 0) {
                attributes = object;
            } else if (strcmp(object->string, "old_attributes") == 0) {
                old_attributes = object;
            } else if (strcmp(object->string, "audit") == 0) {
                audit = object;
            }

            break;
        }
    }

    fim_generate_alert(sdb, lf, mode, event_type, event_time, attributes, old_attributes, audit);

    return 0;
}


static int fim_generate_alert(_sdb * sdb, Eventinfo *lf, char *mode, char *event_type,
    time_t event_time, cJSON *attributes, cJSON *old_attributes, cJSON *audit) {

    cJSON *object = NULL;
    char change_size[OS_FLSIZE + 1] = {'\0'};
    char change_perm[OS_SIZE_20480 + 1] = {'\0'};
    char change_owner[OS_FLSIZE + 1] = {'\0'};
    char change_gowner[OS_FLSIZE + 1] = {'\0'};
    char change_md5[OS_FLSIZE + 1] = {'\0'};
    char change_sha1[OS_FLSIZE + 1] = {'\0'};
    char change_sha256[OS_FLSIZE + 1] = {'\0'};
    char change_mtime[OS_FLSIZE + 1] = {'\0'};
    char change_inode[OS_FLSIZE + 1] = {'\0'};
    char change_win_attributes[OS_SIZE_256 + 1] = {'\0'};
    int db_result = 0;
    int it;

    /* Dynamic Fields */
    lf->nfields = FIM_NFIELDS;
    for (it = 0; it < FIM_NFIELDS; it++) {
        os_strdup(lf->decoder_info->fields[it], lf->fields[it].key);
    }

    cJSON_ArrayForEach(object, attributes) {
        if (object->string == NULL) {
            mdebug1("FIM attribute set contains an item with no key.");
            return -1;
        }

        switch (object->type) {
        case cJSON_Number:
            if (strcmp(object->string, "size") == 0) {
                os_calloc(OS_SIZE_32, sizeof(char), lf->fields[FIM_SIZE].value);
                snprintf(lf->fields[FIM_SIZE].value, OS_SIZE_32, "%ld", (long)object->valuedouble);
                os_strdup(lf->fields[FIM_SIZE].value, lf->size_after);
            } else if (strcmp(object->string, "inode") == 0) {
                os_calloc(OS_SIZE_32, sizeof(char), lf->fields[FIM_INODE].value);
                snprintf(lf->fields[FIM_INODE].value, OS_SIZE_32, "%ld", (long)object->valuedouble);
                lf->inode_after = (long)object->valuedouble;
            } else if (strcmp(object->string, "mtime") == 0) {
                os_calloc(OS_SIZE_16, sizeof(char), lf->fields[FIM_MTIME].value);
                snprintf(lf->fields[FIM_MTIME].value, OS_SIZE_16, "%d", object->valueint);
                lf->mtime_after = (long)object->valuedouble;
            }

            break;

        case cJSON_String:
            if (strcmp(object->string, "perm") == 0) {
                os_strdup(object->valuestring, lf->fields[FIM_PERM].value);
                os_strdup(object->valuestring, lf->perm_after);
            } else if (strcmp(object->string, "user_name") == 0) {
                os_strdup(object->valuestring, lf->fields[FIM_UNAME].value);
                os_strdup(object->valuestring, lf->uname_after);
            } else if (strcmp(object->string, "group_name") == 0) {
                os_strdup(object->valuestring, lf->fields[FIM_GNAME].value);
                os_strdup(object->valuestring, lf->gname_after);
            } else if (strcmp(object->string, "uid") == 0) {
                os_strdup(object->valuestring, lf->fields[FIM_UID].value);
                os_strdup(object->valuestring, lf->owner_after);
            } else if (strcmp(object->string, "gid") == 0) {
                os_strdup(object->valuestring, lf->fields[FIM_GID].value);
                os_strdup(object->valuestring, lf->gowner_after);
            } else if (strcmp(object->string, "hash_md5") == 0) {
                os_strdup(object->valuestring, lf->fields[FIM_MD5].value);
                os_strdup(object->valuestring, lf->md5_after);
            } else if (strcmp(object->string, "hash_sha1") == 0) {
                os_strdup(object->valuestring, lf->fields[FIM_SHA1].value);
                os_strdup(object->valuestring, lf->sha1_after);
            } else if (strcmp(object->string, "hash_sha256") == 0) {
                os_strdup(object->valuestring, lf->fields[FIM_SHA256].value);
                os_strdup(object->valuestring, lf->sha256_after);
            } else if (strcmp(object->string, "win_attributes") == 0) {
                os_strdup(object->valuestring, lf->win_perm_after);
            } else if (strcmp(object->string, "symlink_path") == 0) {
                os_strdup(object->valuestring, lf->fields[FIM_SYM_PATH].value);
            }
        }
    }

    cJSON_ArrayForEach(object, old_attributes) {
        if (object->string == NULL) {
            mdebug1("FIM old attribute set contains an item with no key.");
            return -1;
        }

        switch (object->type) {
        case cJSON_Number:
            if (strcmp(object->string, "size") == 0) {
                os_calloc(OS_SIZE_32, sizeof(char), lf->size_before);
                snprintf(lf->size_before, OS_SIZE_32, "%ld", (long)object->valuedouble);
                snprintf(change_size, OS_FLSIZE + 1, "Size changed from '%s' to '%s'\n", lf->size_before, lf->size_after);
            } else if (strcmp(object->string, "inode") == 0) {
                lf->inode_before = (long)object->valuedouble;
                snprintf(change_inode, OS_FLSIZE, "Old inode was: '%ld', now it is '%ld'\n", lf->inode_before, lf->inode_after);
            } else if (strcmp(object->string, "mtime") == 0) {
                lf->mtime_before = (long)object->valuedouble;
                snprintf(change_mtime, OS_FLSIZE, "Old modification time was: '%ld', now it is '%ld'\n", lf->mtime_before, lf->mtime_after);
            }

            break;

        case cJSON_String:
            if (strcmp(object->string, "perm") == 0) {
                os_strdup(object->valuestring, lf->perm_before);
                snprintf(change_perm, OS_SIZE_20480 + 1, "Permissions changed from '%s' to '%s'\n", lf->perm_before ? lf->perm_before : "", lf->perm_after ? lf->perm_after : "");
            } else if (strcmp(object->string, "user_name") == 0) {
                // TODO: This depends on the order of the JSON objects
                os_strdup(object->valuestring, lf->uname_before);
                snprintf(change_owner, OS_FLSIZE + 1, "Ownership was '%s (%s)', now it is '%s (%s)'\n", lf->uname_before, lf->owner_before, lf->uname_after, lf->owner_after);
            } else if (strcmp(object->string, "group_name") == 0) {
                // TODO: This depends on the order of the JSON objects
                os_strdup(object->valuestring, lf->gname_before);
                snprintf(change_gowner, OS_FLSIZE + 1, "Group ownership was '%s (%s)', now it is '%s (%s)'\n", lf->gname_before, lf->gowner_before, lf->gname_after, lf->gowner_after);
            } else if (strcmp(object->string, "uid") == 0) {
                os_strdup(object->valuestring, lf->owner_before);
            } else if (strcmp(object->string, "gid") == 0) {
                os_strdup(object->valuestring, lf->gowner_before);
            } else if (strcmp(object->string, "hash_md5") == 0) {
                os_strdup(object->valuestring, lf->md5_before);
                snprintf(change_md5, OS_FLSIZE + 1, "Old md5sum was: '%s'\nNew md5sum is : '%s'\n", lf->md5_before, lf->md5_after);
            } else if (strcmp(object->string, "hash_sha1") == 0) {
                os_strdup(object->valuestring, lf->sha1_before);
                snprintf(change_sha1, OS_FLSIZE + 1, "Old sha1sum was: '%s'\nNew sha1sum is : '%s'\n", lf->sha1_before, lf->sha1_after);
            } else if (strcmp(object->string, "hash_sha256") == 0) {
                os_strdup(object->valuestring, lf->sha256_before);
                snprintf(change_sha256, OS_FLSIZE + 1, "Old sha256sum was: '%s'\nNew sha256sum is : '%s'\n", lf->sha256_before, lf->sha256_after);
            } else if (strcmp(object->string, "win_attributes") == 0) {
                os_strdup(object->valuestring, lf->win_perm_before);
                snprintf(change_win_attributes, OS_SIZE_1024, "Old attributes were: '%s'\nNow they are '%s'\n", lf->win_perm_before, lf->win_perm_after);
            }
        }
    }

    cJSON_ArrayForEach(object, audit) {
        if (object->string == NULL) {
            mdebug1("FIM audit set contains an item with no key.");
            return -1;
        }

        switch (object->type) {
        case cJSON_Number:
            if (strcmp(object->string, "ppid") == 0) {
                os_calloc(OS_SIZE_32, sizeof(char), lf->fields[FIM_PPID].value);
                snprintf(lf->fields[FIM_PPID].value, OS_SIZE_32, "%ld", (long)object->valuedouble);
            } else if (strcmp(object->string, "process_id") == 0) {
                os_calloc(OS_SIZE_32, sizeof(char), lf->fields[FIM_PROC_ID].value);
                snprintf(lf->fields[FIM_PROC_ID].value, OS_SIZE_32, "%ld", (long)object->valuedouble);
            }

            break;

        case cJSON_String:
            if (strcmp(object->string, "user_id") == 0) {
                os_strdup(object->valuestring, lf->fields[FIM_USER_ID].value);
            } else if (strcmp(object->string, "user_name") == 0) {
                os_strdup(object->valuestring, lf->fields[FIM_USER_NAME].value);
            } else if (strcmp(object->string, "group_id") == 0) {
                os_strdup(object->valuestring, lf->fields[FIM_GROUP_ID].value);
            } else if (strcmp(object->string, "group_name") == 0) {
                os_strdup(object->valuestring, lf->fields[FIM_GROUP_NAME].value);
            } else if (strcmp(object->string, "process_name") == 0) {
                os_strdup(object->valuestring, lf->fields[FIM_PROC_NAME].value);
            } else if (strcmp(object->string, "audit_uid") == 0) {
                os_strdup(object->valuestring, lf->fields[FIM_AUDIT_ID].value);
            } else if (strcmp(object->string, "audit_name") == 0) {
                os_strdup(object->valuestring, lf->fields[FIM_AUDIT_NAME].value);
            } else if (strcmp(object->string, "effective_uid") == 0) {
                os_strdup(object->valuestring, lf->fields[FIM_EFFECTIVE_UID].value);
            } else if (strcmp(object->string, "effective_name") == 0) {
                os_strdup(object->valuestring, lf->fields[FIM_EFFECTIVE_NAME].value);
            }
        }
    }


    // TODO: format comment
    // Provide information about the file
    char str_time[DATE_LENGTH];
    char changed_attributes[OS_SIZE_256];

    strftime(str_time, sizeof(str_time), "%D %T", localtime(&event_time));
    snprintf(changed_attributes, OS_SIZE_256, "Changed attributes: %s\n", lf->fields[FIM_CHFIELDS].value);

    snprintf(lf->full_log, OS_MAXSTR,
            "File '%.756s' %s\n"
            "Mode: %s\n"
            "Event time: %s\n"
            "%s"
            "%s%s%s%s%s%s%s%s%s%s",
            lf->fields[FIM_FILE].value, event_type,
            mode,
            str_time,
            lf->fields[FIM_CHFIELDS].value ? changed_attributes : "",
            change_size,
            change_perm,
            change_owner,
            change_gowner,
            change_md5,
            change_sha1,
            change_sha256,
            change_mtime,
            change_inode,
            change_win_attributes
            //lf->fields[FIM_SYM_PATH].value
    );

    char wdb_query[6144];
    char response[6144];

    snprintf(wdb_query, OS_SIZE_6144, "agent %s syscheck save file "
            "%s:%s:%s:%s:%s:%s:%s:%s:%s:%s:%s!0:%ld:%s: %s",
            lf->agent_id,
            //ttype,
            lf->fields[FIM_SIZE].value,
            lf->fields[FIM_PERM].value,
            lf->fields[FIM_UID].value,
            lf->fields[FIM_GID].value,
            lf->fields[FIM_UNAME].value,
            lf->fields[FIM_GNAME].value,
            lf->fields[FIM_MTIME].value,
            lf->fields[FIM_INODE].value,
            lf->fields[FIM_MD5].value,
            lf->fields[FIM_SHA1].value,
            lf->fields[FIM_SHA256].value,
            lf->time.tv_sec,
            lf->fields[FIM_SYM_PATH].value ? lf->fields[FIM_SYM_PATH].value : "",
            lf->filename
    );

    db_result = wdbc_query_ex(&sdb->socket, wdb_query, response, sizeof(response) - 1);

    switch (db_result) {
    case -2:
        merror("FIM decoder: Bad save/update query: '%s'.", wdb_query);
        // Fallthrough
    case -1:
        return -1;
    }

    return 0;
}<|MERGE_RESOLUTION|>--- conflicted
+++ resolved
@@ -1117,21 +1117,7 @@
                 event_time = (time_t)object->valuedouble;
             }
 
-<<<<<<< HEAD
             break;
-=======
-    object = cJSON_GetObjectItem(event, "type");
-    if (object && object->valuestring) {
-        event_type = object->valuestring;
-        if (strcmp("added", event_type) == 0) {
-            lf->event_type = FIM_ADDED;
-        } else if (strcmp("modified", event_type) == 0) {
-            lf->event_type = FIM_MODIFIED;
-        } else if (strcmp("deleted", event_type) == 0) {
-            lf->event_type = FIM_DELETED;
-        }
-    }
->>>>>>> 5a0612fd
 
         case cJSON_String:
             if (strcmp(object->string, "path") == 0) {
@@ -1172,6 +1158,19 @@
 
             break;
         }
+    }
+
+    if (event_type == NULL) {
+        mdebug1("No member 'type' in Syscheck JSON payload");
+        return -1;
+    }
+
+    if (strcmp("added", event_type) == 0) {
+        lf->event_type = FIM_ADDED;
+    } else if (strcmp("modified", event_type) == 0) {
+        lf->event_type = FIM_MODIFIED;
+    } else if (strcmp("deleted", event_type) == 0) {
+        lf->event_type = FIM_DELETED;
     }
 
     fim_generate_alert(sdb, lf, mode, event_type, event_time, attributes, old_attributes, audit);
